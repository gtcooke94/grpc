--- conflicted
+++ resolved
@@ -105,12 +105,7 @@
       16384,                           /* max_frame_size */
       &stats                           /* stats */
   };
-<<<<<<< HEAD
-  grpc_chttp2_encode_header(&g_compressor, NULL, 0, &b, &hopt, &output);
-=======
-  grpc_chttp2_encode_header(exec_ctx, &g_compressor, nullptr, 0, &b, &hopt,
-                            &output);
->>>>>>> 82c8f945
+  grpc_chttp2_encode_header(&g_compressor, nullptr, 0, &b, &hopt, &output);
   merged = grpc_slice_merge(output.slices, output.count);
   grpc_slice_buffer_destroy_internal(&output);
   grpc_metadata_batch_destroy(&b);
@@ -234,16 +229,9 @@
       use_true_binary, /* use_true_binary_metadata */
       16384,           /* max_frame_size */
       &stats /* stats */};
-<<<<<<< HEAD
-  grpc_chttp2_encode_header(&g_compressor, NULL, 0, &b, &hopt, &output);
+  grpc_chttp2_encode_header(&g_compressor, nullptr, 0, &b, &hopt, &output);
   grpc_slice_buffer_destroy_internal(&output);
   grpc_metadata_batch_destroy(&b);
-=======
-  grpc_chttp2_encode_header(exec_ctx, &g_compressor, nullptr, 0, &b, &hopt,
-                            &output);
-  grpc_slice_buffer_destroy_internal(exec_ctx, &output);
-  grpc_metadata_batch_destroy(exec_ctx, &b);
->>>>>>> 82c8f945
 
   GPR_ASSERT(g_compressor.table_size == elem_size + initial_table_size);
   gpr_free(e);
