//
//
// Copyright 2025 gRPC authors.
//
// Licensed under the Apache License, Version 2.0 (the "License");
// you may not use this file except in compliance with the License.
// You may obtain a copy of the License at
//
//     http://www.apache.org/licenses/LICENSE-2.0
//
// Unless required by applicable law or agreed to in writing, software
// distributed under the License is distributed on an "AS IS" BASIS,
// WITHOUT WARRANTIES OR CONDITIONS OF ANY KIND, either express or implied.
// See the License for the specific language governing permissions and
// limitations under the License.
//
//

#include "src/core/credentials/transport/tls/spiffe_utils.h"

#include <grpc/grpc.h>

#include <string>

#include "absl/status/status.h"
#include "absl/status/statusor.h"
#include "absl/strings/str_cat.h"
#include "absl/strings/str_split.h"
#include "absl/strings/string_view.h"
#include "gmock/gmock.h"
#include "gtest/gtest.h"
#include "src/core/util/json/json_object_loader.h"
#include "src/core/util/json/json_reader.h"
#include "test/core/test_util/test_config.h"
#include "test/core/test_util/tls_utils.h"

namespace grpc_core {
namespace testing {

TEST(SpiffeId, EmptyFails) {
  EXPECT_EQ(
      SpiffeId::FromString("").status(),
      absl::InvalidArgumentError("SPIFFE ID cannot be parsed from empty URI"));
}

TEST(SpiffeId, TooLongFails) {
  EXPECT_EQ(SpiffeId::FromString(std::string(2049, 'a')).status(),
            absl::InvalidArgumentError(
                "URI length is 2049, maximum allowed for SPIFFE ID is 2048"));
}

TEST(SpiffeId, ContainsHashtagFails) {
  EXPECT_EQ(
      SpiffeId::FromString("ab#de").status(),
      absl::InvalidArgumentError("SPIFFE ID cannot contain query fragments"));
}

TEST(SpiffeId, ContainsQuestionMarkFails) {
  EXPECT_EQ(
      SpiffeId::FromString("ab?de").status(),
      absl::InvalidArgumentError("SPIFFE ID cannot contain query parameters"));
}

TEST(SpiffeId, DoesNotStartWithSpiffeFails) {
  EXPECT_EQ(SpiffeId::FromString("www://foo/bar").status(),
            absl::InvalidArgumentError("SPIFFE ID must start with spiffe://"));
}

TEST(SpiffeId, ShortSchemePrefixFails) {
  EXPECT_EQ(SpiffeId::FromString("spiffe:/foo/bar/").status(),
            absl::InvalidArgumentError("SPIFFE ID must start with spiffe://"));
}

TEST(SpiffeId, SchemeInvalidCharacterFails) {
  EXPECT_EQ(
      SpiffeId::FromString("ſPiffe://trustdomain/path").status(),
      absl::InvalidArgumentError(
          "SPIFFE ID URI cannot contain non-ascii characters. Contains 0xc5"));
}

TEST(SpiffeId, EndWithSlashFails) {
  EXPECT_EQ(SpiffeId::FromString("spiffe://foo/bar/").status(),
            absl::InvalidArgumentError("SPIFFE ID cannot end with a /"));
}

TEST(SpiffeId, NoTrustDomainFails) {
  EXPECT_EQ(SpiffeId::FromString("spiffe://").status(),
            absl::InvalidArgumentError("SPIFFE ID cannot end with a /"));
}

TEST(SpiffeId, NoTrustDomainWithPathFails) {
  EXPECT_EQ(SpiffeId::FromString("spiffe:///path").status(),
            absl::InvalidArgumentError("The trust domain cannot be empty"));
}

TEST(SpiffeId, TrustDomainTooLongFails) {
  EXPECT_EQ(
      SpiffeId::FromString(absl::StrCat("spiffe://", std::string(256, 'a')))
          .status(),
      absl::InvalidArgumentError(
          "Trust domain maximum length is 255 characters"));
}

TEST(SpiffeId, TrustDomainWithUserInfoFails) {
  EXPECT_EQ(
      SpiffeId::FromString("spiffe://domain@userinfo").status(),
      absl::InvalidArgumentError(
          "Trust domain contains invalid character '@'. MUST contain only "
          "lowercase letters, numbers, dots, dashes, and underscores"));
}

TEST(SpiffeId, TrustDomainInvalidCharacterFails) {
  EXPECT_EQ(
      SpiffeId::FromString("spiffe://foo$bar").status(),
      absl::InvalidArgumentError(
          "Trust domain contains invalid character '$'. MUST contain only "
          "lowercase letters, numbers, dots, dashes, and underscores"));
}

TEST(SpiffeId, TrustDomainInvalidCharacterUppercaseFails) {
  EXPECT_EQ(
      SpiffeId::FromString("spiffe://BadDdomain").status(),
      absl::InvalidArgumentError(
          "Trust domain contains invalid character 'B'. MUST contain only "
          "lowercase letters, numbers, dots, dashes, and underscores"));
}

TEST(SpiffeId, PathContainsRelativeModifier1Fails) {
  EXPECT_EQ(SpiffeId::FromString("spiffe://example/path/./foo").status(),
            absl::InvalidArgumentError(
                "Path segment cannot be a relative modifier (. or ..)"));
}

TEST(SpiffeId, PathContainsRelativeModifier2Fails) {
  EXPECT_EQ(SpiffeId::FromString("spiffe://example/path/../foo").status(),
            absl::InvalidArgumentError(
                "Path segment cannot be a relative modifier (. or ..)"));
}

TEST(SpiffeId, PathSegmentBadCharacterFails) {
  EXPECT_EQ(
      SpiffeId::FromString("spiffe://example/path/foo.bar/foo@bar").status(),
      absl::InvalidArgumentError(
          "Path segment contains invalid character '@'. MUST contain only "
          "letters, numbers, dots, dashes, and underscores"));
}

TEST(SpiffeId, TrustDomainContainsNonASCIIFails) {
  EXPECT_EQ(
      SpiffeId::FromString("spiffe://fooµbar/path").status(),
      absl::InvalidArgumentError(
          "SPIFFE ID URI cannot contain non-ascii characters. Contains 0xc2"));
}

TEST(SpiffeId, TrustDomainPercentEncodingFails) {
  EXPECT_EQ(
      SpiffeId::FromString("spiffe://foo%21bar/path").status(),
      absl::InvalidArgumentError(
          "Trust domain contains invalid character '%'. MUST contain only "
          "lowercase letters, numbers, dots, dashes, and underscores"));
}

TEST(SpiffeId, TrustDomainTrailingSlashFails) {
  EXPECT_EQ(SpiffeId::FromString("spiffe://foo/").status(),
            absl::InvalidArgumentError("SPIFFE ID cannot end with a /"));
}

TEST(SpiffeId, PortInTrustDomainFails) {
  EXPECT_EQ(
      SpiffeId::FromString("spiffe://foo:1234/path").status(),
      absl::InvalidArgumentError(
          "Trust domain contains invalid character ':'. MUST contain only "
          "lowercase letters, numbers, dots, dashes, and underscores"));
}

TEST(SpiffeId, PathQueryParameterFails) {
  EXPECT_EQ(
      SpiffeId::FromString("spiffe://foo/bar?query").status(),
      absl::InvalidArgumentError("SPIFFE ID cannot contain query parameters"));
}

TEST(SpiffeId, EscapedCharacterInPathFails) {
  EXPECT_EQ(
      SpiffeId::FromString("spiffe://foo/p\ath").status(),
      absl::InvalidArgumentError(
          "Path segment contains invalid character '\a'. MUST contain only "
          "letters, numbers, dots, dashes, and underscores"));
}

TEST(SpiffeId, FragmentInPathFails) {
  EXPECT_EQ(
      SpiffeId::FromString("spiffe://foo/pa#h").status(),
      absl::InvalidArgumentError("SPIFFE ID cannot contain query fragments"));
}

TEST(SpiffeId, MultipleSlashesInPathFails) {
  EXPECT_EQ(SpiffeId::FromString("spiffe://foo/bar//baz").status(),
            absl::InvalidArgumentError("Path segment cannot be empty"));
}

TEST(SpiffeId, ContainsNonASCIIPathFails) {
  EXPECT_EQ(
      SpiffeId::FromString("spiffe://foo.bar/fooµbar").status(),
      absl::InvalidArgumentError(
          "SPIFFE ID URI cannot contain non-ascii characters. Contains 0xc2"));
}

TEST(SpiffeId, NoPathSuccess) {
  auto spiffe_id = SpiffeId::FromString("spiffe://example.com");
  ASSERT_TRUE(spiffe_id.ok()) << spiffe_id.status();
  EXPECT_EQ(spiffe_id->trust_domain(), "example.com");
  EXPECT_EQ(spiffe_id->path(), "");
}

TEST(SpiffeId, BasicSuccess) {
  auto spiffe_id = SpiffeId::FromString("spiffe://example.com/us");
  ASSERT_TRUE(spiffe_id.ok()) << spiffe_id.status();
  EXPECT_EQ(spiffe_id->trust_domain(), "example.com");
  EXPECT_EQ(spiffe_id->path(), "/us");
}

TEST(SpiffeId, WeirdCapitalizationSuccess) {
  auto spiffe_id = SpiffeId::FromString("sPiffe://example.com/us");
  ASSERT_TRUE(spiffe_id.ok()) << spiffe_id.status();
  EXPECT_EQ(spiffe_id->trust_domain(), "example.com");
  EXPECT_EQ(spiffe_id->path(), "/us");
}

TEST(SpiffeId, LongPathSuccess) {
  auto spiffe_id = SpiffeId::FromString(
      "spiffe://example.com/country/us/state/FL/city/Miami");
  ASSERT_TRUE(spiffe_id.ok()) << spiffe_id.status();
  EXPECT_EQ(spiffe_id->trust_domain(), "example.com");
  EXPECT_EQ(spiffe_id->path(), "/country/us/state/FL/city/Miami");
}

TEST(SpiffeId, AcceptedCharactersSuccess) {
  auto spiffe_id = SpiffeId::FromString(
      "spiffe://abcdefghijklmnopqrstuvwxyz1234567890.-_/"
      "abcdefghijklmnopqrstuvwxyz1234567890.-_");
  ASSERT_TRUE(spiffe_id.ok()) << spiffe_id.status();
  EXPECT_EQ(spiffe_id->trust_domain(),
            "abcdefghijklmnopqrstuvwxyz1234567890.-_");
  EXPECT_EQ(spiffe_id->path(), "/abcdefghijklmnopqrstuvwxyz1234567890.-_");
}

TEST(SpiffeId, NonRelativePathDotsSuccess) {
  auto spiffe_id = SpiffeId::FromString("spiffe://trustdomain/.a..");
  ASSERT_TRUE(spiffe_id.ok()) << spiffe_id.status();
  EXPECT_EQ(spiffe_id->trust_domain(), "trustdomain");
  EXPECT_EQ(spiffe_id->path(), "/.a..");
}

TEST(SpiffeId, TripleDotsSuccess) {
  auto spiffe_id = SpiffeId::FromString("spiffe://trustdomain/...");
  ASSERT_TRUE(spiffe_id.ok()) << spiffe_id.status();
  EXPECT_EQ(spiffe_id->trust_domain(), "trustdomain");
  EXPECT_EQ(spiffe_id->path(), "/...");
}

<<<<<<< HEAD
TEST(SpiffeId, AllLowercaseCharactersSuccess) {
  absl::StatusOr<SpiffeId> spiffe_id =
      SpiffeId::FromString("spiffe://trustdomain/abcdefghijklmnopqrstuvwxyz");
  ASSERT_TRUE(spiffe_id.ok()) << spiffe_id.status();
  EXPECT_EQ(spiffe_id->trust_domain(), "trustdomain");
  EXPECT_EQ(spiffe_id->path(), "/abcdefghijklmnopqrstuvwxyz");
}

TEST(SpiffeId, MixOfCharactersPathSuccess) {
  absl::StatusOr<SpiffeId> spiffe_id =
      SpiffeId::FromString("spiffe://trustdomain/abc0123.-_");
  ASSERT_TRUE(spiffe_id.ok()) << spiffe_id.status();
  EXPECT_EQ(spiffe_id->trust_domain(), "trustdomain");
  EXPECT_EQ(spiffe_id->path(), "/abc0123.-_");
}

TEST(SpiffeId, AllNumbersPathSuccess) {
  absl::StatusOr<SpiffeId> spiffe_id =
      SpiffeId::FromString("spiffe://trustdomain/0123456789");
  ASSERT_TRUE(spiffe_id.ok()) << spiffe_id.status();
  EXPECT_EQ(spiffe_id->trust_domain(), "trustdomain");
  EXPECT_EQ(spiffe_id->path(), "/0123456789");
}

TEST(SpiffeId, NumbersTrustDomainSuccess) {
  absl::StatusOr<SpiffeId> spiffe_id =
      SpiffeId::FromString("spiffe://trustdomain0123456789/path");
  ASSERT_TRUE(spiffe_id.ok()) << spiffe_id.status();
  EXPECT_EQ(spiffe_id->trust_domain(), "trustdomain0123456789");
  EXPECT_EQ(spiffe_id->path(), "/path");
}

TEST(SpiffeBundle, TempWorkingTest) {
  std::string path =
      "test/core/credentials/transport/tls/test_data/spiffe/"
      "client_spiffebundle.json";
  std::string json_str = grpc_core::testing::GetFileContents(path);
  auto json = grpc_core::JsonParse(json_str);
  ASSERT_TRUE(json.ok());

  auto test = LoadFromJson<SpiffeBundleMap>(*json);
  ASSERT_TRUE(test.ok()) << test.status();
  // for (auto const& kv : test->bundles) {
  //   std::cout << kv.first << std::endl;
  //   std::cout << kv.second << std::endl;
  // }
}

=======
>>>>>>> f27613ed
}  // namespace testing
}  // namespace grpc_core

int main(int argc, char** argv) {
  grpc::testing::TestEnvironment env(&argc, argv);
  grpc_init();
  ::testing::InitGoogleTest(&argc, argv);
  int ret = RUN_ALL_TESTS();
  grpc_shutdown();
  return ret;
}<|MERGE_RESOLUTION|>--- conflicted
+++ resolved
@@ -258,39 +258,6 @@
   EXPECT_EQ(spiffe_id->path(), "/...");
 }
 
-<<<<<<< HEAD
-TEST(SpiffeId, AllLowercaseCharactersSuccess) {
-  absl::StatusOr<SpiffeId> spiffe_id =
-      SpiffeId::FromString("spiffe://trustdomain/abcdefghijklmnopqrstuvwxyz");
-  ASSERT_TRUE(spiffe_id.ok()) << spiffe_id.status();
-  EXPECT_EQ(spiffe_id->trust_domain(), "trustdomain");
-  EXPECT_EQ(spiffe_id->path(), "/abcdefghijklmnopqrstuvwxyz");
-}
-
-TEST(SpiffeId, MixOfCharactersPathSuccess) {
-  absl::StatusOr<SpiffeId> spiffe_id =
-      SpiffeId::FromString("spiffe://trustdomain/abc0123.-_");
-  ASSERT_TRUE(spiffe_id.ok()) << spiffe_id.status();
-  EXPECT_EQ(spiffe_id->trust_domain(), "trustdomain");
-  EXPECT_EQ(spiffe_id->path(), "/abc0123.-_");
-}
-
-TEST(SpiffeId, AllNumbersPathSuccess) {
-  absl::StatusOr<SpiffeId> spiffe_id =
-      SpiffeId::FromString("spiffe://trustdomain/0123456789");
-  ASSERT_TRUE(spiffe_id.ok()) << spiffe_id.status();
-  EXPECT_EQ(spiffe_id->trust_domain(), "trustdomain");
-  EXPECT_EQ(spiffe_id->path(), "/0123456789");
-}
-
-TEST(SpiffeId, NumbersTrustDomainSuccess) {
-  absl::StatusOr<SpiffeId> spiffe_id =
-      SpiffeId::FromString("spiffe://trustdomain0123456789/path");
-  ASSERT_TRUE(spiffe_id.ok()) << spiffe_id.status();
-  EXPECT_EQ(spiffe_id->trust_domain(), "trustdomain0123456789");
-  EXPECT_EQ(spiffe_id->path(), "/path");
-}
-
 TEST(SpiffeBundle, TempWorkingTest) {
   std::string path =
       "test/core/credentials/transport/tls/test_data/spiffe/"
@@ -306,9 +273,6 @@
   //   std::cout << kv.second << std::endl;
   // }
 }
-
-=======
->>>>>>> f27613ed
 }  // namespace testing
 }  // namespace grpc_core
 
