--- conflicted
+++ resolved
@@ -210,13 +210,8 @@
                                                       &request_metadata_recv,
                                                       f.cq, f.cq, 
                                                       tag(101)));
-<<<<<<< HEAD
-  cq_expect_completion(cqv, tag(101), GRPC_OP_OK);
+  cq_expect_completion(cqv, tag(101), 1);
   cq_verify(cqv);
-=======
-  cq_expect_completion(v_server, tag(101), 1);
-  cq_verify(v_server);
->>>>>>> 54478f85
 
   /* Cannot set creds on the server call object. */
   GPR_ASSERT(!grpc_call_set_credentials(s, NULL));
@@ -241,17 +236,9 @@
   op++;
   GPR_ASSERT(GRPC_CALL_OK == grpc_call_start_batch(s, ops, op - ops, tag(102)));
 
-<<<<<<< HEAD
-  cq_expect_completion(cqv, tag(102), GRPC_OP_OK);
-  cq_expect_completion(cqv, tag(1), GRPC_OP_OK);
+  cq_expect_completion(cqv, tag(102), 1);
+  cq_expect_completion(cqv, tag(1), 1);
   cq_verify(cqv);
-=======
-  cq_expect_completion(v_server, tag(102), 1);
-  cq_verify(v_server);
-
-  cq_expect_completion(v_client, tag(1), 1);
-  cq_verify(v_client);
->>>>>>> 54478f85
 
   GPR_ASSERT(status == GRPC_STATUS_OK);
   GPR_ASSERT(0 == strcmp(details, "xyz"));
