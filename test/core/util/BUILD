# Copyright 2017 gRPC authors.
#
# Licensed under the Apache License, Version 2.0 (the "License");
# you may not use this file except in compliance with the License.
# You may obtain a copy of the License at
#
#     http://www.apache.org/licenses/LICENSE-2.0
#
# Unless required by applicable law or agreed to in writing, software
# distributed under the License is distributed on an "AS IS" BASIS,
# WITHOUT WARRANTIES OR CONDITIONS OF ANY KIND, either express or implied.
# See the License for the specific language governing permissions and
# limitations under the License.

load("//bazel:grpc_build_system.bzl", "grpc_cc_library", "grpc_cc_test", "grpc_cc_binary", "grpc_package")

licenses(["notice"])  # Apache v2

grpc_package(
    name = "test/core/util",
    visibility = "public",
)

grpc_cc_library(
<<<<<<< HEAD
    name = "gpr_test_util",
    srcs = [
        "memory_counters.cc",
        "test_config.cc",
    ],
    hdrs = [
        "memory_counters.h",
        "test_config.h",
    ],
    deps = [
        "//:gpr",
        "//:grpc",
        "//:grpc_common",
    ],
    data = [
        "lsan_suppressions.txt",
        "tsan_suppressions.txt",
        "ubsan_suppressions.txt",
    ],
)

grpc_cc_library(
=======
>>>>>>> 56d29d09
    name = "grpc_debugger_macros",
    srcs = [
        "debugger_macros.cc",
    ],
    hdrs = [
        "debugger_macros.h",
    ],
    deps = [
        "//:grpc_common",
    ],
)

grpc_cc_library(
    name = "grpc_test_util_base",
    srcs = [
        "cmdline.cc",
        "fuzzer_util.cc",
        "grpc_profiler.cc",
        "histogram.cc",
        "memory_counters.cc",
        "mock_endpoint.cc",
        "parse_hexstring.cc",
        "passthru_endpoint.cc",
        "port.cc",
        "port_isolated_runtime_environment.cc",
        "port_server_client.cc",
        "reconnect_server.cc",
        "slice_splitter.cc",
        "subprocess_posix.cc",
        "subprocess_windows.cc",
        "test_config.cc",
        "test_tcp_server.cc",
        "tracer_util.cc",
        "trickle_endpoint.cc",
    ],
    hdrs = [
        "cmdline.h",
        "fuzzer_util.h",
        "grpc_profiler.h",
        "histogram.h",
        "memory_counters.h",
        "mock_endpoint.h",
        "parse_hexstring.h",
        "passthru_endpoint.h",
        "port.h",
        "port_server_client.h",
        "reconnect_server.h",
        "slice_splitter.h",
        "subprocess.h",
        "test_config.h",
        "test_tcp_server.h",
        "tracer_util.h",
        "trickle_endpoint.h",
    ],
    language = "C++",
    deps = [
        ":grpc_debugger_macros",
        "//:gpr",
        "//:grpc_common",
    ],
    data = [
        "lsan_suppressions.txt",
        "tsan_suppressions.txt",
        "ubsan_suppressions.txt",
    ],
)

grpc_cc_library(
    name = "grpc_test_util",
    srcs = [],
    hdrs = [],
    language = "C++",
    deps = [
        ":grpc_test_util_base",
        "//:grpc",
    ],
)

grpc_cc_library(
    name = "grpc_test_util_unsecure",
    srcs = [],
    hdrs = [],
    language = "C++",
    deps = [
        ":grpc_test_util_base",
        "//:grpc_unsecure",
    ],
)

grpc_cc_test(
    name = "cmdline_test",
    srcs = ["cmdline_test.cc"],
    language = "C++",
    deps = [
        ":grpc_test_util",
        "//:gpr",
    ],
)

grpc_cc_library(
    name = "fuzzer_corpus_test",
    testonly = 1,
    srcs = ["fuzzer_corpus_test.cc"],
    external_deps = [
        "gtest",
        "gflags",
    ],
    deps = [
        ":grpc_test_util",
        "//:grpc",
    ],
)

grpc_cc_test(
    name = "histogram_test",
    srcs = ["histogram_test.cc"],
    language = "C++",
    deps = [
        ":grpc_test_util",
        "//:gpr",
    ],
)

sh_library(
    name = "fuzzer_one_entry_runner",
    srcs = ["fuzzer_one_entry_runner.sh"],
)

sh_library(
    name = "run_with_poller_sh",
    srcs = ["run_with_poller.sh"],
)<|MERGE_RESOLUTION|>--- conflicted
+++ resolved
@@ -22,31 +22,6 @@
 )
 
 grpc_cc_library(
-<<<<<<< HEAD
-    name = "gpr_test_util",
-    srcs = [
-        "memory_counters.cc",
-        "test_config.cc",
-    ],
-    hdrs = [
-        "memory_counters.h",
-        "test_config.h",
-    ],
-    deps = [
-        "//:gpr",
-        "//:grpc",
-        "//:grpc_common",
-    ],
-    data = [
-        "lsan_suppressions.txt",
-        "tsan_suppressions.txt",
-        "ubsan_suppressions.txt",
-    ],
-)
-
-grpc_cc_library(
-=======
->>>>>>> 56d29d09
     name = "grpc_debugger_macros",
     srcs = [
         "debugger_macros.cc",
