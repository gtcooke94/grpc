--- conflicted
+++ resolved
@@ -63,13 +63,8 @@
   grpc_exec_ctx exec_ctx = GRPC_EXEC_CTX_INIT;
   grpc_channel_args* ch_args;
 
-<<<<<<< HEAD
   ch_args = grpc_channel_args_set_compression_algorithm(
-      NULL, GRPC_COMPRESS_MESSAGE_GZIP);
-=======
-  ch_args =
-      grpc_channel_args_set_compression_algorithm(nullptr, GRPC_COMPRESS_GZIP);
->>>>>>> b0bad8f3
+      nullptr, GRPC_COMPRESS_MESSAGE_GZIP);
   GPR_ASSERT(ch_args->num_args == 1);
   GPR_ASSERT(strcmp(ch_args->args[0].key,
                     GRPC_COMPRESSION_CHANNEL_DEFAULT_ALGORITHM) == 0);
