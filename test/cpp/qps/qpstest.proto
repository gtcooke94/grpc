--- conflicted
+++ resolved
@@ -137,12 +137,9 @@
   // only for async client:
   optional int32 async_client_threads = 7;
   optional RpcType rpc_type = 8 [default=UNARY];
-<<<<<<< HEAD
-  optional LoadType load_type = 9 [default=CLOSED_LOOP];
-  optional LoadParams load_params = 10;
-=======
   optional string host = 9;
->>>>>>> 5e9757bf
+  optional LoadType load_type = 10 [default=CLOSED_LOOP];
+  optional LoadParams load_params = 11;
 }
 
 // Request current stats
