--- conflicted
+++ resolved
@@ -253,20 +253,13 @@
   void TearDown() GRPC_OVERRIDE { server_->Shutdown(); }
 
   void ResetStub() {
-<<<<<<< HEAD
     SslCredentialsOptions ssl_opts = {test_root_cert, "", ""};
     ChannelArguments args;
     args.SetSslTargetNameOverride("foo.test.google.fr");
+    args.SetString(GRPC_ARG_SECONDARY_USER_AGENT_STRING, "end2end_test");
     channel_ = CreateChannel(server_address_.str(), SslCredentials(ssl_opts),
                              args);
     stub_ = std::move(grpc::cpp::test::util::TestService::NewStub(channel_));
-=======
-    ChannelArguments args;
-    args.SetString(GRPC_ARG_SECONDARY_USER_AGENT_STRING, "end2end_test");
-    std::shared_ptr<ChannelInterface> channel = CreateChannel(
-        server_address_.str(), FakeTransportSecurityCredentials(), args);
-    stub_ = std::move(grpc::cpp::test::util::TestService::NewStub(channel));
->>>>>>> d1408e71
   }
 
   std::shared_ptr<ChannelInterface> channel_;
