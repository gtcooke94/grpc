{
  "#1": "This file describes the list of targets and dependencies.",
  "#2": "It is used among other things to generate all of our project files.",
  "#3": "Please refer to the templates directory for more information.",
  "settings": {
    "#": "The public version number of the library.",
    "version": {
      "major": 0,
      "minor": 10,
      "micro": 1,
      "build": 0
    }
  },
  "filegroups": [
    {
      "name": "census",
      "public_headers": [
        "include/grpc/census.h"
      ],
      "headers": [
        "src/core/census/context.h",
        "src/core/census/rpc_stat_id.h"
      ],
      "src": [
        "src/core/census/context.c",
        "src/core/census/initialize.c",
        "src/core/census/record_stat.c"
      ]
    },
    {
      "name": "grpc++_base",
      "public_headers": [
        "include/grpc++/channel.h",
        "include/grpc++/client_context.h",
        "include/grpc++/completion_queue.h",
        "include/grpc++/create_channel.h",
        "include/grpc++/credentials.h",
        "include/grpc++/generic/async_generic_service.h",
        "include/grpc++/generic/generic_stub.h",
        "include/grpc++/impl/call.h",
        "include/grpc++/impl/client_unary_call.h",
        "include/grpc++/impl/grpc_library.h",
        "include/grpc++/impl/proto_utils.h",
        "include/grpc++/impl/rpc_method.h",
        "include/grpc++/impl/rpc_service_method.h",
        "include/grpc++/impl/serialization_traits.h",
        "include/grpc++/impl/service_type.h",
        "include/grpc++/impl/sync.h",
        "include/grpc++/impl/sync_cxx11.h",
        "include/grpc++/impl/sync_no_cxx11.h",
        "include/grpc++/impl/thd.h",
        "include/grpc++/impl/thd_cxx11.h",
        "include/grpc++/impl/thd_no_cxx11.h",
        "include/grpc++/server.h",
        "include/grpc++/server_builder.h",
        "include/grpc++/server_context.h",
        "include/grpc++/server_credentials.h",
<<<<<<< HEAD
        "include/grpc++/slice.h",
        "include/grpc++/status.h",
        "include/grpc++/status_code_enum.h",
        "include/grpc++/stream.h",
        "include/grpc++/string_ref.h",
        "include/grpc++/stub_options.h",
        "include/grpc++/thread_pool_interface.h",
        "include/grpc++/time.h"
=======
        "include/grpc++/support/async_stream.h",
        "include/grpc++/support/async_unary_call.h",
        "include/grpc++/support/auth_context.h",
        "include/grpc++/support/byte_buffer.h",
        "include/grpc++/support/channel_arguments.h",
        "include/grpc++/support/config.h",
        "include/grpc++/support/config_protobuf.h",
        "include/grpc++/support/slice.h",
        "include/grpc++/support/status.h",
        "include/grpc++/support/status_code_enum.h",
        "include/grpc++/support/stub_options.h",
        "include/grpc++/support/sync_stream.h",
        "include/grpc++/support/time.h"
>>>>>>> e289e524
      ],
      "headers": [
        "src/cpp/client/create_channel_internal.h",
        "src/cpp/common/create_auth_context.h",
        "src/cpp/server/dynamic_thread_pool.h",
        "src/cpp/server/fixed_size_thread_pool.h",
        "src/cpp/server/thread_pool_interface.h"
      ],
      "src": [
        "src/cpp/client/channel.cc",
        "src/cpp/client/channel_arguments.cc",
        "src/cpp/client/client_context.cc",
        "src/cpp/client/create_channel.cc",
        "src/cpp/client/create_channel_internal.cc",
        "src/cpp/client/credentials.cc",
        "src/cpp/client/generic_stub.cc",
        "src/cpp/client/insecure_credentials.cc",
        "src/cpp/common/call.cc",
        "src/cpp/common/completion_queue.cc",
        "src/cpp/common/rpc_method.cc",
        "src/cpp/proto/proto_utils.cc",
        "src/cpp/server/async_generic_service.cc",
        "src/cpp/server/create_default_thread_pool.cc",
        "src/cpp/server/dynamic_thread_pool.cc",
        "src/cpp/server/fixed_size_thread_pool.cc",
        "src/cpp/server/insecure_server_credentials.cc",
        "src/cpp/server/server.cc",
        "src/cpp/server/server_builder.cc",
        "src/cpp/server/server_context.cc",
        "src/cpp/server/server_credentials.cc",
        "src/cpp/util/byte_buffer.cc",
        "src/cpp/util/slice.cc",
        "src/cpp/util/status.cc",
        "src/cpp/util/string_ref.cc",
        "src/cpp/util/time.cc"
      ]
    },
    {
      "name": "grpc_base",
      "public_headers": [
        "include/grpc/byte_buffer.h",
        "include/grpc/byte_buffer_reader.h",
        "include/grpc/compression.h",
        "include/grpc/grpc.h",
        "include/grpc/status.h"
      ],
      "headers": [
        "src/core/channel/census_filter.h",
        "src/core/channel/channel_args.h",
        "src/core/channel/channel_stack.h",
        "src/core/channel/client_channel.h",
        "src/core/channel/compress_filter.h",
        "src/core/channel/connected_channel.h",
        "src/core/channel/context.h",
        "src/core/channel/http_client_filter.h",
        "src/core/channel/http_server_filter.h",
        "src/core/channel/noop_filter.h",
        "src/core/client_config/client_config.h",
        "src/core/client_config/connector.h",
        "src/core/client_config/lb_policies/pick_first.h",
        "src/core/client_config/lb_policy.h",
        "src/core/client_config/resolver.h",
        "src/core/client_config/resolver_factory.h",
        "src/core/client_config/resolver_registry.h",
        "src/core/client_config/resolvers/dns_resolver.h",
        "src/core/client_config/resolvers/sockaddr_resolver.h",
        "src/core/client_config/subchannel.h",
        "src/core/client_config/subchannel_factory.h",
        "src/core/client_config/subchannel_factory_decorators/add_channel_arg.h",
        "src/core/client_config/subchannel_factory_decorators/merge_channel_args.h",
        "src/core/client_config/uri_parser.h",
        "src/core/compression/message_compress.h",
        "src/core/debug/trace.h",
        "src/core/httpcli/format_request.h",
        "src/core/httpcli/httpcli.h",
        "src/core/httpcli/parser.h",
        "src/core/iomgr/alarm.h",
        "src/core/iomgr/alarm_heap.h",
        "src/core/iomgr/alarm_internal.h",
        "src/core/iomgr/endpoint.h",
        "src/core/iomgr/endpoint_pair.h",
        "src/core/iomgr/fd_posix.h",
        "src/core/iomgr/iocp_windows.h",
        "src/core/iomgr/iomgr.h",
        "src/core/iomgr/iomgr_internal.h",
        "src/core/iomgr/iomgr_posix.h",
        "src/core/iomgr/pollset.h",
        "src/core/iomgr/pollset_posix.h",
        "src/core/iomgr/pollset_set.h",
        "src/core/iomgr/pollset_set_posix.h",
        "src/core/iomgr/pollset_set_windows.h",
        "src/core/iomgr/pollset_windows.h",
        "src/core/iomgr/resolve_address.h",
        "src/core/iomgr/sockaddr.h",
        "src/core/iomgr/sockaddr_posix.h",
        "src/core/iomgr/sockaddr_utils.h",
        "src/core/iomgr/sockaddr_win32.h",
        "src/core/iomgr/socket_utils_posix.h",
        "src/core/iomgr/socket_windows.h",
        "src/core/iomgr/tcp_client.h",
        "src/core/iomgr/tcp_posix.h",
        "src/core/iomgr/tcp_server.h",
        "src/core/iomgr/tcp_windows.h",
        "src/core/iomgr/time_averaged_stats.h",
        "src/core/iomgr/udp_server.h",
        "src/core/iomgr/wakeup_fd_pipe.h",
        "src/core/iomgr/wakeup_fd_posix.h",
        "src/core/json/json.h",
        "src/core/json/json_common.h",
        "src/core/json/json_reader.h",
        "src/core/json/json_writer.h",
        "src/core/profiling/timers.h",
        "src/core/profiling/timers_preciseclock.h",
        "src/core/surface/byte_buffer_queue.h",
        "src/core/surface/call.h",
        "src/core/surface/channel.h",
        "src/core/surface/completion_queue.h",
        "src/core/surface/event_string.h",
        "src/core/surface/init.h",
        "src/core/surface/server.h",
        "src/core/surface/surface_trace.h",
        "src/core/transport/chttp2/alpn.h",
        "src/core/transport/chttp2/bin_encoder.h",
        "src/core/transport/chttp2/frame.h",
        "src/core/transport/chttp2/frame_data.h",
        "src/core/transport/chttp2/frame_goaway.h",
        "src/core/transport/chttp2/frame_ping.h",
        "src/core/transport/chttp2/frame_rst_stream.h",
        "src/core/transport/chttp2/frame_settings.h",
        "src/core/transport/chttp2/frame_window_update.h",
        "src/core/transport/chttp2/hpack_parser.h",
        "src/core/transport/chttp2/hpack_table.h",
        "src/core/transport/chttp2/http2_errors.h",
        "src/core/transport/chttp2/huffsyms.h",
        "src/core/transport/chttp2/incoming_metadata.h",
        "src/core/transport/chttp2/internal.h",
        "src/core/transport/chttp2/status_conversion.h",
        "src/core/transport/chttp2/stream_encoder.h",
        "src/core/transport/chttp2/stream_map.h",
        "src/core/transport/chttp2/timeout_encoding.h",
        "src/core/transport/chttp2/varint.h",
        "src/core/transport/chttp2_transport.h",
        "src/core/transport/connectivity_state.h",
        "src/core/transport/metadata.h",
        "src/core/transport/stream_op.h",
        "src/core/transport/transport.h",
        "src/core/transport/transport_impl.h"
      ],
      "src": [
        "src/core/census/grpc_context.c",
        "src/core/channel/channel_args.c",
        "src/core/channel/channel_stack.c",
        "src/core/channel/client_channel.c",
        "src/core/channel/compress_filter.c",
        "src/core/channel/connected_channel.c",
        "src/core/channel/http_client_filter.c",
        "src/core/channel/http_server_filter.c",
        "src/core/channel/noop_filter.c",
        "src/core/client_config/client_config.c",
        "src/core/client_config/connector.c",
        "src/core/client_config/lb_policies/pick_first.c",
        "src/core/client_config/lb_policy.c",
        "src/core/client_config/resolver.c",
        "src/core/client_config/resolver_factory.c",
        "src/core/client_config/resolver_registry.c",
        "src/core/client_config/resolvers/dns_resolver.c",
        "src/core/client_config/resolvers/sockaddr_resolver.c",
        "src/core/client_config/subchannel.c",
        "src/core/client_config/subchannel_factory.c",
        "src/core/client_config/subchannel_factory_decorators/add_channel_arg.c",
        "src/core/client_config/subchannel_factory_decorators/merge_channel_args.c",
        "src/core/client_config/uri_parser.c",
        "src/core/compression/algorithm.c",
        "src/core/compression/message_compress.c",
        "src/core/debug/trace.c",
        "src/core/httpcli/format_request.c",
        "src/core/httpcli/httpcli.c",
        "src/core/httpcli/parser.c",
        "src/core/iomgr/alarm.c",
        "src/core/iomgr/alarm_heap.c",
        "src/core/iomgr/endpoint.c",
        "src/core/iomgr/endpoint_pair_posix.c",
        "src/core/iomgr/endpoint_pair_windows.c",
        "src/core/iomgr/fd_posix.c",
        "src/core/iomgr/iocp_windows.c",
        "src/core/iomgr/iomgr.c",
        "src/core/iomgr/iomgr_posix.c",
        "src/core/iomgr/iomgr_windows.c",
        "src/core/iomgr/pollset_multipoller_with_epoll.c",
        "src/core/iomgr/pollset_multipoller_with_poll_posix.c",
        "src/core/iomgr/pollset_posix.c",
        "src/core/iomgr/pollset_set_posix.c",
        "src/core/iomgr/pollset_set_windows.c",
        "src/core/iomgr/pollset_windows.c",
        "src/core/iomgr/resolve_address_posix.c",
        "src/core/iomgr/resolve_address_windows.c",
        "src/core/iomgr/sockaddr_utils.c",
        "src/core/iomgr/socket_utils_common_posix.c",
        "src/core/iomgr/socket_utils_linux.c",
        "src/core/iomgr/socket_utils_posix.c",
        "src/core/iomgr/socket_windows.c",
        "src/core/iomgr/tcp_client_posix.c",
        "src/core/iomgr/tcp_client_windows.c",
        "src/core/iomgr/tcp_posix.c",
        "src/core/iomgr/tcp_server_posix.c",
        "src/core/iomgr/tcp_server_windows.c",
        "src/core/iomgr/tcp_windows.c",
        "src/core/iomgr/time_averaged_stats.c",
        "src/core/iomgr/udp_server.c",
        "src/core/iomgr/wakeup_fd_eventfd.c",
        "src/core/iomgr/wakeup_fd_nospecial.c",
        "src/core/iomgr/wakeup_fd_pipe.c",
        "src/core/iomgr/wakeup_fd_posix.c",
        "src/core/json/json.c",
        "src/core/json/json_reader.c",
        "src/core/json/json_string.c",
        "src/core/json/json_writer.c",
        "src/core/profiling/basic_timers.c",
        "src/core/profiling/stap_timers.c",
        "src/core/surface/byte_buffer.c",
        "src/core/surface/byte_buffer_queue.c",
        "src/core/surface/byte_buffer_reader.c",
        "src/core/surface/call.c",
        "src/core/surface/call_details.c",
        "src/core/surface/call_log_batch.c",
        "src/core/surface/channel.c",
        "src/core/surface/channel_connectivity.c",
        "src/core/surface/channel_create.c",
        "src/core/surface/completion_queue.c",
        "src/core/surface/event_string.c",
        "src/core/surface/init.c",
        "src/core/surface/lame_client.c",
        "src/core/surface/metadata_array.c",
        "src/core/surface/server.c",
        "src/core/surface/server_chttp2.c",
        "src/core/surface/server_create.c",
        "src/core/surface/surface_trace.c",
        "src/core/surface/version.c",
        "src/core/transport/chttp2/alpn.c",
        "src/core/transport/chttp2/bin_encoder.c",
        "src/core/transport/chttp2/frame_data.c",
        "src/core/transport/chttp2/frame_goaway.c",
        "src/core/transport/chttp2/frame_ping.c",
        "src/core/transport/chttp2/frame_rst_stream.c",
        "src/core/transport/chttp2/frame_settings.c",
        "src/core/transport/chttp2/frame_window_update.c",
        "src/core/transport/chttp2/hpack_parser.c",
        "src/core/transport/chttp2/hpack_table.c",
        "src/core/transport/chttp2/huffsyms.c",
        "src/core/transport/chttp2/incoming_metadata.c",
        "src/core/transport/chttp2/parsing.c",
        "src/core/transport/chttp2/status_conversion.c",
        "src/core/transport/chttp2/stream_encoder.c",
        "src/core/transport/chttp2/stream_lists.c",
        "src/core/transport/chttp2/stream_map.c",
        "src/core/transport/chttp2/timeout_encoding.c",
        "src/core/transport/chttp2/varint.c",
        "src/core/transport/chttp2/writing.c",
        "src/core/transport/chttp2_transport.c",
        "src/core/transport/connectivity_state.c",
        "src/core/transport/metadata.c",
        "src/core/transport/stream_op.c",
        "src/core/transport/transport.c",
        "src/core/transport/transport_op_string.c"
      ]
    },
    {
      "name": "grpc_test_util_base",
      "headers": [
        "test/core/end2end/cq_verifier.h",
        "test/core/end2end/fixtures/proxy.h",
        "test/core/iomgr/endpoint_tests.h",
        "test/core/security/oauth2_utils.h",
        "test/core/util/grpc_profiler.h",
        "test/core/util/parse_hexstring.h",
        "test/core/util/port.h",
        "test/core/util/slice_splitter.h"
      ],
      "src": [
        "test/core/end2end/cq_verifier.c",
        "test/core/end2end/fixtures/proxy.c",
        "test/core/iomgr/endpoint_tests.c",
        "test/core/security/oauth2_utils.c",
        "test/core/util/grpc_profiler.c",
        "test/core/util/parse_hexstring.c",
        "test/core/util/port_posix.c",
        "test/core/util/port_windows.c",
        "test/core/util/slice_splitter.c"
      ]
    }
  ],
  "libs": [
    {
      "name": "gpr",
      "build": "all",
      "language": "c",
      "public_headers": [
        "include/grpc/support/alloc.h",
        "include/grpc/support/atm.h",
        "include/grpc/support/atm_gcc_atomic.h",
        "include/grpc/support/atm_gcc_sync.h",
        "include/grpc/support/atm_win32.h",
        "include/grpc/support/cmdline.h",
        "include/grpc/support/cpu.h",
        "include/grpc/support/histogram.h",
        "include/grpc/support/host_port.h",
        "include/grpc/support/log.h",
        "include/grpc/support/log_win32.h",
        "include/grpc/support/port_platform.h",
        "include/grpc/support/slice.h",
        "include/grpc/support/slice_buffer.h",
        "include/grpc/support/string_util.h",
        "include/grpc/support/subprocess.h",
        "include/grpc/support/sync.h",
        "include/grpc/support/sync_generic.h",
        "include/grpc/support/sync_posix.h",
        "include/grpc/support/sync_win32.h",
        "include/grpc/support/thd.h",
        "include/grpc/support/time.h",
        "include/grpc/support/tls.h",
        "include/grpc/support/tls_gcc.h",
        "include/grpc/support/tls_msvc.h",
        "include/grpc/support/tls_pthread.h",
        "include/grpc/support/useful.h"
      ],
      "headers": [
        "src/core/support/env.h",
        "src/core/support/file.h",
        "src/core/support/murmur_hash.h",
        "src/core/support/stack_lockfree.h",
        "src/core/support/string.h",
        "src/core/support/string_win32.h",
        "src/core/support/thd_internal.h"
      ],
      "src": [
        "src/core/support/alloc.c",
        "src/core/support/cmdline.c",
        "src/core/support/cpu_iphone.c",
        "src/core/support/cpu_linux.c",
        "src/core/support/cpu_posix.c",
        "src/core/support/cpu_windows.c",
        "src/core/support/env_linux.c",
        "src/core/support/env_posix.c",
        "src/core/support/env_win32.c",
        "src/core/support/file.c",
        "src/core/support/file_posix.c",
        "src/core/support/file_win32.c",
        "src/core/support/histogram.c",
        "src/core/support/host_port.c",
        "src/core/support/log.c",
        "src/core/support/log_android.c",
        "src/core/support/log_linux.c",
        "src/core/support/log_posix.c",
        "src/core/support/log_win32.c",
        "src/core/support/murmur_hash.c",
        "src/core/support/slice.c",
        "src/core/support/slice_buffer.c",
        "src/core/support/stack_lockfree.c",
        "src/core/support/string.c",
        "src/core/support/string_posix.c",
        "src/core/support/string_win32.c",
        "src/core/support/subprocess_posix.c",
        "src/core/support/sync.c",
        "src/core/support/sync_posix.c",
        "src/core/support/sync_win32.c",
        "src/core/support/thd.c",
        "src/core/support/thd_posix.c",
        "src/core/support/thd_win32.c",
        "src/core/support/time.c",
        "src/core/support/time_posix.c",
        "src/core/support/time_win32.c",
        "src/core/support/tls_pthread.c"
      ],
      "secure": "no",
      "vs_project_guid": "{B23D3D1A-9438-4EDA-BEB6-9A0A03D17792}"
    },
    {
      "name": "gpr_test_util",
      "build": "private",
      "language": "c",
      "headers": [
        "test/core/util/test_config.h"
      ],
      "src": [
        "test/core/util/test_config.c"
      ],
      "deps": [
        "gpr"
      ],
      "secure": "no",
      "vs_project_guid": "{EAB0A629-17A9-44DB-B5FF-E91A721FE037}"
    },
    {
      "name": "grpc",
      "build": "all",
      "language": "c",
      "public_headers": [
        "include/grpc/grpc_security.h"
      ],
      "headers": [
        "src/core/security/auth_filters.h",
        "src/core/security/base64.h",
        "src/core/security/credentials.h",
        "src/core/security/json_token.h",
        "src/core/security/jwt_verifier.h",
        "src/core/security/secure_endpoint.h",
        "src/core/security/secure_transport_setup.h",
        "src/core/security/security_connector.h",
        "src/core/security/security_context.h",
        "src/core/tsi/fake_transport_security.h",
        "src/core/tsi/ssl_transport_security.h",
        "src/core/tsi/transport_security.h",
        "src/core/tsi/transport_security_interface.h"
      ],
      "src": [
        "src/core/httpcli/httpcli_security_connector.c",
        "src/core/security/base64.c",
        "src/core/security/client_auth_filter.c",
        "src/core/security/credentials.c",
        "src/core/security/credentials_metadata.c",
        "src/core/security/credentials_posix.c",
        "src/core/security/credentials_win32.c",
        "src/core/security/google_default_credentials.c",
        "src/core/security/json_token.c",
        "src/core/security/jwt_verifier.c",
        "src/core/security/secure_endpoint.c",
        "src/core/security/secure_transport_setup.c",
        "src/core/security/security_connector.c",
        "src/core/security/security_context.c",
        "src/core/security/server_auth_filter.c",
        "src/core/security/server_secure_chttp2.c",
        "src/core/surface/init_secure.c",
        "src/core/surface/secure_channel_create.c",
        "src/core/tsi/fake_transport_security.c",
        "src/core/tsi/ssl_transport_security.c",
        "src/core/tsi/transport_security.c"
      ],
      "deps": [
        "gpr"
      ],
      "baselib": true,
      "dll": "yes",
      "filegroups": [
        "grpc_base",
        "census"
      ],
      "secure": "yes",
      "vs_project_guid": "{29D16885-7228-4C31-81ED-5F9187C7F2A9}"
    },
    {
      "name": "grpc_test_util",
      "build": "private",
      "language": "c",
      "headers": [
        "test/core/end2end/data/ssl_test_data.h"
      ],
      "src": [
        "test/core/end2end/data/server1_cert.c",
        "test/core/end2end/data/server1_key.c",
        "test/core/end2end/data/test_root_cert.c"
      ],
      "deps": [
        "gpr",
        "gpr_test_util",
        "grpc"
      ],
      "filegroups": [
        "grpc_test_util_base"
      ],
      "vs_project_guid": "{17BCAFC0-5FDC-4C94-AEB9-95F3E220614B}"
    },
    {
      "name": "grpc_test_util_unsecure",
      "build": "private",
      "language": "c",
      "deps": [
        "gpr",
        "gpr_test_util",
        "grpc"
      ],
      "filegroups": [
        "grpc_test_util_base"
      ],
      "secure": "no",
      "vs_project_guid": "{0A7E7F92-FDEA-40F1-A9EC-3BA484F98BBF}"
    },
    {
      "name": "grpc_unsecure",
      "build": "all",
      "language": "c",
      "src": [
        "src/core/surface/init_unsecure.c"
      ],
      "deps": [
        "gpr"
      ],
      "baselib": true,
      "dll": "yes",
      "filegroups": [
        "grpc_base",
        "census"
      ],
      "secure": "no",
      "vs_project_guid": "{46CEDFFF-9692-456A-AA24-38B5D6BCF4C5}"
    },
    {
      "name": "grpc_zookeeper",
      "build": "all",
      "language": "c",
      "public_headers": [
        "include/grpc/grpc_zookeeper.h"
      ],
      "headers": [
        "src/core/client_config/resolvers/zookeeper_resolver.h"
      ],
      "src": [
        "src/core/client_config/resolvers/zookeeper_resolver.c"
      ],
      "deps": [
        "gpr",
        "grpc"
      ],
      "external_deps": [
        "zookeeper"
      ],
      "secure": "no"
    },
    {
      "name": "reconnect_server",
      "build": "private",
      "language": "c",
      "headers": [
        "test/core/util/reconnect_server.h"
      ],
      "src": [
        "test/core/util/reconnect_server.c"
      ],
      "deps": [
        "grpc_test_util",
        "grpc",
        "gpr_test_util",
        "gpr"
      ]
    },
    {
      "name": "grpc++",
      "build": "all",
      "language": "c++",
      "headers": [
        "src/cpp/client/secure_credentials.h",
        "src/cpp/common/secure_auth_context.h",
        "src/cpp/server/secure_server_credentials.h"
      ],
      "src": [
        "src/cpp/client/secure_channel_arguments.cc",
        "src/cpp/client/secure_credentials.cc",
        "src/cpp/common/auth_property_iterator.cc",
        "src/cpp/common/secure_auth_context.cc",
        "src/cpp/common/secure_create_auth_context.cc",
        "src/cpp/server/secure_server_credentials.cc"
      ],
      "deps": [
        "gpr",
        "grpc"
      ],
      "baselib": true,
      "dll": "yes",
      "filegroups": [
        "grpc++_base"
      ],
      "secure": "check",
      "vs_project_guid": "{C187A093-A0FE-489D-A40A-6E33DE0F9FEB}"
    },
    {
      "name": "grpc++_test_config",
      "build": "private",
      "language": "c++",
      "headers": [
        "test/cpp/util/test_config.h"
      ],
      "src": [
        "test/cpp/util/test_config.cc"
      ]
    },
    {
      "name": "grpc++_test_util",
      "build": "private",
      "language": "c++",
      "headers": [
        "test/cpp/util/cli_call.h",
        "test/cpp/util/create_test_channel.h",
        "test/cpp/util/subprocess.h"
      ],
      "src": [
        "test/cpp/util/messages.proto",
        "test/cpp/util/echo.proto",
        "test/cpp/util/echo_duplicate.proto",
        "test/cpp/util/cli_call.cc",
        "test/cpp/util/create_test_channel.cc",
        "test/cpp/util/subprocess.cc"
      ],
      "deps": [
        "grpc++",
        "grpc_test_util"
      ]
    },
    {
      "name": "grpc++_unsecure",
      "build": "all",
      "language": "c++",
      "src": [
        "src/cpp/common/insecure_create_auth_context.cc"
      ],
      "deps": [
        "gpr",
        "grpc_unsecure"
      ],
      "baselib": true,
      "dll": "yes",
      "filegroups": [
        "grpc++_base"
      ],
      "secure": "no",
      "vs_project_guid": "{6EE56155-DF7C-4F6E-BFC4-F6F776BEB211}"
    },
    {
      "name": "grpc_plugin_support",
      "build": "protoc",
      "language": "c++",
      "headers": [
        "include/grpc++/support/config.h",
        "include/grpc++/support/config_protobuf.h",
        "src/compiler/config.h",
        "src/compiler/cpp_generator.h",
        "src/compiler/cpp_generator_helpers.h",
        "src/compiler/csharp_generator.h",
        "src/compiler/csharp_generator_helpers.h",
        "src/compiler/generator_helpers.h",
        "src/compiler/objective_c_generator.h",
        "src/compiler/objective_c_generator_helpers.h",
        "src/compiler/python_generator.h",
        "src/compiler/ruby_generator.h",
        "src/compiler/ruby_generator_helpers-inl.h",
        "src/compiler/ruby_generator_map-inl.h",
        "src/compiler/ruby_generator_string-inl.h"
      ],
      "src": [
        "src/compiler/cpp_generator.cc",
        "src/compiler/csharp_generator.cc",
        "src/compiler/objective_c_generator.cc",
        "src/compiler/python_generator.cc",
        "src/compiler/ruby_generator.cc"
      ],
      "deps": [],
      "secure": "no",
      "vs_project_guid": "{B6E81D84-2ACB-41B8-8781-493A944C7817}"
    },
    {
      "name": "interop_client_helper",
      "build": "private",
      "language": "c++",
      "headers": [
        "test/cpp/interop/client_helper.h"
      ],
      "src": [
        "test/proto/messages.proto",
        "test/cpp/interop/client_helper.cc"
      ],
      "deps": [
        "grpc++_test_util",
        "grpc_test_util",
        "grpc++",
        "grpc",
        "gpr"
      ]
    },
    {
      "name": "interop_client_main",
      "build": "private",
      "language": "c++",
      "headers": [
        "test/cpp/interop/interop_client.h"
      ],
      "src": [
        "test/proto/empty.proto",
        "test/proto/messages.proto",
        "test/proto/test.proto",
        "test/cpp/interop/client.cc",
        "test/cpp/interop/interop_client.cc"
      ],
      "deps": [
        "interop_client_helper",
        "grpc++_test_util",
        "grpc_test_util",
        "grpc++",
        "grpc",
        "gpr_test_util",
        "gpr",
        "grpc++_test_config"
      ]
    },
    {
      "name": "interop_server_helper",
      "build": "private",
      "language": "c++",
      "headers": [
        "test/cpp/interop/server_helper.h"
      ],
      "src": [
        "test/cpp/interop/server_helper.cc"
      ],
      "deps": [
        "grpc_test_util",
        "grpc++",
        "grpc",
        "gpr"
      ]
    },
    {
      "name": "interop_server_main",
      "build": "private",
      "language": "c++",
      "src": [
        "test/proto/empty.proto",
        "test/proto/messages.proto",
        "test/proto/test.proto",
        "test/cpp/interop/server.cc"
      ],
      "deps": [
        "interop_server_helper",
        "grpc++_test_util",
        "grpc_test_util",
        "grpc++",
        "grpc",
        "gpr_test_util",
        "gpr",
        "grpc++_test_config"
      ]
    },
    {
      "name": "pubsub_client_lib",
      "build": "do_not_build",
      "language": "c++",
      "headers": [
        "examples/pubsub/publisher.h",
        "examples/pubsub/subscriber.h"
      ],
      "src": [
        "examples/pubsub/label.proto",
        "examples/pubsub/empty.proto",
        "examples/pubsub/pubsub.proto",
        "examples/pubsub/publisher.cc",
        "examples/pubsub/subscriber.cc"
      ],
      "deps": [
        "grpc++",
        "grpc",
        "gpr"
      ]
    },
    {
      "name": "qps",
      "build": "private",
      "language": "c++",
      "headers": [
        "test/cpp/qps/client.h",
        "test/cpp/qps/driver.h",
        "test/cpp/qps/histogram.h",
        "test/cpp/qps/interarrival.h",
        "test/cpp/qps/perf_db_client.h",
        "test/cpp/qps/qps_worker.h",
        "test/cpp/qps/report.h",
        "test/cpp/qps/server.h",
        "test/cpp/qps/stats.h",
        "test/cpp/qps/timer.h",
        "test/cpp/util/benchmark_config.h"
      ],
      "src": [
        "test/cpp/qps/qpstest.proto",
        "test/cpp/qps/perf_db.proto",
        "test/cpp/qps/client_async.cc",
        "test/cpp/qps/client_sync.cc",
        "test/cpp/qps/driver.cc",
        "test/cpp/qps/perf_db_client.cc",
        "test/cpp/qps/qps_worker.cc",
        "test/cpp/qps/report.cc",
        "test/cpp/qps/server_async.cc",
        "test/cpp/qps/server_sync.cc",
        "test/cpp/qps/timer.cc",
        "test/cpp/util/benchmark_config.cc"
      ],
      "deps": [
        "grpc_test_util",
        "grpc++_test_util",
        "grpc++"
      ]
    },
    {
      "name": "grpc_csharp_ext",
      "build": "all",
      "language": "csharp",
      "src": [
        "src/csharp/ext/grpc_csharp_ext.c"
      ],
      "deps": [
        "gpr",
        "grpc"
      ],
      "dll": "only",
      "vs_project_guid": "{D64C6D63-4458-4A88-AB38-35678384A7E4}"
    }
  ],
  "targets": [
    {
      "name": "alarm_heap_test",
      "build": "test",
      "language": "c",
      "src": [
        "test/core/iomgr/alarm_heap_test.c"
      ],
      "deps": [
        "grpc_test_util",
        "grpc",
        "gpr_test_util",
        "gpr"
      ]
    },
    {
      "name": "alarm_list_test",
      "build": "test",
      "language": "c",
      "src": [
        "test/core/iomgr/alarm_list_test.c"
      ],
      "deps": [
        "grpc_test_util",
        "grpc",
        "gpr_test_util",
        "gpr"
      ]
    },
    {
      "name": "alarm_test",
      "build": "test",
      "language": "c",
      "src": [
        "test/core/iomgr/alarm_test.c"
      ],
      "deps": [
        "grpc_test_util",
        "grpc",
        "gpr_test_util",
        "gpr"
      ]
    },
    {
      "name": "alpn_test",
      "build": "test",
      "language": "c",
      "src": [
        "test/core/transport/chttp2/alpn_test.c"
      ],
      "deps": [
        "grpc_test_util",
        "grpc",
        "gpr_test_util",
        "gpr"
      ]
    },
    {
      "name": "bin_encoder_test",
      "build": "test",
      "language": "c",
      "src": [
        "test/core/transport/chttp2/bin_encoder_test.c"
      ],
      "deps": [
        "grpc_test_util",
        "grpc",
        "gpr_test_util",
        "gpr"
      ]
    },
    {
      "name": "chttp2_status_conversion_test",
      "build": "test",
      "language": "c",
      "src": [
        "test/core/transport/chttp2/status_conversion_test.c"
      ],
      "deps": [
        "grpc_test_util",
        "grpc",
        "gpr_test_util",
        "gpr"
      ]
    },
    {
      "name": "chttp2_stream_encoder_test",
      "build": "test",
      "language": "c",
      "src": [
        "test/core/transport/chttp2/stream_encoder_test.c"
      ],
      "deps": [
        "grpc_test_util",
        "grpc",
        "gpr_test_util",
        "gpr"
      ]
    },
    {
      "name": "chttp2_stream_map_test",
      "build": "test",
      "language": "c",
      "src": [
        "test/core/transport/chttp2/stream_map_test.c"
      ],
      "deps": [
        "grpc_test_util",
        "grpc",
        "gpr_test_util",
        "gpr"
      ]
    },
    {
      "name": "compression_test",
      "build": "test",
      "language": "c",
      "src": [
        "test/core/compression/compression_test.c"
      ],
      "deps": [
        "grpc_test_util",
        "grpc",
        "gpr_test_util",
        "gpr"
      ]
    },
    {
      "name": "dualstack_socket_test",
      "build": "test",
      "language": "c",
      "src": [
        "test/core/end2end/dualstack_socket_test.c"
      ],
      "deps": [
        "grpc_test_util",
        "grpc",
        "gpr_test_util",
        "gpr"
      ],
      "platforms": [
        "mac",
        "linux",
        "posix"
      ]
    },
    {
      "name": "fd_conservation_posix_test",
      "build": "test",
      "language": "c",
      "src": [
        "test/core/iomgr/fd_conservation_posix_test.c"
      ],
      "deps": [
        "grpc_test_util",
        "grpc",
        "gpr_test_util",
        "gpr"
      ],
      "platforms": [
        "mac",
        "linux",
        "posix"
      ]
    },
    {
      "name": "fd_posix_test",
      "build": "test",
      "language": "c",
      "src": [
        "test/core/iomgr/fd_posix_test.c"
      ],
      "deps": [
        "grpc_test_util",
        "grpc",
        "gpr_test_util",
        "gpr"
      ],
      "platforms": [
        "mac",
        "linux",
        "posix"
      ]
    },
    {
      "name": "fling_client",
      "build": "test",
      "run": false,
      "language": "c",
      "src": [
        "test/core/fling/client.c"
      ],
      "deps": [
        "grpc_test_util",
        "grpc",
        "gpr_test_util",
        "gpr"
      ]
    },
    {
      "name": "fling_server",
      "build": "test",
      "run": false,
      "language": "c",
      "src": [
        "test/core/fling/server.c"
      ],
      "deps": [
        "grpc_test_util",
        "grpc",
        "gpr_test_util",
        "gpr"
      ]
    },
    {
      "name": "fling_stream_test",
      "build": "test",
      "language": "c",
      "src": [
        "test/core/fling/fling_stream_test.c"
      ],
      "deps": [
        "grpc_test_util",
        "grpc",
        "gpr_test_util",
        "gpr"
      ],
      "platforms": [
        "mac",
        "linux",
        "posix"
      ]
    },
    {
      "name": "fling_test",
      "build": "test",
      "language": "c",
      "src": [
        "test/core/fling/fling_test.c"
      ],
      "deps": [
        "grpc_test_util",
        "grpc",
        "gpr_test_util",
        "gpr"
      ],
      "platforms": [
        "mac",
        "linux",
        "posix"
      ]
    },
    {
      "name": "gen_hpack_tables",
      "build": "tool",
      "language": "c",
      "src": [
        "tools/codegen/core/gen_hpack_tables.c"
      ],
      "deps": [
        "gpr",
        "grpc"
      ]
    },
    {
      "name": "gpr_cmdline_test",
      "build": "test",
      "language": "c",
      "src": [
        "test/core/support/cmdline_test.c"
      ],
      "deps": [
        "gpr_test_util",
        "gpr"
      ]
    },
    {
      "name": "gpr_env_test",
      "build": "test",
      "language": "c",
      "src": [
        "test/core/support/env_test.c"
      ],
      "deps": [
        "gpr_test_util",
        "gpr"
      ]
    },
    {
      "name": "gpr_file_test",
      "build": "test",
      "language": "c",
      "src": [
        "test/core/support/file_test.c"
      ],
      "deps": [
        "gpr_test_util",
        "gpr"
      ]
    },
    {
      "name": "gpr_histogram_test",
      "build": "test",
      "language": "c",
      "src": [
        "test/core/support/histogram_test.c"
      ],
      "deps": [
        "gpr_test_util",
        "gpr"
      ]
    },
    {
      "name": "gpr_host_port_test",
      "build": "test",
      "language": "c",
      "src": [
        "test/core/support/host_port_test.c"
      ],
      "deps": [
        "gpr_test_util",
        "gpr"
      ]
    },
    {
      "name": "gpr_log_test",
      "build": "test",
      "language": "c",
      "src": [
        "test/core/support/log_test.c"
      ],
      "deps": [
        "gpr_test_util",
        "gpr"
      ]
    },
    {
      "name": "gpr_slice_buffer_test",
      "build": "test",
      "language": "c",
      "src": [
        "test/core/support/slice_buffer_test.c"
      ],
      "deps": [
        "gpr_test_util",
        "gpr"
      ]
    },
    {
      "name": "gpr_slice_test",
      "build": "test",
      "language": "c",
      "src": [
        "test/core/support/slice_test.c"
      ],
      "deps": [
        "gpr_test_util",
        "gpr"
      ]
    },
    {
      "name": "gpr_stack_lockfree_test",
      "build": "test",
      "language": "c",
      "src": [
        "test/core/support/stack_lockfree_test.c"
      ],
      "deps": [
        "gpr_test_util",
        "gpr"
      ]
    },
    {
      "name": "gpr_string_test",
      "build": "test",
      "language": "c",
      "src": [
        "test/core/support/string_test.c"
      ],
      "deps": [
        "gpr_test_util",
        "gpr"
      ]
    },
    {
      "name": "gpr_sync_test",
      "build": "test",
      "language": "c",
      "src": [
        "test/core/support/sync_test.c"
      ],
      "deps": [
        "gpr_test_util",
        "gpr"
      ]
    },
    {
      "name": "gpr_thd_test",
      "build": "test",
      "language": "c",
      "src": [
        "test/core/support/thd_test.c"
      ],
      "deps": [
        "gpr_test_util",
        "gpr"
      ]
    },
    {
      "name": "gpr_time_test",
      "build": "test",
      "language": "c",
      "src": [
        "test/core/support/time_test.c"
      ],
      "deps": [
        "gpr_test_util",
        "gpr"
      ]
    },
    {
      "name": "gpr_tls_test",
      "build": "test",
      "language": "c",
      "src": [
        "test/core/support/tls_test.c"
      ],
      "deps": [
        "gpr_test_util",
        "gpr"
      ]
    },
    {
      "name": "gpr_useful_test",
      "build": "test",
      "language": "c",
      "src": [
        "test/core/support/useful_test.c"
      ],
      "deps": [
        "gpr_test_util",
        "gpr"
      ]
    },
    {
      "name": "grpc_auth_context_test",
      "build": "test",
      "language": "c",
      "src": [
        "test/core/security/auth_context_test.c"
      ],
      "deps": [
        "grpc_test_util",
        "grpc",
        "gpr_test_util",
        "gpr"
      ]
    },
    {
      "name": "grpc_base64_test",
      "build": "test",
      "language": "c",
      "src": [
        "test/core/security/base64_test.c"
      ],
      "deps": [
        "grpc_test_util",
        "grpc",
        "gpr_test_util",
        "gpr"
      ]
    },
    {
      "name": "grpc_byte_buffer_reader_test",
      "build": "test",
      "language": "c",
      "src": [
        "test/core/surface/byte_buffer_reader_test.c"
      ],
      "deps": [
        "grpc_test_util",
        "grpc",
        "gpr_test_util",
        "gpr"
      ]
    },
    {
      "name": "grpc_channel_args_test",
      "build": "test",
      "language": "c",
      "src": [
        "test/core/channel/channel_args_test.c"
      ],
      "deps": [
        "grpc_test_util",
        "grpc",
        "gpr_test_util",
        "gpr"
      ]
    },
    {
      "name": "grpc_channel_stack_test",
      "build": "test",
      "language": "c",
      "src": [
        "test/core/channel/channel_stack_test.c"
      ],
      "deps": [
        "grpc_test_util",
        "grpc",
        "gpr_test_util",
        "gpr"
      ]
    },
    {
      "name": "grpc_completion_queue_test",
      "build": "test",
      "language": "c",
      "src": [
        "test/core/surface/completion_queue_test.c"
      ],
      "deps": [
        "grpc_test_util",
        "grpc",
        "gpr_test_util",
        "gpr"
      ]
    },
    {
      "name": "grpc_create_jwt",
      "build": "tool",
      "language": "c",
      "src": [
        "test/core/security/create_jwt.c"
      ],
      "deps": [
        "grpc_test_util",
        "grpc",
        "gpr_test_util",
        "gpr"
      ]
    },
    {
      "name": "grpc_credentials_test",
      "build": "test",
      "language": "c",
      "src": [
        "test/core/security/credentials_test.c"
      ],
      "deps": [
        "grpc_test_util",
        "grpc",
        "gpr_test_util",
        "gpr"
      ]
    },
    {
      "name": "grpc_fetch_oauth2",
      "build": "tool",
      "language": "c",
      "src": [
        "test/core/security/fetch_oauth2.c"
      ],
      "deps": [
        "grpc_test_util",
        "grpc",
        "gpr_test_util",
        "gpr"
      ]
    },
    {
      "name": "grpc_json_token_test",
      "build": "test",
      "language": "c",
      "src": [
        "test/core/security/json_token_test.c"
      ],
      "deps": [
        "grpc_test_util",
        "grpc",
        "gpr_test_util",
        "gpr"
      ]
    },
    {
      "name": "grpc_jwt_verifier_test",
      "build": "test",
      "language": "c",
      "src": [
        "test/core/security/jwt_verifier_test.c"
      ],
      "deps": [
        "grpc_test_util",
        "grpc",
        "gpr_test_util",
        "gpr"
      ]
    },
    {
      "name": "grpc_print_google_default_creds_token",
      "build": "tool",
      "language": "c",
      "src": [
        "test/core/security/print_google_default_creds_token.c"
      ],
      "deps": [
        "grpc_test_util",
        "grpc",
        "gpr_test_util",
        "gpr"
      ]
    },
    {
      "name": "grpc_security_connector_test",
      "build": "test",
      "language": "c",
      "src": [
        "test/core/security/security_connector_test.c"
      ],
      "deps": [
        "grpc_test_util",
        "grpc",
        "gpr_test_util",
        "gpr"
      ]
    },
    {
      "name": "grpc_stream_op_test",
      "build": "test",
      "language": "c",
      "src": [
        "test/core/transport/stream_op_test.c"
      ],
      "deps": [
        "grpc_test_util",
        "grpc",
        "gpr_test_util",
        "gpr"
      ]
    },
    {
      "name": "grpc_verify_jwt",
      "build": "tool",
      "language": "c",
      "src": [
        "test/core/security/verify_jwt.c"
      ],
      "deps": [
        "grpc_test_util",
        "grpc",
        "gpr_test_util",
        "gpr"
      ]
    },
    {
      "name": "hpack_parser_test",
      "build": "test",
      "language": "c",
      "src": [
        "test/core/transport/chttp2/hpack_parser_test.c"
      ],
      "deps": [
        "grpc_test_util",
        "grpc",
        "gpr_test_util",
        "gpr"
      ]
    },
    {
      "name": "hpack_table_test",
      "build": "test",
      "language": "c",
      "src": [
        "test/core/transport/chttp2/hpack_table_test.c"
      ],
      "deps": [
        "grpc_test_util",
        "grpc",
        "gpr_test_util",
        "gpr"
      ]
    },
    {
      "name": "httpcli_format_request_test",
      "build": "test",
      "language": "c",
      "src": [
        "test/core/httpcli/format_request_test.c"
      ],
      "deps": [
        "grpc_test_util",
        "grpc",
        "gpr_test_util",
        "gpr"
      ]
    },
    {
      "name": "httpcli_parser_test",
      "build": "test",
      "language": "c",
      "src": [
        "test/core/httpcli/parser_test.c"
      ],
      "deps": [
        "grpc_test_util",
        "grpc",
        "gpr_test_util",
        "gpr"
      ]
    },
    {
      "name": "httpcli_test",
      "build": "test",
      "language": "c",
      "src": [
        "test/core/httpcli/httpcli_test.c"
      ],
      "deps": [
        "grpc_test_util",
        "grpc",
        "gpr_test_util",
        "gpr"
      ],
      "platforms": [
        "mac",
        "linux",
        "posix"
      ]
    },
    {
      "name": "json_rewrite",
      "build": "test",
      "run": false,
      "language": "c",
      "src": [
        "test/core/json/json_rewrite.c"
      ],
      "deps": [
        "grpc",
        "gpr"
      ]
    },
    {
      "name": "json_rewrite_test",
      "build": "test",
      "language": "c",
      "src": [
        "test/core/json/json_rewrite_test.c"
      ],
      "deps": [
        "grpc_test_util",
        "grpc",
        "gpr_test_util",
        "gpr"
      ]
    },
    {
      "name": "json_test",
      "build": "test",
      "language": "c",
      "src": [
        "test/core/json/json_test.c"
      ],
      "deps": [
        "grpc_test_util",
        "grpc",
        "gpr_test_util",
        "gpr"
      ]
    },
    {
      "name": "lame_client_test",
      "build": "test",
      "language": "c",
      "src": [
        "test/core/surface/lame_client_test.c"
      ],
      "deps": [
        "grpc_test_util",
        "grpc",
        "gpr_test_util",
        "gpr"
      ]
    },
    {
      "name": "low_level_ping_pong_benchmark",
      "build": "benchmark",
      "language": "c",
      "src": [
        "test/core/network_benchmarks/low_level_ping_pong.c"
      ],
      "deps": [
        "grpc_test_util",
        "grpc",
        "gpr_test_util",
        "gpr"
      ]
    },
    {
      "name": "message_compress_test",
      "build": "test",
      "language": "c",
      "src": [
        "test/core/compression/message_compress_test.c"
      ],
      "deps": [
        "grpc_test_util",
        "grpc",
        "gpr_test_util",
        "gpr"
      ]
    },
    {
      "name": "multi_init_test",
      "build": "test",
      "language": "c",
      "src": [
        "test/core/surface/multi_init_test.c"
      ],
      "deps": [
        "grpc_test_util",
        "grpc",
        "gpr_test_util",
        "gpr"
      ]
    },
    {
      "name": "multiple_server_queues_test",
      "build": "test",
      "language": "c",
      "src": [
        "test/core/end2end/multiple_server_queues_test.c"
      ],
      "deps": [
        "grpc_test_util",
        "grpc",
        "gpr_test_util",
        "gpr"
      ]
    },
    {
      "name": "murmur_hash_test",
      "build": "test",
      "language": "c",
      "src": [
        "test/core/support/murmur_hash_test.c"
      ],
      "deps": [
        "gpr_test_util",
        "gpr"
      ]
    },
    {
      "name": "no_server_test",
      "build": "test",
      "language": "c",
      "src": [
        "test/core/end2end/no_server_test.c"
      ],
      "deps": [
        "grpc_test_util",
        "grpc",
        "gpr_test_util",
        "gpr"
      ]
    },
    {
      "name": "resolve_address_test",
      "build": "test",
      "language": "c",
      "src": [
        "test/core/iomgr/resolve_address_test.c"
      ],
      "deps": [
        "grpc_test_util",
        "grpc",
        "gpr_test_util",
        "gpr"
      ]
    },
    {
      "name": "secure_endpoint_test",
      "build": "test",
      "language": "c",
      "src": [
        "test/core/security/secure_endpoint_test.c"
      ],
      "deps": [
        "grpc_test_util",
        "grpc",
        "gpr_test_util",
        "gpr"
      ]
    },
    {
      "name": "sockaddr_utils_test",
      "build": "test",
      "language": "c",
      "src": [
        "test/core/iomgr/sockaddr_utils_test.c"
      ],
      "deps": [
        "grpc_test_util",
        "grpc",
        "gpr_test_util",
        "gpr"
      ]
    },
    {
      "name": "tcp_client_posix_test",
      "build": "test",
      "language": "c",
      "src": [
        "test/core/iomgr/tcp_client_posix_test.c"
      ],
      "deps": [
        "grpc_test_util",
        "grpc",
        "gpr_test_util",
        "gpr"
      ],
      "platforms": [
        "mac",
        "linux",
        "posix"
      ]
    },
    {
      "name": "tcp_posix_test",
      "build": "test",
      "language": "c",
      "src": [
        "test/core/iomgr/tcp_posix_test.c"
      ],
      "deps": [
        "grpc_test_util",
        "grpc",
        "gpr_test_util",
        "gpr"
      ],
      "platforms": [
        "mac",
        "linux",
        "posix"
      ]
    },
    {
      "name": "tcp_server_posix_test",
      "build": "test",
      "language": "c",
      "src": [
        "test/core/iomgr/tcp_server_posix_test.c"
      ],
      "deps": [
        "grpc_test_util",
        "grpc",
        "gpr_test_util",
        "gpr"
      ],
      "platforms": [
        "mac",
        "linux",
        "posix"
      ]
    },
    {
      "name": "time_averaged_stats_test",
      "build": "test",
      "language": "c",
      "src": [
        "test/core/iomgr/time_averaged_stats_test.c"
      ],
      "deps": [
        "grpc_test_util",
        "grpc",
        "gpr_test_util",
        "gpr"
      ]
    },
    {
      "name": "timeout_encoding_test",
      "build": "test",
      "language": "c",
      "src": [
        "test/core/transport/chttp2/timeout_encoding_test.c"
      ],
      "deps": [
        "grpc_test_util",
        "grpc",
        "gpr_test_util",
        "gpr"
      ]
    },
    {
      "name": "timers_test",
      "build": "test",
      "language": "c",
      "src": [
        "test/core/profiling/timers_test.c"
      ],
      "deps": [
        "grpc_test_util",
        "grpc",
        "gpr_test_util",
        "gpr"
      ]
    },
    {
      "name": "transport_metadata_test",
      "build": "test",
      "language": "c",
      "src": [
        "test/core/transport/metadata_test.c"
      ],
      "deps": [
        "grpc_test_util",
        "grpc",
        "gpr_test_util",
        "gpr"
      ]
    },
    {
      "name": "transport_security_test",
      "build": "test",
      "language": "c",
      "src": [
        "test/core/tsi/transport_security_test.c"
      ],
      "deps": [
        "grpc_test_util",
        "grpc",
        "gpr_test_util",
        "gpr"
      ]
    },
    {
      "name": "udp_server_test",
      "build": "test",
      "language": "c",
      "src": [
        "test/core/iomgr/udp_server_test.c"
      ],
      "deps": [
        "grpc_test_util",
        "grpc",
        "gpr_test_util",
        "gpr"
      ],
      "platforms": [
        "posix"
      ]
    },
    {
      "name": "uri_parser_test",
      "build": "test",
      "language": "c",
      "src": [
        "test/core/client_config/uri_parser_test.c"
      ],
      "deps": [
        "grpc_test_util",
        "grpc",
        "gpr_test_util",
        "gpr"
      ]
    },
    {
      "name": "async_end2end_test",
      "build": "test",
      "language": "c++",
      "src": [
        "test/cpp/end2end/async_end2end_test.cc"
      ],
      "deps": [
        "grpc++_test_util",
        "grpc_test_util",
        "grpc++",
        "grpc",
        "gpr_test_util",
        "gpr"
      ]
    },
    {
      "name": "async_streaming_ping_pong_test",
      "build": "test",
      "language": "c++",
      "src": [
        "test/cpp/qps/async_streaming_ping_pong_test.cc"
      ],
      "deps": [
        "qps",
        "grpc++_test_util",
        "grpc_test_util",
        "grpc++",
        "grpc",
        "gpr_test_util",
        "gpr"
      ],
      "platforms": [
        "mac",
        "linux",
        "posix"
      ]
    },
    {
      "name": "async_unary_ping_pong_test",
      "build": "test",
      "language": "c++",
      "src": [
        "test/cpp/qps/async_unary_ping_pong_test.cc"
      ],
      "deps": [
        "qps",
        "grpc++_test_util",
        "grpc_test_util",
        "grpc++",
        "grpc",
        "gpr_test_util",
        "gpr"
      ],
      "platforms": [
        "mac",
        "linux",
        "posix"
      ]
    },
    {
      "name": "auth_property_iterator_test",
      "build": "test",
      "language": "c++",
      "src": [
        "test/cpp/common/auth_property_iterator_test.cc"
      ],
      "deps": [
        "grpc++",
        "grpc",
        "gpr"
      ]
    },
    {
      "name": "channel_arguments_test",
      "build": "test",
      "language": "c++",
      "src": [
        "test/cpp/client/channel_arguments_test.cc"
      ],
      "deps": [
        "grpc++",
        "grpc",
        "gpr"
      ]
    },
    {
      "name": "cli_call_test",
      "build": "test",
      "language": "c++",
      "src": [
        "test/cpp/util/cli_call_test.cc"
      ],
      "deps": [
        "grpc++_test_util",
        "grpc_test_util",
        "grpc++",
        "grpc",
        "gpr_test_util",
        "gpr"
      ]
    },
    {
      "name": "client_crash_test",
      "build": "test",
      "language": "c++",
      "src": [
        "test/cpp/end2end/client_crash_test.cc"
      ],
      "deps": [
        "grpc++_test_util",
        "grpc_test_util",
        "grpc++",
        "grpc",
        "gpr_test_util",
        "gpr"
      ],
      "platforms": [
        "mac",
        "linux",
        "posix"
      ]
    },
    {
      "name": "client_crash_test_server",
      "build": "test",
      "run": false,
      "language": "c++",
      "src": [
        "test/cpp/end2end/client_crash_test_server.cc"
      ],
      "deps": [
        "grpc++_test_util",
        "grpc_test_util",
        "grpc++",
        "grpc",
        "gpr_test_util",
        "gpr"
      ]
    },
    {
      "name": "credentials_test",
      "build": "test",
      "language": "c++",
      "src": [
        "test/cpp/client/credentials_test.cc"
      ],
      "deps": [
        "grpc++",
        "grpc",
        "gpr"
      ]
    },
    {
      "name": "cxx_byte_buffer_test",
      "build": "test",
      "language": "c++",
      "src": [
        "test/cpp/util/byte_buffer_test.cc"
      ],
      "deps": [
        "grpc_test_util",
        "grpc++",
        "grpc",
        "gpr_test_util",
        "gpr"
      ]
    },
    {
      "name": "cxx_slice_test",
      "build": "test",
      "language": "c++",
      "src": [
        "test/cpp/util/slice_test.cc"
      ],
      "deps": [
        "grpc_test_util",
        "grpc++",
        "grpc",
        "gpr_test_util",
        "gpr"
      ]
    },
    {
      "name": "cxx_string_ref_test",
      "build": "test",
      "language": "c++",
      "src": [
        "test/cpp/util/string_ref_test.cc"
      ],
      "deps": [
        "grpc++"
      ]
    },
    {
      "name": "cxx_time_test",
      "build": "test",
      "language": "c++",
      "src": [
        "test/cpp/util/time_test.cc"
      ],
      "deps": [
        "grpc_test_util",
        "grpc++",
        "grpc",
        "gpr_test_util",
        "gpr"
      ]
    },
    {
      "name": "end2end_test",
      "build": "test",
      "language": "c++",
      "src": [
        "test/cpp/end2end/end2end_test.cc"
      ],
      "deps": [
        "grpc++_test_util",
        "grpc_test_util",
        "grpc++",
        "grpc",
        "gpr_test_util",
        "gpr"
      ]
    },
    {
      "name": "generic_end2end_test",
      "build": "test",
      "language": "c++",
      "src": [
        "test/cpp/end2end/generic_end2end_test.cc"
      ],
      "deps": [
        "grpc++_test_util",
        "grpc_test_util",
        "grpc++",
        "grpc",
        "gpr_test_util",
        "gpr"
      ]
    },
    {
      "name": "grpc_cli",
      "build": "test",
      "run": false,
      "language": "c++",
      "src": [
        "test/cpp/util/grpc_cli.cc"
      ],
      "deps": [
        "grpc++_test_util",
        "grpc_test_util",
        "grpc++",
        "grpc",
        "gpr_test_util",
        "gpr",
        "grpc++_test_config"
      ]
    },
    {
      "name": "grpc_cpp_plugin",
      "build": "protoc",
      "language": "c++",
      "src": [
        "src/compiler/cpp_plugin.cc"
      ],
      "deps": [
        "grpc_plugin_support"
      ],
      "secure": "no",
      "vs_project_guid": "{7E51A25F-AC59-488F-906C-C60FAAE706AA}"
    },
    {
      "name": "grpc_csharp_plugin",
      "build": "protoc",
      "language": "c++",
      "src": [
        "src/compiler/csharp_plugin.cc"
      ],
      "deps": [
        "grpc_plugin_support"
      ],
      "secure": "no",
      "vs_project_guid": "{3C813052-A49A-4662-B90A-1ADBEC7EE453}"
    },
    {
      "name": "grpc_objective_c_plugin",
      "build": "protoc",
      "language": "c++",
      "src": [
        "src/compiler/objective_c_plugin.cc"
      ],
      "deps": [
        "grpc_plugin_support"
      ],
      "secure": "no",
      "vs_project_guid": "{19564640-CEE6-4921-ABA5-676ED79A36F6}"
    },
    {
      "name": "grpc_python_plugin",
      "build": "protoc",
      "language": "c++",
      "src": [
        "src/compiler/python_plugin.cc"
      ],
      "deps": [
        "grpc_plugin_support"
      ],
      "secure": "no",
      "vs_project_guid": "{DF52D501-A6CF-4E6F-BA38-6EBE2E8DAFB2}"
    },
    {
      "name": "grpc_ruby_plugin",
      "build": "protoc",
      "language": "c++",
      "src": [
        "src/compiler/ruby_plugin.cc"
      ],
      "deps": [
        "grpc_plugin_support"
      ],
      "secure": "no",
      "vs_project_guid": "{069E9D05-B78B-4751-9252-D21EBAE7DE8E}"
    },
    {
      "name": "interop_client",
      "build": "test",
      "run": false,
      "language": "c++",
      "src": [],
      "deps": [
        "interop_client_main",
        "interop_client_helper",
        "grpc++_test_util",
        "grpc_test_util",
        "grpc++",
        "grpc",
        "gpr_test_util",
        "gpr",
        "grpc++_test_config"
      ],
      "platforms": [
        "mac",
        "linux",
        "posix"
      ]
    },
    {
      "name": "interop_server",
      "build": "test",
      "run": false,
      "language": "c++",
      "src": [],
      "deps": [
        "interop_server_main",
        "interop_server_helper",
        "grpc++_test_util",
        "grpc_test_util",
        "grpc++",
        "grpc",
        "gpr_test_util",
        "gpr",
        "grpc++_test_config"
      ],
      "platforms": [
        "mac",
        "linux",
        "posix"
      ]
    },
    {
      "name": "interop_test",
      "build": "test",
      "language": "c++",
      "src": [
        "test/cpp/interop/interop_test.cc"
      ],
      "deps": [
        "grpc_test_util",
        "grpc",
        "gpr_test_util",
        "gpr"
      ],
      "platforms": [
        "mac",
        "linux",
        "posix"
      ]
    },
    {
      "name": "mock_test",
      "build": "test",
      "language": "c++",
      "src": [
        "test/cpp/end2end/mock_test.cc"
      ],
      "deps": [
        "grpc++_test_util",
        "grpc_test_util",
        "grpc++",
        "grpc",
        "gpr_test_util",
        "gpr"
      ]
    },
    {
      "name": "pubsub_client",
      "build": "do_not_build",
      "run": false,
      "language": "c++",
      "src": [
        "examples/pubsub/main.cc"
      ],
      "deps": [
        "pubsub_client_lib",
        "grpc_test_util",
        "grpc++",
        "grpc",
        "gpr_test_util",
        "gpr",
        "grpc++_test_config"
      ]
    },
    {
      "name": "pubsub_publisher_test",
      "build": "do_not_build",
      "language": "c++",
      "src": [
        "examples/pubsub/publisher_test.cc"
      ],
      "deps": [
        "pubsub_client_lib",
        "grpc++_test_util",
        "grpc_test_util",
        "grpc++",
        "grpc",
        "gpr_test_util",
        "gpr"
      ]
    },
    {
      "name": "pubsub_subscriber_test",
      "build": "do_not_build",
      "language": "c++",
      "src": [
        "examples/pubsub/subscriber_test.cc"
      ],
      "deps": [
        "pubsub_client_lib",
        "grpc++_test_util",
        "grpc_test_util",
        "grpc++",
        "grpc",
        "gpr_test_util",
        "gpr"
      ]
    },
    {
      "name": "qps_driver",
      "build": "benchmark",
      "language": "c++",
      "src": [
        "test/cpp/qps/qps_driver.cc"
      ],
      "deps": [
        "qps",
        "grpc++_test_util",
        "grpc_test_util",
        "grpc++",
        "grpc",
        "gpr_test_util",
        "gpr",
        "grpc++_test_config"
      ]
    },
    {
      "name": "qps_interarrival_test",
      "build": "test",
      "run": false,
      "language": "c++",
      "src": [
        "test/cpp/qps/qps_interarrival_test.cc"
      ],
      "deps": [
        "qps",
        "grpc++_test_util",
        "grpc_test_util",
        "grpc++",
        "grpc",
        "gpr_test_util",
        "gpr"
      ],
      "platforms": [
        "mac",
        "linux",
        "posix"
      ]
    },
    {
      "name": "qps_openloop_test",
      "build": "test",
      "language": "c++",
      "src": [
        "test/cpp/qps/qps_openloop_test.cc"
      ],
      "deps": [
        "qps",
        "grpc++_test_util",
        "grpc_test_util",
        "grpc++",
        "grpc",
        "gpr_test_util",
        "gpr",
        "grpc++_test_config"
      ],
      "platforms": [
        "mac",
        "linux",
        "posix"
      ]
    },
    {
      "name": "qps_test",
      "build": "test",
      "language": "c++",
      "src": [
        "test/cpp/qps/qps_test.cc"
      ],
      "deps": [
        "qps",
        "grpc++_test_util",
        "grpc_test_util",
        "grpc++",
        "grpc",
        "gpr_test_util",
        "gpr",
        "grpc++_test_config"
      ],
      "exclude_configs": [
        "tsan"
      ],
      "platforms": [
        "mac",
        "linux",
        "posix"
      ]
    },
    {
      "name": "qps_worker",
      "build": "benchmark",
      "language": "c++",
      "headers": [
        "test/cpp/qps/client.h",
        "test/cpp/qps/server.h"
      ],
      "src": [
        "test/cpp/qps/worker.cc"
      ],
      "deps": [
        "qps",
        "grpc++_test_util",
        "grpc_test_util",
        "grpc++",
        "grpc",
        "gpr_test_util",
        "gpr",
        "grpc++_test_config"
      ]
    },
    {
      "name": "reconnect_interop_client",
      "build": "test",
      "run": false,
      "language": "c++",
      "src": [
        "test/proto/empty.proto",
        "test/proto/messages.proto",
        "test/proto/test.proto",
        "test/cpp/interop/reconnect_interop_client.cc"
      ],
      "deps": [
        "grpc++_test_util",
        "grpc_test_util",
        "grpc++",
        "grpc",
        "gpr_test_util",
        "gpr",
        "grpc++_test_config"
      ]
    },
    {
      "name": "reconnect_interop_server",
      "build": "test",
      "run": false,
      "language": "c++",
      "src": [
        "test/proto/empty.proto",
        "test/proto/messages.proto",
        "test/proto/test.proto",
        "test/cpp/interop/reconnect_interop_server.cc"
      ],
      "deps": [
        "reconnect_server",
        "grpc++_test_util",
        "grpc_test_util",
        "grpc++",
        "grpc",
        "gpr_test_util",
        "gpr",
        "grpc++_test_config"
      ]
    },
    {
      "name": "secure_auth_context_test",
      "build": "test",
      "language": "c++",
      "src": [
        "test/cpp/common/secure_auth_context_test.cc"
      ],
      "deps": [
        "grpc++",
        "grpc",
        "gpr"
      ]
    },
    {
      "name": "server_crash_test",
      "build": "test",
      "language": "c++",
      "src": [
        "test/cpp/end2end/server_crash_test.cc"
      ],
      "deps": [
        "grpc++_test_util",
        "grpc_test_util",
        "grpc++",
        "grpc",
        "gpr_test_util",
        "gpr"
      ],
      "platforms": [
        "mac",
        "linux",
        "posix"
      ]
    },
    {
      "name": "server_crash_test_client",
      "build": "test",
      "run": false,
      "language": "c++",
      "src": [
        "test/cpp/end2end/server_crash_test_client.cc"
      ],
      "deps": [
        "grpc++_test_util",
        "grpc_test_util",
        "grpc++",
        "grpc",
        "gpr_test_util",
        "gpr"
      ]
    },
    {
      "name": "shutdown_test",
      "build": "test",
      "language": "c++",
      "src": [
        "test/cpp/end2end/shutdown_test.cc"
      ],
      "deps": [
        "grpc++_test_util",
        "grpc_test_util",
        "grpc++",
        "grpc",
        "gpr_test_util",
        "gpr"
      ]
    },
    {
      "name": "status_test",
      "build": "test",
      "language": "c++",
      "src": [
        "test/cpp/util/status_test.cc"
      ],
      "deps": [
        "grpc_test_util",
        "grpc++",
        "grpc",
        "gpr_test_util",
        "gpr"
      ]
    },
    {
      "name": "sync_streaming_ping_pong_test",
      "build": "test",
      "language": "c++",
      "src": [
        "test/cpp/qps/sync_streaming_ping_pong_test.cc"
      ],
      "deps": [
        "qps",
        "grpc++_test_util",
        "grpc_test_util",
        "grpc++",
        "grpc",
        "gpr_test_util",
        "gpr"
      ],
      "platforms": [
        "mac",
        "linux",
        "posix"
      ]
    },
    {
      "name": "sync_unary_ping_pong_test",
      "build": "test",
      "language": "c++",
      "src": [
        "test/cpp/qps/sync_unary_ping_pong_test.cc"
      ],
      "deps": [
        "qps",
        "grpc++_test_util",
        "grpc_test_util",
        "grpc++",
        "grpc",
        "gpr_test_util",
        "gpr"
      ],
      "platforms": [
        "mac",
        "linux",
        "posix"
      ]
    },
    {
      "name": "thread_stress_test",
      "build": "test",
      "language": "c++",
      "src": [
        "test/cpp/end2end/thread_stress_test.cc"
      ],
      "deps": [
        "grpc++_test_util",
        "grpc_test_util",
        "grpc++",
        "grpc",
        "gpr_test_util",
        "gpr"
      ]
    },
    {
      "name": "zookeeper_test",
      "build": "test",
      "language": "c++",
      "src": [
        "test/cpp/end2end/zookeeper_test.cc"
      ],
      "deps": [
        "grpc++_test_util",
        "grpc_test_util",
        "grpc++",
        "grpc_zookeeper",
        "grpc",
        "gpr_test_util",
        "gpr"
      ],
      "external_deps": [
        "zookeeper"
      ]
    }
  ]
}<|MERGE_RESOLUTION|>--- conflicted
+++ resolved
@@ -55,16 +55,6 @@
         "include/grpc++/server_builder.h",
         "include/grpc++/server_context.h",
         "include/grpc++/server_credentials.h",
-<<<<<<< HEAD
-        "include/grpc++/slice.h",
-        "include/grpc++/status.h",
-        "include/grpc++/status_code_enum.h",
-        "include/grpc++/stream.h",
-        "include/grpc++/string_ref.h",
-        "include/grpc++/stub_options.h",
-        "include/grpc++/thread_pool_interface.h",
-        "include/grpc++/time.h"
-=======
         "include/grpc++/support/async_stream.h",
         "include/grpc++/support/async_unary_call.h",
         "include/grpc++/support/auth_context.h",
@@ -75,10 +65,10 @@
         "include/grpc++/support/slice.h",
         "include/grpc++/support/status.h",
         "include/grpc++/support/status_code_enum.h",
+        "include/grpc++/support/string_ref.h",
         "include/grpc++/support/stub_options.h",
         "include/grpc++/support/sync_stream.h",
         "include/grpc++/support/time.h"
->>>>>>> e289e524
       ],
       "headers": [
         "src/cpp/client/create_channel_internal.h",
