<!-- This file is generated -->
<Project>
  <PropertyGroup>
<<<<<<< HEAD
    <GrpcCsharpVersion>1.8.0-dev</GrpcCsharpVersion>
=======
    <GrpcCsharpVersion>1.7.2</GrpcCsharpVersion>
>>>>>>> 5cf4b44f
    <GoogleProtobufVersion>3.3.0</GoogleProtobufVersion>
  </PropertyGroup>
</Project><|MERGE_RESOLUTION|>--- conflicted
+++ resolved
@@ -1,11 +1,7 @@
 <!-- This file is generated -->
 <Project>
   <PropertyGroup>
-<<<<<<< HEAD
-    <GrpcCsharpVersion>1.8.0-dev</GrpcCsharpVersion>
-=======
     <GrpcCsharpVersion>1.7.2</GrpcCsharpVersion>
->>>>>>> 5cf4b44f
     <GoogleProtobufVersion>3.3.0</GoogleProtobufVersion>
   </PropertyGroup>
 </Project>