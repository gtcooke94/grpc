/*
 *
 * Copyright 2015, Google Inc.
 * All rights reserved.
 *
 * Redistribution and use in source and binary forms, with or without
 * modification, are permitted provided that the following conditions are
 * met:
 *
 *     * Redistributions of source code must retain the above copyright
 * notice, this list of conditions and the following disclaimer.
 *     * Redistributions in binary form must reproduce the above
 * copyright notice, this list of conditions and the following disclaimer
 * in the documentation and/or other materials provided with the
 * distribution.
 *     * Neither the name of Google Inc. nor the names of its
 * contributors may be used to endorse or promote products derived from
 * this software without specific prior written permission.
 *
 * THIS SOFTWARE IS PROVIDED BY THE COPYRIGHT HOLDERS AND CONTRIBUTORS
 * "AS IS" AND ANY EXPRESS OR IMPLIED WARRANTIES, INCLUDING, BUT NOT
 * LIMITED TO, THE IMPLIED WARRANTIES OF MERCHANTABILITY AND FITNESS FOR
 * A PARTICULAR PURPOSE ARE DISCLAIMED. IN NO EVENT SHALL THE COPYRIGHT
 * OWNER OR CONTRIBUTORS BE LIABLE FOR ANY DIRECT, INDIRECT, INCIDENTAL,
 * SPECIAL, EXEMPLARY, OR CONSEQUENTIAL DAMAGES (INCLUDING, BUT NOT
 * LIMITED TO, PROCUREMENT OF SUBSTITUTE GOODS OR SERVICES; LOSS OF USE,
 * DATA, OR PROFITS; OR BUSINESS INTERRUPTION) HOWEVER CAUSED AND ON ANY
 * THEORY OF LIABILITY, WHETHER IN CONTRACT, STRICT LIABILITY, OR TORT
 * (INCLUDING NEGLIGENCE OR OTHERWISE) ARISING IN ANY WAY OUT OF THE USE
 * OF THIS SOFTWARE, EVEN IF ADVISED OF THE POSSIBILITY OF SUCH DAMAGE.
 *
 */

#include "src/cpp/client/channel.h"

#include <memory>

#include <grpc/grpc.h>
#include <grpc/grpc_security.h>
#include <grpc/support/log.h>
#include <grpc/support/slice.h>

#include "src/core/profiling/timers.h"
#include "src/cpp/proto/proto_utils.h"
#include <grpc++/channel_arguments.h>
#include <grpc++/client_context.h>
#include <grpc++/completion_queue.h>
#include <grpc++/config.h>
#include <grpc++/credentials.h>
#include <grpc++/impl/call.h>
#include <grpc++/impl/rpc_method.h>
#include <grpc++/status.h>

namespace grpc {

Channel::Channel(const grpc::string& target, grpc_channel* channel)
    : target_(target), c_channel_(channel) {}

Channel::~Channel() { grpc_channel_destroy(c_channel_); }

Call Channel::CreateCall(const RpcMethod& method, ClientContext* context,
                         CompletionQueue* cq) {
<<<<<<< HEAD
  auto c_call = grpc_channel_create_call(c_channel_, cq->cq(), method.name(),
                                         context->authority().empty()
                                             ? target_.c_str()
                                             : context->authority().c_str(),
                                         context->raw_deadline());
=======
  auto c_call =
      method.channel_tag()
          ? grpc_channel_create_registered_call(c_channel_, cq->cq(),
                                                method.channel_tag(),
                                                context->RawDeadline())
          : grpc_channel_create_call(c_channel_, cq->cq(), method.name(),
                                     context->authority().empty()
                                         ? target_.c_str()
                                         : context->authority().c_str(),
                                     context->RawDeadline());
  GRPC_TIMER_MARK(CALL_CREATED, c_call);
>>>>>>> 3afd92ff
  context->set_call(c_call);
  return Call(c_call, this, cq);
}

void Channel::PerformOpsOnCall(CallOpBuffer* buf, Call* call) {
  static const size_t MAX_OPS = 8;
  size_t nops = MAX_OPS;
  grpc_op ops[MAX_OPS];
  GRPC_TIMER_MARK(PERFORM_OPS_BEGIN, call->call());
  buf->FillOps(ops, &nops);
  GPR_ASSERT(GRPC_CALL_OK ==
             grpc_call_start_batch(call->call(), ops, nops, buf));
  GRPC_TIMER_MARK(PERFORM_OPS_END, call->call());
}

void* Channel::RegisterMethod(const char* method) {
  return grpc_channel_register_call(c_channel_, method, target_.c_str());
}

}  // namespace grpc<|MERGE_RESOLUTION|>--- conflicted
+++ resolved
@@ -60,25 +60,17 @@
 
 Call Channel::CreateCall(const RpcMethod& method, ClientContext* context,
                          CompletionQueue* cq) {
-<<<<<<< HEAD
-  auto c_call = grpc_channel_create_call(c_channel_, cq->cq(), method.name(),
-                                         context->authority().empty()
-                                             ? target_.c_str()
-                                             : context->authority().c_str(),
-                                         context->raw_deadline());
-=======
   auto c_call =
       method.channel_tag()
           ? grpc_channel_create_registered_call(c_channel_, cq->cq(),
                                                 method.channel_tag(),
-                                                context->RawDeadline())
+                                                context->raw_deadline())
           : grpc_channel_create_call(c_channel_, cq->cq(), method.name(),
                                      context->authority().empty()
                                          ? target_.c_str()
                                          : context->authority().c_str(),
-                                     context->RawDeadline());
+                                     context->raw_deadline());
   GRPC_TIMER_MARK(CALL_CREATED, c_call);
->>>>>>> 3afd92ff
   context->set_call(c_call);
   return Call(c_call, this, cq);
 }
