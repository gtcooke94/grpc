--- conflicted
+++ resolved
@@ -42,11 +42,7 @@
   # exclamation mark ensures that other "regular" pods will be able to find it as it'll be installed
   # before them.
   s.name     = '!ProtoCompiler-gRPCPlugin'
-<<<<<<< HEAD
   v = '1.21.0-dev'
-=======
-  v = '1.20.0'
->>>>>>> 5ceccb14
   s.version  = v
   s.summary  = 'The gRPC ProtoC plugin generates Objective-C files from .proto services.'
   s.description = <<-DESC
