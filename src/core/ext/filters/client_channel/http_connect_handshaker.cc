/*
 *
 * Copyright 2016 gRPC authors.
 *
 * Licensed under the Apache License, Version 2.0 (the "License");
 * you may not use this file except in compliance with the License.
 * You may obtain a copy of the License at
 *
 *     http://www.apache.org/licenses/LICENSE-2.0
 *
 * Unless required by applicable law or agreed to in writing, software
 * distributed under the License is distributed on an "AS IS" BASIS,
 * WITHOUT WARRANTIES OR CONDITIONS OF ANY KIND, either express or implied.
 * See the License for the specific language governing permissions and
 * limitations under the License.
 *
 */

#include <grpc/support/port_platform.h>

#include "src/core/ext/filters/client_channel/http_connect_handshaker.h"

#include <string.h>

#include <grpc/slice_buffer.h>
#include <grpc/support/alloc.h>
#include <grpc/support/log.h>
#include <grpc/support/string_util.h>

#include "src/core/ext/filters/client_channel/client_channel.h"
#include "src/core/ext/filters/client_channel/resolver_registry.h"
#include "src/core/lib/channel/channel_args.h"
#include "src/core/lib/channel/handshaker_registry.h"
#include "src/core/lib/gpr/string.h"
#include "src/core/lib/gprpp/sync.h"
#include "src/core/lib/http/format_request.h"
#include "src/core/lib/http/parser.h"
#include "src/core/lib/slice/slice_internal.h"
#include "src/core/lib/uri/uri_parser.h"

namespace grpc_core {

namespace {

class HttpConnectHandshaker : public Handshaker {
 public:
  HttpConnectHandshaker();
  void Shutdown(grpc_error* why) override;
  void DoHandshake(grpc_tcp_server_acceptor* acceptor,
                   grpc_closure* on_handshake_done,
                   HandshakerArgs* args) override;
  const char* name() const override { return "http_connect"; }

 private:
  virtual ~HttpConnectHandshaker();
  void CleanupArgsForFailureLocked();
  void HandshakeFailedLocked(grpc_error* error);
  static void OnWriteDone(void* arg, grpc_error* error);
  static void OnReadDone(void* arg, grpc_error* error);

  Mutex mu_;

  bool is_shutdown_ = false;
  // Endpoint and read buffer to destroy after a shutdown.
  grpc_endpoint* endpoint_to_destroy_ = nullptr;
  grpc_slice_buffer* read_buffer_to_destroy_ = nullptr;

  // State saved while performing the handshake.
  HandshakerArgs* args_ = nullptr;
  grpc_closure* on_handshake_done_ = nullptr;

  // Objects for processing the HTTP CONNECT request and response.
  grpc_slice_buffer write_buffer_;
  grpc_closure request_done_closure_;
  grpc_closure response_read_closure_;
  grpc_http_parser http_parser_;
  grpc_http_response http_response_;
};

HttpConnectHandshaker::~HttpConnectHandshaker() {
  if (endpoint_to_destroy_ != nullptr) {
    grpc_endpoint_destroy(endpoint_to_destroy_);
  }
  if (read_buffer_to_destroy_ != nullptr) {
    grpc_slice_buffer_destroy_internal(read_buffer_to_destroy_);
    gpr_free(read_buffer_to_destroy_);
  }
  grpc_slice_buffer_destroy_internal(&write_buffer_);
  grpc_http_parser_destroy(&http_parser_);
  grpc_http_response_destroy(&http_response_);
}

// Set args fields to nullptr, saving the endpoint and read buffer for
// later destruction.
void HttpConnectHandshaker::CleanupArgsForFailureLocked() {
  endpoint_to_destroy_ = args_->endpoint;
  args_->endpoint = nullptr;
  read_buffer_to_destroy_ = args_->read_buffer;
  args_->read_buffer = nullptr;
  grpc_channel_args_destroy(args_->args);
  args_->args = nullptr;
}

// If the handshake failed or we're shutting down, clean up and invoke the
// callback with the error.
void HttpConnectHandshaker::HandshakeFailedLocked(grpc_error* error) {
  if (error == GRPC_ERROR_NONE) {
    // If we were shut down after an endpoint operation succeeded but
    // before the endpoint callback was invoked, we need to generate our
    // own error.
    error = GRPC_ERROR_CREATE_FROM_STATIC_STRING("Handshaker shutdown");
  }
  if (!is_shutdown_) {
    // TODO(ctiller): It is currently necessary to shutdown endpoints
    // before destroying them, even if we know that there are no
    // pending read/write callbacks.  This should be fixed, at which
    // point this can be removed.
    grpc_endpoint_shutdown(args_->endpoint, GRPC_ERROR_REF(error));
    // Not shutting down, so the handshake failed.  Clean up before
    // invoking the callback.
    CleanupArgsForFailureLocked();
    // Set shutdown to true so that subsequent calls to
    // http_connect_handshaker_shutdown() do nothing.
    is_shutdown_ = true;
  }
  // Invoke callback.
  ExecCtx::Run(DEBUG_LOCATION, on_handshake_done_, error);
}

// Callback invoked when finished writing HTTP CONNECT request.
void HttpConnectHandshaker::OnWriteDone(void* arg, grpc_error* error) {
  auto* handshaker = static_cast<HttpConnectHandshaker*>(arg);
  ReleasableMutexLock lock(&handshaker->mu_);
  if (error != GRPC_ERROR_NONE || handshaker->is_shutdown_) {
    // If the write failed or we're shutting down, clean up and invoke the
    // callback with the error.
    handshaker->HandshakeFailedLocked(GRPC_ERROR_REF(error));
    lock.Unlock();
    handshaker->Unref();
  } else {
    // Otherwise, read the response.
    // The read callback inherits our ref to the handshaker.
    lock.Unlock();
    grpc_endpoint_read(handshaker->args_->endpoint,
                       handshaker->args_->read_buffer,
                       &handshaker->response_read_closure_, /*urgent=*/true);
  }
}

// Callback invoked for reading HTTP CONNECT response.
void HttpConnectHandshaker::OnReadDone(void* arg, grpc_error* error) {
  auto* handshaker = static_cast<HttpConnectHandshaker*>(arg);
  ReleasableMutexLock lock(&handshaker->mu_);
  if (error != GRPC_ERROR_NONE || handshaker->is_shutdown_) {
    // If the read failed or we're shutting down, clean up and invoke the
    // callback with the error.
    handshaker->HandshakeFailedLocked(GRPC_ERROR_REF(error));
    goto done;
  }
  // Add buffer to parser.
  for (size_t i = 0; i < handshaker->args_->read_buffer->count; ++i) {
    if (GRPC_SLICE_LENGTH(handshaker->args_->read_buffer->slices[i]) > 0) {
      size_t body_start_offset = 0;
      error = grpc_http_parser_parse(&handshaker->http_parser_,
                                     handshaker->args_->read_buffer->slices[i],
                                     &body_start_offset);
      if (error != GRPC_ERROR_NONE) {
        handshaker->HandshakeFailedLocked(error);
        goto done;
      }
      if (handshaker->http_parser_.state == GRPC_HTTP_BODY) {
        // Remove the data we've already read from the read buffer,
        // leaving only the leftover bytes (if any).
        grpc_slice_buffer tmp_buffer;
        grpc_slice_buffer_init(&tmp_buffer);
        if (body_start_offset <
            GRPC_SLICE_LENGTH(handshaker->args_->read_buffer->slices[i])) {
          grpc_slice_buffer_add(
              &tmp_buffer,
              grpc_slice_split_tail(&handshaker->args_->read_buffer->slices[i],
                                    body_start_offset));
        }
        grpc_slice_buffer_addn(&tmp_buffer,
                               &handshaker->args_->read_buffer->slices[i + 1],
                               handshaker->args_->read_buffer->count - i - 1);
        grpc_slice_buffer_swap(handshaker->args_->read_buffer, &tmp_buffer);
        grpc_slice_buffer_destroy_internal(&tmp_buffer);
        break;
      }
    }
  }
  // If we're not done reading the response, read more data.
  // TODO(roth): In practice, I suspect that the response to a CONNECT
  // request will never include a body, in which case this check is
  // sufficient.  However, the language of RFC-2817 doesn't explicitly
  // forbid the response from including a body.  If there is a body,
  // it's possible that we might have parsed part but not all of the
  // body, in which case this check will cause us to fail to parse the
  // remainder of the body.  If that ever becomes an issue, we may
  // need to fix the HTTP parser to understand when the body is
  // complete (e.g., handling chunked transfer encoding or looking
  // at the Content-Length: header).
  if (handshaker->http_parser_.state != GRPC_HTTP_BODY) {
    grpc_slice_buffer_reset_and_unref_internal(handshaker->args_->read_buffer);
    lock.Unlock();
    grpc_endpoint_read(handshaker->args_->endpoint,
                       handshaker->args_->read_buffer,
                       &handshaker->response_read_closure_, /*urgent=*/true);
    return;
  }
  // Make sure we got a 2xx response.
  if (handshaker->http_response_.status < 200 ||
      handshaker->http_response_.status >= 300) {
    char* msg;
    gpr_asprintf(&msg, "HTTP proxy returned response code %d",
                 handshaker->http_response_.status);
    error = GRPC_ERROR_CREATE_FROM_COPIED_STRING(msg);
    gpr_free(msg);
    handshaker->HandshakeFailedLocked(error);
    goto done;
  }
  // Success.  Invoke handshake-done callback.
  ExecCtx::Run(DEBUG_LOCATION, handshaker->on_handshake_done_, error);
done:
  // Set shutdown to true so that subsequent calls to
  // http_connect_handshaker_shutdown() do nothing.
  handshaker->is_shutdown_ = true;
  lock.Unlock();
  handshaker->Unref();
}

//
// Public handshaker methods
//

void HttpConnectHandshaker::Shutdown(grpc_error* why) {
  {
    MutexLock lock(&mu_);
    if (!is_shutdown_) {
      is_shutdown_ = true;
      grpc_endpoint_shutdown(args_->endpoint, GRPC_ERROR_REF(why));
      CleanupArgsForFailureLocked();
    }
  }
  GRPC_ERROR_UNREF(why);
}

void HttpConnectHandshaker::DoHandshake(grpc_tcp_server_acceptor* /*acceptor*/,
                                        grpc_closure* on_handshake_done,
                                        HandshakerArgs* args) {
  // Check for HTTP CONNECT channel arg.
  // If not found, invoke on_handshake_done without doing anything.
  const grpc_arg* arg =
      grpc_channel_args_find(args->args, GRPC_ARG_HTTP_CONNECT_SERVER);
  char* server_name = grpc_channel_arg_get_string(arg);
  if (server_name == nullptr) {
    // Set shutdown to true so that subsequent calls to
    // http_connect_handshaker_shutdown() do nothing.
<<<<<<< HEAD
    gpr_mu_lock(&mu_);
    is_shutdown_ = true;
    gpr_mu_unlock(&mu_);
    ExecCtx::Run(DEBUG_LOCATION, on_handshake_done, GRPC_ERROR_NONE);
=======
    {
      MutexLock lock(&mu_);
      is_shutdown_ = true;
    }
    GRPC_CLOSURE_SCHED(on_handshake_done, GRPC_ERROR_NONE);
>>>>>>> a0f09cb5
    return;
  }
  // Get headers from channel args.
  arg = grpc_channel_args_find(args->args, GRPC_ARG_HTTP_CONNECT_HEADERS);
  char* arg_header_string = grpc_channel_arg_get_string(arg);
  grpc_http_header* headers = nullptr;
  size_t num_headers = 0;
  char** header_strings = nullptr;
  size_t num_header_strings = 0;
  if (arg_header_string != nullptr) {
    gpr_string_split(arg_header_string, "\n", &header_strings,
                     &num_header_strings);
    headers = static_cast<grpc_http_header*>(
        gpr_malloc(sizeof(grpc_http_header) * num_header_strings));
    for (size_t i = 0; i < num_header_strings; ++i) {
      char* sep = strchr(header_strings[i], ':');

      if (sep == nullptr) {
        gpr_log(GPR_ERROR, "skipping unparseable HTTP CONNECT header: %s",
                header_strings[i]);
        continue;
      }
      *sep = '\0';
      headers[num_headers].key = header_strings[i];
      headers[num_headers].value = sep + 1;
      ++num_headers;
    }
  }
  // Save state in the handshaker object.
  ReleasableMutexLock lock(&mu_);
  args_ = args;
  on_handshake_done_ = on_handshake_done;
  // Log connection via proxy.
  char* proxy_name = grpc_endpoint_get_peer(args->endpoint);
  gpr_log(GPR_INFO, "Connecting to server %s via HTTP proxy %s", server_name,
          proxy_name);
  gpr_free(proxy_name);
  // Construct HTTP CONNECT request.
  grpc_httpcli_request request;
  request.host = server_name;
  request.ssl_host_override = nullptr;
  request.http.method = (char*)"CONNECT";
  request.http.path = server_name;
  request.http.version = GRPC_HTTP_HTTP10;  // Set by OnReadDone
  request.http.hdrs = headers;
  request.http.hdr_count = num_headers;
  request.http.body_length = 0;
  request.http.body = nullptr;
  request.handshaker = &grpc_httpcli_plaintext;
  grpc_slice request_slice = grpc_httpcli_format_connect_request(&request);
  grpc_slice_buffer_add(&write_buffer_, request_slice);
  // Clean up.
  gpr_free(headers);
  for (size_t i = 0; i < num_header_strings; ++i) {
    gpr_free(header_strings[i]);
  }
  gpr_free(header_strings);
  // Take a new ref to be held by the write callback.
  Ref().release();
  lock.Unlock();
  grpc_endpoint_write(args->endpoint, &write_buffer_, &request_done_closure_,
                      nullptr);
}

HttpConnectHandshaker::HttpConnectHandshaker() {
  grpc_slice_buffer_init(&write_buffer_);
  GRPC_CLOSURE_INIT(&request_done_closure_, &HttpConnectHandshaker::OnWriteDone,
                    this, grpc_schedule_on_exec_ctx);
  GRPC_CLOSURE_INIT(&response_read_closure_, &HttpConnectHandshaker::OnReadDone,
                    this, grpc_schedule_on_exec_ctx);
  grpc_http_parser_init(&http_parser_, GRPC_HTTP_RESPONSE, &http_response_);
}

//
// handshaker factory
//

class HttpConnectHandshakerFactory : public HandshakerFactory {
 public:
  void AddHandshakers(const grpc_channel_args* /*args*/,
                      grpc_pollset_set* /*interested_parties*/,
                      HandshakeManager* handshake_mgr) override {
    handshake_mgr->Add(MakeRefCounted<HttpConnectHandshaker>());
  }
  ~HttpConnectHandshakerFactory() override = default;
};

}  // namespace

}  // namespace grpc_core

void grpc_http_connect_register_handshaker_factory() {
  using namespace grpc_core;
  HandshakerRegistry::RegisterHandshakerFactory(
      true /* at_start */, HANDSHAKER_CLIENT,
      MakeUnique<HttpConnectHandshakerFactory>());
}<|MERGE_RESOLUTION|>--- conflicted
+++ resolved
@@ -256,18 +256,11 @@
   if (server_name == nullptr) {
     // Set shutdown to true so that subsequent calls to
     // http_connect_handshaker_shutdown() do nothing.
-<<<<<<< HEAD
-    gpr_mu_lock(&mu_);
-    is_shutdown_ = true;
-    gpr_mu_unlock(&mu_);
-    ExecCtx::Run(DEBUG_LOCATION, on_handshake_done, GRPC_ERROR_NONE);
-=======
     {
       MutexLock lock(&mu_);
       is_shutdown_ = true;
     }
-    GRPC_CLOSURE_SCHED(on_handshake_done, GRPC_ERROR_NONE);
->>>>>>> a0f09cb5
+    ExecCtx::Run(DEBUG_LOCATION, on_handshake_done, GRPC_ERROR_NONE);
     return;
   }
   // Get headers from channel args.
