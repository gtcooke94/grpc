--- conflicted
+++ resolved
@@ -115,14 +115,8 @@
 void grpc_lb_addresses_destroy(grpc_lb_addresses* addresses) {
   for (size_t i = 0; i < addresses->num_addresses; ++i) {
     gpr_free(addresses->addresses[i].balancer_name);
-<<<<<<< HEAD
-    if (addresses->addresses[i].user_data != NULL) {
+    if (addresses->addresses[i].user_data != nullptr) {
       addresses->user_data_vtable->destroy(addresses->addresses[i].user_data);
-=======
-    if (addresses->addresses[i].user_data != nullptr) {
-      addresses->user_data_vtable->destroy(exec_ctx,
-                                           addresses->addresses[i].user_data);
->>>>>>> 82c8f945
     }
   }
   gpr_free(addresses->addresses);
@@ -166,14 +160,7 @@
 }
 
 grpc_lb_policy* grpc_lb_policy_factory_create_lb_policy(
-<<<<<<< HEAD
     grpc_lb_policy_factory* factory, grpc_lb_policy_args* args) {
-  if (factory == NULL) return NULL;
+  if (factory == nullptr) return nullptr;
   return factory->vtable->create_lb_policy(factory, args);
-=======
-    grpc_exec_ctx* exec_ctx, grpc_lb_policy_factory* factory,
-    grpc_lb_policy_args* args) {
-  if (factory == nullptr) return nullptr;
-  return factory->vtable->create_lb_policy(exec_ctx, factory, args);
->>>>>>> 82c8f945
 }