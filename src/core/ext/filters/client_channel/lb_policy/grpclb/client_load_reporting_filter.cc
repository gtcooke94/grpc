--- conflicted
+++ resolved
@@ -25,23 +25,12 @@
 #include "src/core/lib/iomgr/error.h"
 #include "src/core/lib/profiling/timers.h"
 
-<<<<<<< HEAD
-static grpc_error *init_channel_elem(grpc_channel_element *elem,
-                                     grpc_channel_element_args *args) {
-  return GRPC_ERROR_NONE;
-}
-
-static void destroy_channel_elem(grpc_channel_element *elem) {}
-=======
-static grpc_error* init_channel_elem(grpc_exec_ctx* exec_ctx,
-                                     grpc_channel_element* elem,
+static grpc_error* init_channel_elem(grpc_channel_element* elem,
                                      grpc_channel_element_args* args) {
   return GRPC_ERROR_NONE;
 }
 
-static void destroy_channel_elem(grpc_exec_ctx* exec_ctx,
-                                 grpc_channel_element* elem) {}
->>>>>>> d9da7387
+static void destroy_channel_elem(grpc_channel_element* elem) {}
 
 typedef struct {
   // Stats object to update.
@@ -56,28 +45,16 @@
   bool recv_initial_metadata_succeeded;
 } call_data;
 
-<<<<<<< HEAD
-static void on_complete_for_send(void *arg, grpc_error *error) {
-  call_data *calld = (call_data *)arg;
-=======
-static void on_complete_for_send(grpc_exec_ctx* exec_ctx, void* arg,
-                                 grpc_error* error) {
+static void on_complete_for_send(void* arg, grpc_error* error) {
   call_data* calld = (call_data*)arg;
->>>>>>> d9da7387
   if (error == GRPC_ERROR_NONE) {
     calld->send_initial_metadata_succeeded = true;
   }
   GRPC_CLOSURE_RUN(calld->original_on_complete_for_send, GRPC_ERROR_REF(error));
 }
 
-<<<<<<< HEAD
-static void recv_initial_metadata_ready(void *arg, grpc_error *error) {
-  call_data *calld = (call_data *)arg;
-=======
-static void recv_initial_metadata_ready(grpc_exec_ctx* exec_ctx, void* arg,
-                                        grpc_error* error) {
+static void recv_initial_metadata_ready(void* arg, grpc_error* error) {
   call_data* calld = (call_data*)arg;
->>>>>>> d9da7387
   if (error == GRPC_ERROR_NONE) {
     calld->recv_initial_metadata_succeeded = true;
   }
@@ -85,16 +62,9 @@
                    GRPC_ERROR_REF(error));
 }
 
-<<<<<<< HEAD
-static grpc_error *init_call_elem(grpc_call_element *elem,
-                                  const grpc_call_element_args *args) {
-  call_data *calld = (call_data *)elem->call_data;
-=======
-static grpc_error* init_call_elem(grpc_exec_ctx* exec_ctx,
-                                  grpc_call_element* elem,
+static grpc_error* init_call_elem(grpc_call_element* elem,
                                   const grpc_call_element_args* args) {
   call_data* calld = (call_data*)elem->call_data;
->>>>>>> d9da7387
   // Get stats object from context and take a ref.
   GPR_ASSERT(args->context != NULL);
   GPR_ASSERT(args->context[GRPC_GRPCLB_CLIENT_STATS].value != NULL);
@@ -105,17 +75,10 @@
   return GRPC_ERROR_NONE;
 }
 
-<<<<<<< HEAD
-static void destroy_call_elem(grpc_call_element *elem,
-                              const grpc_call_final_info *final_info,
-                              grpc_closure *ignored) {
-  call_data *calld = (call_data *)elem->call_data;
-=======
-static void destroy_call_elem(grpc_exec_ctx* exec_ctx, grpc_call_element* elem,
+static void destroy_call_elem(grpc_call_element* elem,
                               const grpc_call_final_info* final_info,
                               grpc_closure* ignored) {
   call_data* calld = (call_data*)elem->call_data;
->>>>>>> d9da7387
   // Record call finished, optionally setting client_failed_to_send and
   // received.
   grpc_grpclb_client_stats_add_call_finished(
@@ -127,14 +90,8 @@
 }
 
 static void start_transport_stream_op_batch(
-<<<<<<< HEAD
-    grpc_call_element *elem, grpc_transport_stream_op_batch *batch) {
-  call_data *calld = (call_data *)elem->call_data;
-=======
-    grpc_exec_ctx* exec_ctx, grpc_call_element* elem,
-    grpc_transport_stream_op_batch* batch) {
+    grpc_call_element* elem, grpc_transport_stream_op_batch* batch) {
   call_data* calld = (call_data*)elem->call_data;
->>>>>>> d9da7387
   GPR_TIMER_BEGIN("clr_start_transport_stream_op_batch", 0);
   // Intercept send_initial_metadata.
   if (batch->send_initial_metadata) {
