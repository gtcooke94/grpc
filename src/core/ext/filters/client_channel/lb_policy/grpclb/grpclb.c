/*
 *
 * Copyright 2016 gRPC authors.
 *
 * Licensed under the Apache License, Version 2.0 (the "License");
 * you may not use this file except in compliance with the License.
 * You may obtain a copy of the License at
 *
 *     http://www.apache.org/licenses/LICENSE-2.0
 *
 * Unless required by applicable law or agreed to in writing, software
 * distributed under the License is distributed on an "AS IS" BASIS,
 * WITHOUT WARRANTIES OR CONDITIONS OF ANY KIND, either express or implied.
 * See the License for the specific language governing permissions and
 * limitations under the License.
 *
 */

/** Implementation of the gRPC LB policy.
 *
 * This policy takes as input a set of resolved addresses {a1..an} for which the
 * LB set was set (it's the resolver's responsibility to ensure this). That is
 * to say, {a1..an} represent a collection of LB servers.
 *
 * An internal channel (\a glb_lb_policy.lb_channel) is created over {a1..an}.
 * This channel behaves just like a regular channel. In particular, the
 * constructed URI over the addresses a1..an will use the default pick first
 * policy to select from this list of LB server backends.
 *
 * The first time the policy gets a request for a pick, a ping, or to exit the
 * idle state, \a query_for_backends_locked() is called. This function sets up
 * and initiates the internal communication with the LB server. In particular,
 * it's responsible for instantiating the internal *streaming* call to the LB
 * server (whichever address from {a1..an} pick-first chose). This call is
 * serviced by two callbacks, \a lb_on_server_status_received and \a
 * lb_on_response_received. The former will be called when the call to the LB
 * server completes. This can happen if the LB server closes the connection or
 * if this policy itself cancels the call (for example because it's shutting
 * down). If the internal call times out, the usual behavior of pick-first
 * applies, continuing to pick from the list {a1..an}.
 *
 * Upon sucesss, the incoming \a LoadBalancingResponse is processed by \a
 * res_recv. An invalid one results in the termination of the streaming call. A
 * new streaming call should be created if possible, failing the original call
 * otherwise. For a valid \a LoadBalancingResponse, the server list of actual
 * backends is extracted. A Round Robin policy will be created from this list.
 * There are two possible scenarios:
 *
 * 1. This is the first server list received. There was no previous instance of
 *    the Round Robin policy. \a rr_handover_locked() will instantiate the RR
 *    policy and perform all the pending operations over it.
 * 2. There's already a RR policy instance active. We need to introduce the new
 *    one build from the new serverlist, but taking care not to disrupt the
 *    operations in progress over the old RR instance. This is done by
 *    decreasing the reference count on the old policy. The moment no more
 *    references are held on the old RR policy, it'll be destroyed and \a
 *    glb_rr_connectivity_changed notified with a \a GRPC_CHANNEL_SHUTDOWN
 *    state. At this point we can transition to a new RR instance safely, which
 *    is done once again via \a rr_handover_locked().
 *
 *
 * Once a RR policy instance is in place (and getting updated as described),
 * calls to for a pick, a ping or a cancellation will be serviced right away by
 * forwarding them to the RR instance. Any time there's no RR policy available
 * (ie, right after the creation of the gRPCLB policy, if an empty serverlist is
 * received, etc), pick/ping requests are added to a list of pending picks/pings
 * to be flushed and serviced as part of \a rr_handover_locked() the moment the
 * RR policy instance becomes available.
 *
 * \see https://github.com/grpc/grpc/blob/master/doc/load-balancing.md for the
 * high level design and details. */

/* TODO(dgq):
 * - Implement LB service forwarding (point 2c. in the doc's diagram).
 */

/* With the addition of a libuv endpoint, sockaddr.h now includes uv.h when
   using that endpoint. Because of various transitive includes in uv.h,
   including windows.h on Windows, uv.h must be included before other system
   headers. Therefore, sockaddr.h must always be included first */
#include "src/core/lib/iomgr/sockaddr.h"

#include <limits.h>
#include <string.h>

#include <grpc/byte_buffer_reader.h>
#include <grpc/grpc.h>
#include <grpc/support/alloc.h>
#include <grpc/support/host_port.h>
#include <grpc/support/string_util.h>
#include <grpc/support/time.h>

#include "src/core/ext/filters/client_channel/client_channel.h"
#include "src/core/ext/filters/client_channel/client_channel_factory.h"
#include "src/core/ext/filters/client_channel/lb_policy/grpclb/client_load_reporting_filter.h"
#include "src/core/ext/filters/client_channel/lb_policy/grpclb/grpclb.h"
#include "src/core/ext/filters/client_channel/lb_policy/grpclb/grpclb_channel.h"
#include "src/core/ext/filters/client_channel/lb_policy/grpclb/grpclb_client_stats.h"
#include "src/core/ext/filters/client_channel/lb_policy/grpclb/load_balancer_api.h"
#include "src/core/ext/filters/client_channel/lb_policy_factory.h"
#include "src/core/ext/filters/client_channel/lb_policy_registry.h"
#include "src/core/ext/filters/client_channel/parse_address.h"
#include "src/core/ext/filters/client_channel/resolver/fake/fake_resolver.h"
#include "src/core/ext/filters/client_channel/subchannel_index.h"
#include "src/core/lib/channel/channel_args.h"
#include "src/core/lib/channel/channel_stack.h"
#include "src/core/lib/iomgr/combiner.h"
#include "src/core/lib/iomgr/sockaddr.h"
#include "src/core/lib/iomgr/sockaddr_utils.h"
#include "src/core/lib/iomgr/timer.h"
#include "src/core/lib/slice/slice_hash_table.h"
#include "src/core/lib/slice/slice_internal.h"
#include "src/core/lib/slice/slice_string_helpers.h"
#include "src/core/lib/support/backoff.h"
#include "src/core/lib/support/string.h"
#include "src/core/lib/surface/call.h"
#include "src/core/lib/surface/channel.h"
#include "src/core/lib/surface/channel_init.h"
#include "src/core/lib/transport/static_metadata.h"

#define GRPC_GRPCLB_MIN_CONNECT_TIMEOUT_SECONDS 20
#define GRPC_GRPCLB_INITIAL_CONNECT_BACKOFF_SECONDS 1
#define GRPC_GRPCLB_RECONNECT_BACKOFF_MULTIPLIER 1.6
#define GRPC_GRPCLB_RECONNECT_MAX_BACKOFF_SECONDS 120
#define GRPC_GRPCLB_RECONNECT_JITTER 0.2

grpc_tracer_flag grpc_lb_glb_trace = GRPC_TRACER_INITIALIZER(false, "glb");

/* add lb_token of selected subchannel (address) to the call's initial
 * metadata */
static grpc_error *initial_metadata_add_lb_token(
    grpc_exec_ctx *exec_ctx, grpc_metadata_batch *initial_metadata,
    grpc_linked_mdelem *lb_token_mdelem_storage, grpc_mdelem lb_token) {
  GPR_ASSERT(lb_token_mdelem_storage != NULL);
  GPR_ASSERT(!GRPC_MDISNULL(lb_token));
  return grpc_metadata_batch_add_tail(exec_ctx, initial_metadata,
                                      lb_token_mdelem_storage, lb_token);
}

static void destroy_client_stats(void *arg) {
  grpc_grpclb_client_stats_unref((grpc_grpclb_client_stats *)arg);
}

typedef struct wrapped_rr_closure_arg {
  /* the closure instance using this struct as argument */
  grpc_closure wrapper_closure;

  /* the original closure. Usually a on_complete/notify cb for pick() and ping()
   * calls against the internal RR instance, respectively. */
  grpc_closure *wrapped_closure;

  /* the pick's initial metadata, kept in order to append the LB token for the
   * pick */
  grpc_metadata_batch *initial_metadata;

  /* the picked target, used to determine which LB token to add to the pick's
   * initial metadata */
  grpc_connected_subchannel **target;

  /* the context to be populated for the subchannel call */
  grpc_call_context_element *context;

  /* Stats for client-side load reporting. Note that this holds a
   * reference, which must be either passed on via context or unreffed. */
  grpc_grpclb_client_stats *client_stats;

  /* the LB token associated with the pick */
  grpc_mdelem lb_token;

  /* storage for the lb token initial metadata mdelem */
  grpc_linked_mdelem *lb_token_mdelem_storage;

  /* The RR instance related to the closure */
  grpc_lb_policy *rr_policy;

  /* heap memory to be freed upon closure execution. */
  void *free_when_done;
} wrapped_rr_closure_arg;

/* The \a on_complete closure passed as part of the pick requires keeping a
 * reference to its associated round robin instance. We wrap this closure in
 * order to unref the round robin instance upon its invocation */
static void wrapped_rr_closure(grpc_exec_ctx *exec_ctx, void *arg,
                               grpc_error *error) {
  wrapped_rr_closure_arg *wc_arg = (wrapped_rr_closure_arg *)arg;

  GPR_ASSERT(wc_arg->wrapped_closure != NULL);
  GRPC_CLOSURE_SCHED(exec_ctx, wc_arg->wrapped_closure, GRPC_ERROR_REF(error));

  if (wc_arg->rr_policy != NULL) {
    /* if *target is NULL, no pick has been made by the RR policy (eg, all
     * addresses failed to connect). There won't be any user_data/token
     * available */
    if (*wc_arg->target != NULL) {
      if (!GRPC_MDISNULL(wc_arg->lb_token)) {
        initial_metadata_add_lb_token(exec_ctx, wc_arg->initial_metadata,
                                      wc_arg->lb_token_mdelem_storage,
                                      GRPC_MDELEM_REF(wc_arg->lb_token));
      } else {
        gpr_log(GPR_ERROR,
                "No LB token for connected subchannel pick %p (from RR "
                "instance %p).",
                (void *)*wc_arg->target, (void *)wc_arg->rr_policy);
        abort();
      }
      // Pass on client stats via context. Passes ownership of the reference.
      GPR_ASSERT(wc_arg->client_stats != NULL);
      wc_arg->context[GRPC_GRPCLB_CLIENT_STATS].value = wc_arg->client_stats;
      wc_arg->context[GRPC_GRPCLB_CLIENT_STATS].destroy = destroy_client_stats;
    } else {
      grpc_grpclb_client_stats_unref(wc_arg->client_stats);
    }
    if (GRPC_TRACER_ON(grpc_lb_glb_trace)) {
      gpr_log(GPR_INFO, "Unreffing RR %p", (void *)wc_arg->rr_policy);
    }
    GRPC_LB_POLICY_UNREF(exec_ctx, wc_arg->rr_policy, "wrapped_rr_closure");
  }
  GPR_ASSERT(wc_arg->free_when_done != NULL);
  gpr_free(wc_arg->free_when_done);
}

/* Linked list of pending pick requests. It stores all information needed to
 * eventually call (Round Robin's) pick() on them. They mainly stay pending
 * waiting for the RR policy to be created/updated.
 *
 * One particularity is the wrapping of the user-provided \a on_complete closure
 * (in \a wrapped_on_complete and \a wrapped_on_complete_arg). This is needed in
 * order to correctly unref the RR policy instance upon completion of the pick.
 * See \a wrapped_rr_closure for details. */
typedef struct pending_pick {
  struct pending_pick *next;

  /* original pick()'s arguments */
  grpc_lb_policy_pick_args pick_args;

  /* output argument where to store the pick()ed connected subchannel, or NULL
   * upon error. */
  grpc_connected_subchannel **target;

  /* args for wrapped_on_complete */
  wrapped_rr_closure_arg wrapped_on_complete_arg;
} pending_pick;

static void add_pending_pick(pending_pick **root,
                             const grpc_lb_policy_pick_args *pick_args,
                             grpc_connected_subchannel **target,
                             grpc_call_context_element *context,
                             grpc_closure *on_complete) {
  pending_pick *pp = (pending_pick *)gpr_zalloc(sizeof(*pp));
  pp->next = *root;
  pp->pick_args = *pick_args;
  pp->target = target;
  pp->wrapped_on_complete_arg.wrapped_closure = on_complete;
  pp->wrapped_on_complete_arg.target = target;
  pp->wrapped_on_complete_arg.context = context;
  pp->wrapped_on_complete_arg.initial_metadata = pick_args->initial_metadata;
  pp->wrapped_on_complete_arg.lb_token_mdelem_storage =
      pick_args->lb_token_mdelem_storage;
  pp->wrapped_on_complete_arg.free_when_done = pp;
  GRPC_CLOSURE_INIT(&pp->wrapped_on_complete_arg.wrapper_closure,
                    wrapped_rr_closure, &pp->wrapped_on_complete_arg,
                    grpc_schedule_on_exec_ctx);
  *root = pp;
}

/* Same as the \a pending_pick struct but for ping operations */
typedef struct pending_ping {
  struct pending_ping *next;

  /* args for wrapped_notify */
  wrapped_rr_closure_arg wrapped_notify_arg;
} pending_ping;

static void add_pending_ping(pending_ping **root, grpc_closure *notify) {
  pending_ping *pping = (pending_ping *)gpr_zalloc(sizeof(*pping));
  pping->wrapped_notify_arg.wrapped_closure = notify;
  pping->wrapped_notify_arg.free_when_done = pping;
  pping->next = *root;
  GRPC_CLOSURE_INIT(&pping->wrapped_notify_arg.wrapper_closure,
                    wrapped_rr_closure, &pping->wrapped_notify_arg,
                    grpc_schedule_on_exec_ctx);
  *root = pping;
}

/*
 * glb_lb_policy
 */
typedef struct rr_connectivity_data rr_connectivity_data;

typedef struct glb_lb_policy {
  /** base policy: must be first */
  grpc_lb_policy base;

  /** who the client is trying to communicate with */
  const char *server_name;
  grpc_client_channel_factory *cc_factory;
  grpc_channel_args *args;

  /** timeout in milliseconds for the LB call. 0 means no deadline. */
  int lb_call_timeout_ms;

  /** for communicating with the LB server */
  grpc_channel *lb_channel;

  /** response generator to inject address updates into \a lb_channel */
  grpc_fake_resolver_response_generator *response_generator;

  /** the RR policy to use of the backend servers returned by the LB server */
  grpc_lb_policy *rr_policy;

  bool started_picking;

  /** our connectivity state tracker */
  grpc_connectivity_state_tracker state_tracker;

  /** connectivity state of the LB channel */
  grpc_connectivity_state lb_channel_connectivity;

  /** stores the deserialized response from the LB. May be NULL until one such
   * response has arrived. */
  grpc_grpclb_serverlist *serverlist;

  /** Index into serverlist for next pick.
   * If the server at this index is a drop, we return a drop.
   * Otherwise, we delegate to the RR policy. */
  size_t serverlist_index;

  /** list of picks that are waiting on RR's policy connectivity */
  pending_pick *pending_picks;

  /** list of pings that are waiting on RR's policy connectivity */
  pending_ping *pending_pings;

  bool shutting_down;

  /** are we currently updating lb_call? */
  bool updating_lb_call;

  /** are we currently updating lb_channel? */
  bool updating_lb_channel;

  /** are we already watching the LB channel's connectivity? */
  bool watching_lb_channel;

  /** is \a lb_call_retry_timer active? */
  bool retry_timer_active;

  /** called upon changes to the LB channel's connectivity. */
  grpc_closure lb_channel_on_connectivity_changed;

  /** args from the latest update received while already updating, or NULL */
  grpc_lb_policy_args *pending_update_args;

  /************************************************************/
  /*  client data associated with the LB server communication */
  /************************************************************/
  /* Finished sending initial request. */
  grpc_closure lb_on_sent_initial_request;

  /* Status from the LB server has been received. This signals the end of the LB
   * call. */
  grpc_closure lb_on_server_status_received;

  /* A response from the LB server has been received. Process it */
  grpc_closure lb_on_response_received;

  /* LB call retry timer callback. */
  grpc_closure lb_on_call_retry;

  grpc_call *lb_call; /* streaming call to the LB server, */

  grpc_metadata_array lb_initial_metadata_recv; /* initial MD from LB server */
  grpc_metadata_array
      lb_trailing_metadata_recv; /* trailing MD from LB server */

  /* what's being sent to the LB server. Note that its value may vary if the LB
   * server indicates a redirect. */
  grpc_byte_buffer *lb_request_payload;

  /* response the LB server, if any. Processed in lb_on_response_received() */
  grpc_byte_buffer *lb_response_payload;

  /* call status code and details, set in lb_on_server_status_received() */
  grpc_status_code lb_call_status;
  grpc_slice lb_call_status_details;

  /** LB call retry backoff state */
  gpr_backoff lb_call_backoff_state;

  /** LB call retry timer */
  grpc_timer lb_call_retry_timer;

  bool initial_request_sent;
  bool seen_initial_response;

  /* Stats for client-side load reporting. Should be unreffed and
   * recreated whenever lb_call is replaced. */
  grpc_grpclb_client_stats *client_stats;
  /* Interval and timer for next client load report. */
  gpr_timespec client_stats_report_interval;
  grpc_timer client_load_report_timer;
  bool client_load_report_timer_pending;
  bool last_client_load_report_counters_were_zero;
  /* Closure used for either the load report timer or the callback for
   * completion of sending the load report. */
  grpc_closure client_load_report_closure;
  /* Client load report message payload. */
  grpc_byte_buffer *client_load_report_payload;
} glb_lb_policy;

/* Keeps track and reacts to changes in connectivity of the RR instance */
struct rr_connectivity_data {
  grpc_closure on_change;
  grpc_connectivity_state state;
  glb_lb_policy *glb_policy;
};

static bool is_server_valid(const grpc_grpclb_server *server, size_t idx,
                            bool log) {
  if (server->drop) return false;
  const grpc_grpclb_ip_address *ip = &server->ip_address;
  if (server->port >> 16 != 0) {
    if (log) {
      gpr_log(GPR_ERROR,
              "Invalid port '%d' at index %lu of serverlist. Ignoring.",
              server->port, (unsigned long)idx);
    }
    return false;
  }
  if (ip->size != 4 && ip->size != 16) {
    if (log) {
      gpr_log(GPR_ERROR,
              "Expected IP to be 4 or 16 bytes, got %d at index %lu of "
              "serverlist. Ignoring",
              ip->size, (unsigned long)idx);
    }
    return false;
  }
  return true;
}

/* vtable for LB tokens in grpc_lb_addresses. */
static void *lb_token_copy(void *token) {
  return token == NULL
             ? NULL
             : (void *)GRPC_MDELEM_REF((grpc_mdelem){(uintptr_t)token}).payload;
}
static void lb_token_destroy(grpc_exec_ctx *exec_ctx, void *token) {
  if (token != NULL) {
    GRPC_MDELEM_UNREF(exec_ctx, (grpc_mdelem){(uintptr_t)token});
  }
}
static int lb_token_cmp(void *token1, void *token2) {
  if (token1 > token2) return 1;
  if (token1 < token2) return -1;
  return 0;
}
static const grpc_lb_user_data_vtable lb_token_vtable = {
    lb_token_copy, lb_token_destroy, lb_token_cmp};

static void parse_server(const grpc_grpclb_server *server,
                         grpc_resolved_address *addr) {
  memset(addr, 0, sizeof(*addr));
  if (server->drop) return;
  const uint16_t netorder_port = htons((uint16_t)server->port);
  /* the addresses are given in binary format (a in(6)_addr struct) in
   * server->ip_address.bytes. */
  const grpc_grpclb_ip_address *ip = &server->ip_address;
  if (ip->size == 4) {
    addr->len = sizeof(struct sockaddr_in);
    struct sockaddr_in *addr4 = (struct sockaddr_in *)&addr->addr;
    addr4->sin_family = AF_INET;
    memcpy(&addr4->sin_addr, ip->bytes, ip->size);
    addr4->sin_port = netorder_port;
  } else if (ip->size == 16) {
    addr->len = sizeof(struct sockaddr_in6);
    struct sockaddr_in6 *addr6 = (struct sockaddr_in6 *)&addr->addr;
    addr6->sin6_family = AF_INET6;
    memcpy(&addr6->sin6_addr, ip->bytes, ip->size);
    addr6->sin6_port = netorder_port;
  }
}

/* Returns addresses extracted from \a serverlist. */
static grpc_lb_addresses *process_serverlist_locked(
    grpc_exec_ctx *exec_ctx, const grpc_grpclb_serverlist *serverlist) {
  size_t num_valid = 0;
  /* first pass: count how many are valid in order to allocate the necessary
   * memory in a single block */
  for (size_t i = 0; i < serverlist->num_servers; ++i) {
    if (is_server_valid(serverlist->servers[i], i, true)) ++num_valid;
  }
  grpc_lb_addresses *lb_addresses =
      grpc_lb_addresses_create(num_valid, &lb_token_vtable);
  /* second pass: actually populate the addresses and LB tokens (aka user data
   * to the outside world) to be read by the RR policy during its creation.
   * Given that the validity tests are very cheap, they are performed again
   * instead of marking the valid ones during the first pass, as this would
   * incurr in an allocation due to the arbitrary number of server */
  size_t addr_idx = 0;
  for (size_t sl_idx = 0; sl_idx < serverlist->num_servers; ++sl_idx) {
    const grpc_grpclb_server *server = serverlist->servers[sl_idx];
    if (!is_server_valid(serverlist->servers[sl_idx], sl_idx, false)) continue;
    GPR_ASSERT(addr_idx < num_valid);
    /* address processing */
    grpc_resolved_address addr;
    parse_server(server, &addr);
    /* lb token processing */
    void *user_data;
    if (server->has_load_balance_token) {
      const size_t lb_token_max_length =
          GPR_ARRAY_SIZE(server->load_balance_token);
      const size_t lb_token_length =
          strnlen(server->load_balance_token, lb_token_max_length);
      grpc_slice lb_token_mdstr = grpc_slice_from_copied_buffer(
          server->load_balance_token, lb_token_length);
      user_data = (void *)grpc_mdelem_from_slices(exec_ctx, GRPC_MDSTR_LB_TOKEN,
                                                  lb_token_mdstr)
                      .payload;
    } else {
      char *uri = grpc_sockaddr_to_uri(&addr);
      gpr_log(GPR_INFO,
              "Missing LB token for backend address '%s'. The empty token will "
              "be used instead",
              uri);
      gpr_free(uri);
      user_data = (void *)GRPC_MDELEM_LB_TOKEN_EMPTY.payload;
    }

    grpc_lb_addresses_set_address(lb_addresses, addr_idx, &addr.addr, addr.len,
                                  false /* is_balancer */,
                                  NULL /* balancer_name */, user_data);
    ++addr_idx;
  }
  GPR_ASSERT(addr_idx == num_valid);
  return lb_addresses;
}

static void update_lb_connectivity_status_locked(
    grpc_exec_ctx *exec_ctx, glb_lb_policy *glb_policy,
    grpc_connectivity_state rr_state, grpc_error *rr_state_error) {
  const grpc_connectivity_state curr_glb_state =
      grpc_connectivity_state_check(&glb_policy->state_tracker);

  /* The new connectivity status is a function of the previous one and the new
   * input coming from the status of the RR policy.
   *
   *  current state (grpclb's)
   *  |
   *  v  || I  |  C  |  R  |  TF  |  SD  |  <- new state (RR's)
   *  ===++====+=====+=====+======+======+
   *   I || I  |  C  |  R  | [I]  | [I]  |
   *  ---++----+-----+-----+------+------+
   *   C || I  |  C  |  R  | [C]  | [C]  |
   *  ---++----+-----+-----+------+------+
   *   R || I  |  C  |  R  | [R]  | [R]  |
   *  ---++----+-----+-----+------+------+
   *  TF || I  |  C  |  R  | [TF] | [TF] |
   *  ---++----+-----+-----+------+------+
   *  SD || NA |  NA |  NA |  NA  |  NA  | (*)
   *  ---++----+-----+-----+------+------+
   *
   * A [STATE] indicates that the old RR policy is kept. In those cases, STATE
   * is the current state of grpclb, which is left untouched.
   *
   *  In summary, if the new state is TRANSIENT_FAILURE or SHUTDOWN, stick to
   *  the previous RR instance.
   *
   *  Note that the status is never updated to SHUTDOWN as a result of calling
   *  this function. Only glb_shutdown() has the power to set that state.
   *
   *  (*) This function mustn't be called during shutting down. */
  GPR_ASSERT(curr_glb_state != GRPC_CHANNEL_SHUTDOWN);

  switch (rr_state) {
    case GRPC_CHANNEL_TRANSIENT_FAILURE:
    case GRPC_CHANNEL_SHUTDOWN:
      GPR_ASSERT(rr_state_error != GRPC_ERROR_NONE);
      break;
    case GRPC_CHANNEL_INIT:
    case GRPC_CHANNEL_IDLE:
    case GRPC_CHANNEL_CONNECTING:
    case GRPC_CHANNEL_READY:
      GPR_ASSERT(rr_state_error == GRPC_ERROR_NONE);
  }

  if (GRPC_TRACER_ON(grpc_lb_glb_trace)) {
    gpr_log(
        GPR_INFO, "Setting grpclb's state to %s from new RR policy %p state.",
        grpc_connectivity_state_name(rr_state), (void *)glb_policy->rr_policy);
  }
  grpc_connectivity_state_set(exec_ctx, &glb_policy->state_tracker, rr_state,
                              rr_state_error,
                              "update_lb_connectivity_status_locked");
}

/* Perform a pick over \a glb_policy->rr_policy. Given that a pick can return
 * immediately (ignoring its completion callback), we need to perform the
 * cleanups this callback would otherwise be resposible for.
 * If \a force_async is true, then we will manually schedule the
 * completion callback even if the pick is available immediately. */
static bool pick_from_internal_rr_locked(
    grpc_exec_ctx *exec_ctx, glb_lb_policy *glb_policy,
    const grpc_lb_policy_pick_args *pick_args, bool force_async,
    grpc_connected_subchannel **target, wrapped_rr_closure_arg *wc_arg) {
  // Look at the index into the serverlist to see if we should drop this call.
  grpc_grpclb_server *server =
      glb_policy->serverlist->servers[glb_policy->serverlist_index++];
  if (glb_policy->serverlist_index == glb_policy->serverlist->num_servers) {
    glb_policy->serverlist_index = 0;  // Wrap-around.
  }
  if (server->drop) {
    // Not using the RR policy, so unref it.
    if (GRPC_TRACER_ON(grpc_lb_glb_trace)) {
      gpr_log(GPR_INFO, "Unreffing RR for drop (0x%" PRIxPTR ")",
              (intptr_t)wc_arg->rr_policy);
    }
    GRPC_LB_POLICY_UNREF(exec_ctx, wc_arg->rr_policy, "glb_pick_sync");
    // Update client load reporting stats to indicate the number of
    // dropped calls.  Note that we have to do this here instead of in
    // the client_load_reporting filter, because we do not create a
    // subchannel call (and therefore no client_load_reporting filter)
    // for dropped calls.
    grpc_grpclb_client_stats_add_call_dropped_locked(server->load_balance_token,
                                                     wc_arg->client_stats);
    grpc_grpclb_client_stats_unref(wc_arg->client_stats);
    if (force_async) {
      GPR_ASSERT(wc_arg->wrapped_closure != NULL);
      GRPC_CLOSURE_SCHED(exec_ctx, wc_arg->wrapped_closure, GRPC_ERROR_NONE);
      gpr_free(wc_arg->free_when_done);
      return false;
    }
    gpr_free(wc_arg->free_when_done);
    return true;
  }
  // Pick via the RR policy.
  const bool pick_done = grpc_lb_policy_pick_locked(
      exec_ctx, wc_arg->rr_policy, pick_args, target, wc_arg->context,
      (void **)&wc_arg->lb_token, &wc_arg->wrapper_closure);
  if (pick_done) {
    /* synchronous grpc_lb_policy_pick call. Unref the RR policy. */
    if (GRPC_TRACER_ON(grpc_lb_glb_trace)) {
      gpr_log(GPR_INFO, "Unreffing RR (0x%" PRIxPTR ")",
              (intptr_t)wc_arg->rr_policy);
    }
    GRPC_LB_POLICY_UNREF(exec_ctx, wc_arg->rr_policy, "glb_pick_sync");
    /* add the load reporting initial metadata */
    initial_metadata_add_lb_token(exec_ctx, pick_args->initial_metadata,
                                  pick_args->lb_token_mdelem_storage,
                                  GRPC_MDELEM_REF(wc_arg->lb_token));
    // Pass on client stats via context. Passes ownership of the reference.
    GPR_ASSERT(wc_arg->client_stats != NULL);
    wc_arg->context[GRPC_GRPCLB_CLIENT_STATS].value = wc_arg->client_stats;
    wc_arg->context[GRPC_GRPCLB_CLIENT_STATS].destroy = destroy_client_stats;
    if (force_async) {
      GPR_ASSERT(wc_arg->wrapped_closure != NULL);
      GRPC_CLOSURE_SCHED(exec_ctx, wc_arg->wrapped_closure, GRPC_ERROR_NONE);
      gpr_free(wc_arg->free_when_done);
      return false;
    }
    gpr_free(wc_arg->free_when_done);
  }
  /* else, the pending pick will be registered and taken care of by the
   * pending pick list inside the RR policy (glb_policy->rr_policy).
   * Eventually, wrapped_on_complete will be called, which will -among other
   * things- add the LB token to the call's initial metadata */
  return pick_done;
}

static grpc_lb_policy_args *lb_policy_args_create(grpc_exec_ctx *exec_ctx,
                                                  glb_lb_policy *glb_policy) {
  grpc_lb_addresses *addresses =
      process_serverlist_locked(exec_ctx, glb_policy->serverlist);
  GPR_ASSERT(addresses != NULL);
  grpc_lb_policy_args *args = (grpc_lb_policy_args *)gpr_zalloc(sizeof(*args));
  args->client_channel_factory = glb_policy->cc_factory;
  args->combiner = glb_policy->base.combiner;
  // Replace the LB addresses in the channel args that we pass down to
  // the subchannel.
  static const char *keys_to_remove[] = {GRPC_ARG_LB_ADDRESSES};
  const grpc_arg arg = grpc_lb_addresses_create_channel_arg(addresses);
  args->args = grpc_channel_args_copy_and_add_and_remove(
      glb_policy->args, keys_to_remove, GPR_ARRAY_SIZE(keys_to_remove), &arg,
      1);
  grpc_lb_addresses_destroy(exec_ctx, addresses);
  return args;
}

static void lb_policy_args_destroy(grpc_exec_ctx *exec_ctx,
                                   grpc_lb_policy_args *args) {
  grpc_channel_args_destroy(exec_ctx, args->args);
  gpr_free(args);
}

static void glb_rr_connectivity_changed_locked(grpc_exec_ctx *exec_ctx,
                                               void *arg, grpc_error *error);
static void create_rr_locked(grpc_exec_ctx *exec_ctx, glb_lb_policy *glb_policy,
                             grpc_lb_policy_args *args) {
  GPR_ASSERT(glb_policy->rr_policy == NULL);

  grpc_lb_policy *new_rr_policy =
      grpc_lb_policy_create(exec_ctx, "round_robin", args);
  if (new_rr_policy == NULL) {
    gpr_log(GPR_ERROR,
            "Failure creating a RoundRobin policy for serverlist update with "
            "%lu entries. The previous RR instance (%p), if any, will continue "
            "to be used. Future updates from the LB will attempt to create new "
            "instances.",
            (unsigned long)glb_policy->serverlist->num_servers,
            (void *)glb_policy->rr_policy);
    return;
  }
  glb_policy->rr_policy = new_rr_policy;
  grpc_error *rr_state_error = NULL;
  const grpc_connectivity_state rr_state =
      grpc_lb_policy_check_connectivity_locked(exec_ctx, glb_policy->rr_policy,
                                               &rr_state_error);
  /* Connectivity state is a function of the RR policy updated/created */
  update_lb_connectivity_status_locked(exec_ctx, glb_policy, rr_state,
                                       rr_state_error);
  /* Add the gRPC LB's interested_parties pollset_set to that of the newly
   * created RR policy. This will make the RR policy progress upon activity on
   * gRPC LB, which in turn is tied to the application's call */
  grpc_pollset_set_add_pollset_set(exec_ctx,
                                   glb_policy->rr_policy->interested_parties,
                                   glb_policy->base.interested_parties);

  /* Allocate the data for the tracking of the new RR policy's connectivity.
   * It'll be deallocated in glb_rr_connectivity_changed() */
  rr_connectivity_data *rr_connectivity =
      (rr_connectivity_data *)gpr_zalloc(sizeof(rr_connectivity_data));
  GRPC_CLOSURE_INIT(&rr_connectivity->on_change,
                    glb_rr_connectivity_changed_locked, rr_connectivity,
                    grpc_combiner_scheduler(glb_policy->base.combiner));
  rr_connectivity->glb_policy = glb_policy;
  rr_connectivity->state = rr_state;

  /* Subscribe to changes to the connectivity of the new RR */
  GRPC_LB_POLICY_WEAK_REF(&glb_policy->base, "glb_rr_connectivity_cb");
  grpc_lb_policy_notify_on_state_change_locked(exec_ctx, glb_policy->rr_policy,
                                               &rr_connectivity->state,
                                               &rr_connectivity->on_change);
  grpc_lb_policy_exit_idle_locked(exec_ctx, glb_policy->rr_policy);

  /* Update picks and pings in wait */
  pending_pick *pp;
  while ((pp = glb_policy->pending_picks)) {
    glb_policy->pending_picks = pp->next;
    GRPC_LB_POLICY_REF(glb_policy->rr_policy, "rr_handover_pending_pick");
    pp->wrapped_on_complete_arg.rr_policy = glb_policy->rr_policy;
    pp->wrapped_on_complete_arg.client_stats =
        grpc_grpclb_client_stats_ref(glb_policy->client_stats);
    if (GRPC_TRACER_ON(grpc_lb_glb_trace)) {
      gpr_log(GPR_INFO, "Pending pick about to (async) PICK from %p",
              (void *)glb_policy->rr_policy);
    }
    pick_from_internal_rr_locked(exec_ctx, glb_policy, &pp->pick_args,
                                 true /* force_async */, pp->target,
                                 &pp->wrapped_on_complete_arg);
  }

  pending_ping *pping;
  while ((pping = glb_policy->pending_pings)) {
    glb_policy->pending_pings = pping->next;
    GRPC_LB_POLICY_REF(glb_policy->rr_policy, "rr_handover_pending_ping");
    pping->wrapped_notify_arg.rr_policy = glb_policy->rr_policy;
    if (GRPC_TRACER_ON(grpc_lb_glb_trace)) {
      gpr_log(GPR_INFO, "Pending ping about to PING from 0x%" PRIxPTR "",
              (intptr_t)glb_policy->rr_policy);
    }
    grpc_lb_policy_ping_one_locked(exec_ctx, glb_policy->rr_policy,
                                   &pping->wrapped_notify_arg.wrapper_closure);
  }
}

/* glb_policy->rr_policy may be NULL (initial handover) */
static void rr_handover_locked(grpc_exec_ctx *exec_ctx,
                               glb_lb_policy *glb_policy) {
  GPR_ASSERT(glb_policy->serverlist != NULL &&
             glb_policy->serverlist->num_servers > 0);
  if (glb_policy->shutting_down) return;
  grpc_lb_policy_args *args = lb_policy_args_create(exec_ctx, glb_policy);
  GPR_ASSERT(args != NULL);
  if (glb_policy->rr_policy != NULL) {
    if (GRPC_TRACER_ON(grpc_lb_glb_trace)) {
      gpr_log(GPR_DEBUG, "Updating Round Robin policy (%p)",
              (void *)glb_policy->rr_policy);
    }
    grpc_lb_policy_update_locked(exec_ctx, glb_policy->rr_policy, args);
  } else {
    create_rr_locked(exec_ctx, glb_policy, args);
    if (GRPC_TRACER_ON(grpc_lb_glb_trace)) {
      gpr_log(GPR_DEBUG, "Created new Round Robin policy (%p)",
              (void *)glb_policy->rr_policy);
    }
  }
  lb_policy_args_destroy(exec_ctx, args);
}

static void glb_rr_connectivity_changed_locked(grpc_exec_ctx *exec_ctx,
                                               void *arg, grpc_error *error) {
  rr_connectivity_data *rr_connectivity = (rr_connectivity_data *)arg;
  glb_lb_policy *glb_policy = rr_connectivity->glb_policy;
  if (glb_policy->shutting_down) {
    GRPC_LB_POLICY_WEAK_UNREF(exec_ctx, &glb_policy->base,
                              "glb_rr_connectivity_cb");
    gpr_free(rr_connectivity);
    return;
  }
  if (rr_connectivity->state == GRPC_CHANNEL_SHUTDOWN) {
    /* An RR policy that has transitioned into the SHUTDOWN connectivity state
     * should not be considered for picks or updates: the SHUTDOWN state is a
     * sink, policies can't transition back from it. .*/
    GRPC_LB_POLICY_UNREF(exec_ctx, glb_policy->rr_policy,
                         "rr_connectivity_shutdown");
    glb_policy->rr_policy = NULL;
    GRPC_LB_POLICY_WEAK_UNREF(exec_ctx, &glb_policy->base,
                              "glb_rr_connectivity_cb");
    gpr_free(rr_connectivity);
    return;
  }
  /* rr state != SHUTDOWN && !glb_policy->shutting down: biz as usual */
  update_lb_connectivity_status_locked(
      exec_ctx, glb_policy, rr_connectivity->state, GRPC_ERROR_REF(error));
  /* Resubscribe. Reuse the "glb_rr_connectivity_cb" weak ref. */
  grpc_lb_policy_notify_on_state_change_locked(exec_ctx, glb_policy->rr_policy,
                                               &rr_connectivity->state,
                                               &rr_connectivity->on_change);
}

static void destroy_balancer_name(grpc_exec_ctx *exec_ctx,
                                  void *balancer_name) {
  gpr_free(balancer_name);
}

static grpc_slice_hash_table_entry targets_info_entry_create(
    const char *address, const char *balancer_name) {
  grpc_slice_hash_table_entry entry;
  entry.key = grpc_slice_from_copied_string(address);
  entry.value = gpr_strdup(balancer_name);
  return entry;
}

static int balancer_name_cmp_fn(void *a, void *b) {
  const char *a_str = (const char *)a;
  const char *b_str = (const char *)b;
  return strcmp(a_str, b_str);
}

/* Returns the channel args for the LB channel, used to create a bidirectional
 * stream for the reception of load balancing updates.
 *
 * Inputs:
 *   - \a addresses: corresponding to the balancers.
 *   - \a response_generator: in order to propagate updates from the resolver
 *   above the grpclb policy.
 *   - \a args: other args inherited from the grpclb policy. */
static grpc_channel_args *build_lb_channel_args(
    grpc_exec_ctx *exec_ctx, const grpc_lb_addresses *addresses,
    grpc_fake_resolver_response_generator *response_generator,
    const grpc_channel_args *args) {
  size_t num_grpclb_addrs = 0;
  for (size_t i = 0; i < addresses->num_addresses; ++i) {
    if (addresses->addresses[i].is_balancer) ++num_grpclb_addrs;
  }
  /* All input addresses come from a resolver that claims they are LB services.
   * It's the resolver's responsibility to make sure this policy is only
   * instantiated and used in that case. Otherwise, something has gone wrong. */
  GPR_ASSERT(num_grpclb_addrs > 0);
  grpc_lb_addresses *lb_addresses =
      grpc_lb_addresses_create(num_grpclb_addrs, NULL);
  grpc_slice_hash_table_entry *targets_info_entries =
      (grpc_slice_hash_table_entry *)gpr_zalloc(sizeof(*targets_info_entries) *
                                                num_grpclb_addrs);

  size_t lb_addresses_idx = 0;
  for (size_t i = 0; i < addresses->num_addresses; ++i) {
    if (!addresses->addresses[i].is_balancer) continue;
    if (addresses->addresses[i].user_data != NULL) {
      gpr_log(GPR_ERROR,
              "This LB policy doesn't support user data. It will be ignored");
    }
    char *addr_str;
    GPR_ASSERT(grpc_sockaddr_to_string(
                   &addr_str, &addresses->addresses[i].address, true) > 0);
    targets_info_entries[lb_addresses_idx] = targets_info_entry_create(
        addr_str, addresses->addresses[i].balancer_name);
    gpr_free(addr_str);

    grpc_lb_addresses_set_address(
        lb_addresses, lb_addresses_idx++, addresses->addresses[i].address.addr,
        addresses->addresses[i].address.len, false /* is balancer */,
        addresses->addresses[i].balancer_name, NULL /* user data */);
  }
  GPR_ASSERT(num_grpclb_addrs == lb_addresses_idx);
  grpc_slice_hash_table *targets_info =
      grpc_slice_hash_table_create(num_grpclb_addrs, targets_info_entries,
                                   destroy_balancer_name, balancer_name_cmp_fn);
  gpr_free(targets_info_entries);

  grpc_channel_args *lb_channel_args =
      grpc_lb_policy_grpclb_build_lb_channel_args(exec_ctx, targets_info,
                                                  response_generator, args);

  grpc_arg lb_channel_addresses_arg =
      grpc_lb_addresses_create_channel_arg(lb_addresses);

  grpc_channel_args *result = grpc_channel_args_copy_and_add(
      lb_channel_args, &lb_channel_addresses_arg, 1);
  grpc_slice_hash_table_unref(exec_ctx, targets_info);
  grpc_channel_args_destroy(exec_ctx, lb_channel_args);
  grpc_lb_addresses_destroy(exec_ctx, lb_addresses);
  return result;
}

<<<<<<< HEAD
static void glb_lb_channel_on_connectivity_changed_cb(grpc_exec_ctx *exec_ctx,
                                                      void *arg,
                                                      grpc_error *error);
static grpc_lb_policy *glb_create(grpc_exec_ctx *exec_ctx,
                                  grpc_lb_policy_factory *factory,
                                  grpc_lb_policy_args *args) {
  /* Count the number of gRPC-LB addresses. There must be at least one.
   * TODO(roth): For now, we ignore non-balancer addresses, but in the
   * future, we may change the behavior such that we fall back to using
   * the non-balancer addresses if we cannot reach any balancers. In the
   * fallback case, we should use the LB policy indicated by
   * GRPC_ARG_LB_POLICY_NAME (although if that specifies grpclb or is
   * unset, we should default to pick_first). */
  const grpc_arg *arg =
      grpc_channel_args_find(args->args, GRPC_ARG_LB_ADDRESSES);
  if (arg == NULL || arg->type != GRPC_ARG_POINTER) {
    return NULL;
  }
  grpc_lb_addresses *addresses = (grpc_lb_addresses *)arg->value.pointer.p;
  size_t num_grpclb_addrs = 0;
  for (size_t i = 0; i < addresses->num_addresses; ++i) {
    if (addresses->addresses[i].is_balancer) ++num_grpclb_addrs;
  }
  if (num_grpclb_addrs == 0) return NULL;

  glb_lb_policy *glb_policy = (glb_lb_policy *)gpr_zalloc(sizeof(*glb_policy));

  /* Get server name. */
  arg = grpc_channel_args_find(args->args, GRPC_ARG_SERVER_URI);
  GPR_ASSERT(arg != NULL);
  GPR_ASSERT(arg->type == GRPC_ARG_STRING);
  grpc_uri *uri = grpc_uri_parse(exec_ctx, arg->value.string, true);
  GPR_ASSERT(uri->path[0] != '\0');
  glb_policy->server_name =
      gpr_strdup(uri->path[0] == '/' ? uri->path + 1 : uri->path);
  if (GRPC_TRACER_ON(grpc_lb_glb_trace)) {
    gpr_log(GPR_INFO, "Will use '%s' as the server name for LB request.",
            glb_policy->server_name);
  }
  grpc_uri_destroy(uri);

  glb_policy->cc_factory = args->client_channel_factory;
  GPR_ASSERT(glb_policy->cc_factory != NULL);

  arg = grpc_channel_args_find(args->args, GRPC_ARG_GRPCLB_CALL_TIMEOUT_MS);
  glb_policy->lb_call_timeout_ms =
      grpc_channel_arg_get_integer(arg, (grpc_integer_options){0, 0, INT_MAX});

  // Make sure that GRPC_ARG_LB_POLICY_NAME is set in channel args,
  // since we use this to trigger the client_load_reporting filter.
  grpc_arg new_arg =
      grpc_channel_arg_string_create(GRPC_ARG_LB_POLICY_NAME, "grpclb");
  static const char *args_to_remove[] = {GRPC_ARG_LB_POLICY_NAME};
  glb_policy->args = grpc_channel_args_copy_and_add_and_remove(
      args->args, args_to_remove, GPR_ARRAY_SIZE(args_to_remove), &new_arg, 1);

  /* Create a client channel over them to communicate with a LB service */
  glb_policy->response_generator =
      grpc_fake_resolver_response_generator_create();
  grpc_channel_args *lb_channel_args = build_lb_channel_args(
      exec_ctx, addresses, glb_policy->response_generator, args->args);
  char *uri_str;
  gpr_asprintf(&uri_str, "fake:///%s", glb_policy->server_name);
  glb_policy->lb_channel = grpc_lb_policy_grpclb_create_lb_channel(
      exec_ctx, uri_str, args->client_channel_factory, lb_channel_args);

  /* Propagate initial resolution */
  grpc_fake_resolver_response_generator_set_response(
      exec_ctx, glb_policy->response_generator, lb_channel_args);
  grpc_channel_args_destroy(exec_ctx, lb_channel_args);
  gpr_free(uri_str);
  if (glb_policy->lb_channel == NULL) {
    gpr_free((void *)glb_policy->server_name);
    grpc_channel_args_destroy(exec_ctx, glb_policy->args);
    gpr_free(glb_policy);
    return NULL;
  }
  GRPC_CLOSURE_INIT(&glb_policy->lb_channel_on_connectivity_changed,
                    glb_lb_channel_on_connectivity_changed_cb, glb_policy,
                    grpc_combiner_scheduler(args->combiner));
  grpc_lb_policy_init(&glb_policy->base, &glb_lb_policy_vtable, args->combiner);
  grpc_connectivity_state_init(&glb_policy->state_tracker, GRPC_CHANNEL_IDLE,
                               "grpclb");
  return &glb_policy->base;
}

=======
>>>>>>> bc980a7a
static void glb_destroy(grpc_exec_ctx *exec_ctx, grpc_lb_policy *pol) {
  glb_lb_policy *glb_policy = (glb_lb_policy *)pol;
  GPR_ASSERT(glb_policy->pending_picks == NULL);
  GPR_ASSERT(glb_policy->pending_pings == NULL);
  gpr_free((void *)glb_policy->server_name);
  grpc_channel_args_destroy(exec_ctx, glb_policy->args);
  if (glb_policy->client_stats != NULL) {
    grpc_grpclb_client_stats_unref(glb_policy->client_stats);
  }
  grpc_connectivity_state_destroy(exec_ctx, &glb_policy->state_tracker);
  if (glb_policy->serverlist != NULL) {
    grpc_grpclb_destroy_serverlist(glb_policy->serverlist);
  }
  grpc_fake_resolver_response_generator_unref(glb_policy->response_generator);
  grpc_subchannel_index_unref();
  if (glb_policy->pending_update_args != NULL) {
    grpc_channel_args_destroy(exec_ctx, glb_policy->pending_update_args->args);
    gpr_free(glb_policy->pending_update_args);
  }
  gpr_free(glb_policy);
}

static void glb_shutdown_locked(grpc_exec_ctx *exec_ctx, grpc_lb_policy *pol) {
  glb_lb_policy *glb_policy = (glb_lb_policy *)pol;
  glb_policy->shutting_down = true;

  /* We need a copy of the lb_call pointer because we can't cancell the call
   * while holding glb_policy->mu: lb_on_server_status_received, invoked due to
   * the cancel, needs to acquire that same lock */
  grpc_call *lb_call = glb_policy->lb_call;

  /* glb_policy->lb_call and this local lb_call must be consistent at this point
   * because glb_policy->lb_call is only assigned in lb_call_init_locked as part
   * of query_for_backends_locked, which can only be invoked while
   * glb_policy->shutting_down is false. */
  if (lb_call != NULL) {
    grpc_call_cancel(lb_call, NULL);
    /* lb_on_server_status_received will pick up the cancel and clean up */
  }
  if (glb_policy->retry_timer_active) {
    grpc_timer_cancel(exec_ctx, &glb_policy->lb_call_retry_timer);
    glb_policy->retry_timer_active = false;
  }

  pending_pick *pp = glb_policy->pending_picks;
  glb_policy->pending_picks = NULL;
  pending_ping *pping = glb_policy->pending_pings;
  glb_policy->pending_pings = NULL;
  if (glb_policy->rr_policy != NULL) {
    GRPC_LB_POLICY_UNREF(exec_ctx, glb_policy->rr_policy, "glb_shutdown");
  }
  // We destroy the LB channel here because
  // glb_lb_channel_on_connectivity_changed_cb needs a valid glb_policy
  // instance.  Destroying the lb channel in glb_destroy would likely result in
  // a callback invocation without a valid glb_policy arg.
  if (glb_policy->lb_channel != NULL) {
    grpc_channel_destroy(glb_policy->lb_channel);
    glb_policy->lb_channel = NULL;
  }
  grpc_connectivity_state_set(
      exec_ctx, &glb_policy->state_tracker, GRPC_CHANNEL_SHUTDOWN,
      GRPC_ERROR_CREATE_FROM_STATIC_STRING("Channel Shutdown"), "glb_shutdown");

  while (pp != NULL) {
    pending_pick *next = pp->next;
    *pp->target = NULL;
    GRPC_CLOSURE_SCHED(exec_ctx, &pp->wrapped_on_complete_arg.wrapper_closure,
                       GRPC_ERROR_NONE);
    pp = next;
  }

  while (pping != NULL) {
    pending_ping *next = pping->next;
    GRPC_CLOSURE_SCHED(exec_ctx, &pping->wrapped_notify_arg.wrapper_closure,
                       GRPC_ERROR_NONE);
    pping = next;
  }
}

// Cancel a specific pending pick.
//
// A grpclb pick progresses as follows:
// - If there's a Round Robin policy (glb_policy->rr_policy) available, it'll be
//   handed over to the RR policy (in create_rr_locked()). From that point
//   onwards, it'll be RR's responsibility. For cancellations, that implies the
//   pick needs also be cancelled by the RR instance.
// - Otherwise, without an RR instance, picks stay pending at this policy's
//   level (grpclb), inside the glb_policy->pending_picks list. To cancel these,
//   we invoke the completion closure and set *target to NULL right here.
static void glb_cancel_pick_locked(grpc_exec_ctx *exec_ctx, grpc_lb_policy *pol,
                                   grpc_connected_subchannel **target,
                                   grpc_error *error) {
  glb_lb_policy *glb_policy = (glb_lb_policy *)pol;
  pending_pick *pp = glb_policy->pending_picks;
  glb_policy->pending_picks = NULL;
  while (pp != NULL) {
    pending_pick *next = pp->next;
    if (pp->target == target) {
      *target = NULL;
      GRPC_CLOSURE_SCHED(exec_ctx, &pp->wrapped_on_complete_arg.wrapper_closure,
                         GRPC_ERROR_CREATE_REFERENCING_FROM_STATIC_STRING(
                             "Pick Cancelled", &error, 1));
    } else {
      pp->next = glb_policy->pending_picks;
      glb_policy->pending_picks = pp;
    }
    pp = next;
  }
  if (glb_policy->rr_policy != NULL) {
    grpc_lb_policy_cancel_pick_locked(exec_ctx, glb_policy->rr_policy, target,
                                      GRPC_ERROR_REF(error));
  }
  GRPC_ERROR_UNREF(error);
}

// Cancel all pending picks.
//
// A grpclb pick progresses as follows:
// - If there's a Round Robin policy (glb_policy->rr_policy) available, it'll be
//   handed over to the RR policy (in create_rr_locked()). From that point
//   onwards, it'll be RR's responsibility. For cancellations, that implies the
//   pick needs also be cancelled by the RR instance.
// - Otherwise, without an RR instance, picks stay pending at this policy's
//   level (grpclb), inside the glb_policy->pending_picks list. To cancel these,
//   we invoke the completion closure and set *target to NULL right here.
static void glb_cancel_picks_locked(grpc_exec_ctx *exec_ctx,
                                    grpc_lb_policy *pol,
                                    uint32_t initial_metadata_flags_mask,
                                    uint32_t initial_metadata_flags_eq,
                                    grpc_error *error) {
  glb_lb_policy *glb_policy = (glb_lb_policy *)pol;
  pending_pick *pp = glb_policy->pending_picks;
  glb_policy->pending_picks = NULL;
  while (pp != NULL) {
    pending_pick *next = pp->next;
    if ((pp->pick_args.initial_metadata_flags & initial_metadata_flags_mask) ==
        initial_metadata_flags_eq) {
      GRPC_CLOSURE_SCHED(exec_ctx, &pp->wrapped_on_complete_arg.wrapper_closure,
                         GRPC_ERROR_CREATE_REFERENCING_FROM_STATIC_STRING(
                             "Pick Cancelled", &error, 1));
    } else {
      pp->next = glb_policy->pending_picks;
      glb_policy->pending_picks = pp;
    }
    pp = next;
  }
  if (glb_policy->rr_policy != NULL) {
    grpc_lb_policy_cancel_picks_locked(
        exec_ctx, glb_policy->rr_policy, initial_metadata_flags_mask,
        initial_metadata_flags_eq, GRPC_ERROR_REF(error));
  }
  GRPC_ERROR_UNREF(error);
}

static void query_for_backends_locked(grpc_exec_ctx *exec_ctx,
                                      glb_lb_policy *glb_policy);
static void start_picking_locked(grpc_exec_ctx *exec_ctx,
                                 glb_lb_policy *glb_policy) {
  glb_policy->started_picking = true;
  gpr_backoff_reset(&glb_policy->lb_call_backoff_state);
  query_for_backends_locked(exec_ctx, glb_policy);
}

static void glb_exit_idle_locked(grpc_exec_ctx *exec_ctx, grpc_lb_policy *pol) {
  glb_lb_policy *glb_policy = (glb_lb_policy *)pol;
  if (!glb_policy->started_picking) {
    start_picking_locked(exec_ctx, glb_policy);
  }
}

static int glb_pick_locked(grpc_exec_ctx *exec_ctx, grpc_lb_policy *pol,
                           const grpc_lb_policy_pick_args *pick_args,
                           grpc_connected_subchannel **target,
                           grpc_call_context_element *context, void **user_data,
                           grpc_closure *on_complete) {
  if (pick_args->lb_token_mdelem_storage == NULL) {
    *target = NULL;
    GRPC_CLOSURE_SCHED(exec_ctx, on_complete,
                       GRPC_ERROR_CREATE_FROM_STATIC_STRING(
                           "No mdelem storage for the LB token. Load reporting "
                           "won't work without it. Failing"));
    return 0;
  }

  glb_lb_policy *glb_policy = (glb_lb_policy *)pol;
  bool pick_done;

  if (glb_policy->rr_policy != NULL) {
    if (GRPC_TRACER_ON(grpc_lb_glb_trace)) {
      gpr_log(GPR_INFO, "grpclb %p about to PICK from RR %p",
              (void *)glb_policy, (void *)glb_policy->rr_policy);
    }
    GRPC_LB_POLICY_REF(glb_policy->rr_policy, "glb_pick");

    wrapped_rr_closure_arg *wc_arg =
        (wrapped_rr_closure_arg *)gpr_zalloc(sizeof(wrapped_rr_closure_arg));

    GRPC_CLOSURE_INIT(&wc_arg->wrapper_closure, wrapped_rr_closure, wc_arg,
                      grpc_schedule_on_exec_ctx);
    wc_arg->rr_policy = glb_policy->rr_policy;
    wc_arg->target = target;
    wc_arg->context = context;
    GPR_ASSERT(glb_policy->client_stats != NULL);
    wc_arg->client_stats =
        grpc_grpclb_client_stats_ref(glb_policy->client_stats);
    wc_arg->wrapped_closure = on_complete;
    wc_arg->lb_token_mdelem_storage = pick_args->lb_token_mdelem_storage;
    wc_arg->initial_metadata = pick_args->initial_metadata;
    wc_arg->free_when_done = wc_arg;
    pick_done =
        pick_from_internal_rr_locked(exec_ctx, glb_policy, pick_args,
                                     false /* force_async */, target, wc_arg);
  } else {
    if (GRPC_TRACER_ON(grpc_lb_glb_trace)) {
      gpr_log(GPR_DEBUG,
              "No RR policy in grpclb instance %p. Adding to grpclb's pending "
              "picks",
              (void *)(glb_policy));
    }
    add_pending_pick(&glb_policy->pending_picks, pick_args, target, context,
                     on_complete);

    if (!glb_policy->started_picking) {
      start_picking_locked(exec_ctx, glb_policy);
    }
    pick_done = false;
  }
  return pick_done;
}

static grpc_connectivity_state glb_check_connectivity_locked(
    grpc_exec_ctx *exec_ctx, grpc_lb_policy *pol,
    grpc_error **connectivity_error) {
  glb_lb_policy *glb_policy = (glb_lb_policy *)pol;
  return grpc_connectivity_state_get(&glb_policy->state_tracker,
                                     connectivity_error);
}

static void glb_ping_one_locked(grpc_exec_ctx *exec_ctx, grpc_lb_policy *pol,
                                grpc_closure *closure) {
  glb_lb_policy *glb_policy = (glb_lb_policy *)pol;
  if (glb_policy->rr_policy) {
    grpc_lb_policy_ping_one_locked(exec_ctx, glb_policy->rr_policy, closure);
  } else {
    add_pending_ping(&glb_policy->pending_pings, closure);
    if (!glb_policy->started_picking) {
      start_picking_locked(exec_ctx, glb_policy);
    }
  }
}

static void glb_notify_on_state_change_locked(grpc_exec_ctx *exec_ctx,
                                              grpc_lb_policy *pol,
                                              grpc_connectivity_state *current,
                                              grpc_closure *notify) {
  glb_lb_policy *glb_policy = (glb_lb_policy *)pol;
  grpc_connectivity_state_notify_on_state_change(
      exec_ctx, &glb_policy->state_tracker, current, notify);
}

static void send_client_load_report_locked(grpc_exec_ctx *exec_ctx, void *arg,
                                           grpc_error *error);

static void schedule_next_client_load_report(grpc_exec_ctx *exec_ctx,
                                             glb_lb_policy *glb_policy) {
  const gpr_timespec now = gpr_now(GPR_CLOCK_MONOTONIC);
  const gpr_timespec next_client_load_report_time =
      gpr_time_add(now, glb_policy->client_stats_report_interval);
  GRPC_CLOSURE_INIT(&glb_policy->client_load_report_closure,
                    send_client_load_report_locked, glb_policy,
                    grpc_combiner_scheduler(glb_policy->base.combiner));
  grpc_timer_init(exec_ctx, &glb_policy->client_load_report_timer,
                  next_client_load_report_time,
                  &glb_policy->client_load_report_closure, now);
}

static void client_load_report_done_locked(grpc_exec_ctx *exec_ctx, void *arg,
                                           grpc_error *error) {
  glb_lb_policy *glb_policy = (glb_lb_policy *)arg;
  grpc_byte_buffer_destroy(glb_policy->client_load_report_payload);
  glb_policy->client_load_report_payload = NULL;
  if (error != GRPC_ERROR_NONE || glb_policy->lb_call == NULL) {
    glb_policy->client_load_report_timer_pending = false;
    GRPC_LB_POLICY_WEAK_UNREF(exec_ctx, &glb_policy->base,
                              "client_load_report");
    return;
  }
  schedule_next_client_load_report(exec_ctx, glb_policy);
}

static void do_send_client_load_report_locked(grpc_exec_ctx *exec_ctx,
                                              glb_lb_policy *glb_policy) {
  grpc_op op;
  memset(&op, 0, sizeof(op));
  op.op = GRPC_OP_SEND_MESSAGE;
  op.data.send_message.send_message = glb_policy->client_load_report_payload;
  GRPC_CLOSURE_INIT(&glb_policy->client_load_report_closure,
                    client_load_report_done_locked, glb_policy,
                    grpc_combiner_scheduler(glb_policy->base.combiner));
  grpc_call_error call_error = grpc_call_start_batch_and_execute(
      exec_ctx, glb_policy->lb_call, &op, 1,
      &glb_policy->client_load_report_closure);
  GPR_ASSERT(GRPC_CALL_OK == call_error);
}

static bool load_report_counters_are_zero(grpc_grpclb_request *request) {
  grpc_grpclb_dropped_call_counts *drop_entries =
      (grpc_grpclb_dropped_call_counts *)
          request->client_stats.calls_finished_with_drop.arg;
  return request->client_stats.num_calls_started == 0 &&
         request->client_stats.num_calls_finished == 0 &&
         request->client_stats.num_calls_finished_with_client_failed_to_send ==
             0 &&
         request->client_stats.num_calls_finished_known_received == 0 &&
         (drop_entries == NULL || drop_entries->num_entries == 0);
}

static void send_client_load_report_locked(grpc_exec_ctx *exec_ctx, void *arg,
                                           grpc_error *error) {
  glb_lb_policy *glb_policy = (glb_lb_policy *)arg;
  if (error == GRPC_ERROR_CANCELLED || glb_policy->lb_call == NULL) {
    glb_policy->client_load_report_timer_pending = false;
    GRPC_LB_POLICY_WEAK_UNREF(exec_ctx, &glb_policy->base,
                              "client_load_report");
    return;
  }
  // Construct message payload.
  GPR_ASSERT(glb_policy->client_load_report_payload == NULL);
  grpc_grpclb_request *request =
      grpc_grpclb_load_report_request_create_locked(glb_policy->client_stats);
  // Skip client load report if the counters were all zero in the last
  // report and they are still zero in this one.
  if (load_report_counters_are_zero(request)) {
    if (glb_policy->last_client_load_report_counters_were_zero) {
      grpc_grpclb_request_destroy(request);
      schedule_next_client_load_report(exec_ctx, glb_policy);
      return;
    }
    glb_policy->last_client_load_report_counters_were_zero = true;
  } else {
    glb_policy->last_client_load_report_counters_were_zero = false;
  }
  grpc_slice request_payload_slice = grpc_grpclb_request_encode(request);
  glb_policy->client_load_report_payload =
      grpc_raw_byte_buffer_create(&request_payload_slice, 1);
  grpc_slice_unref_internal(exec_ctx, request_payload_slice);
  grpc_grpclb_request_destroy(request);
  // If we've already sent the initial request, then we can go ahead and
  // sent the load report.  Otherwise, we need to wait until the initial
  // request has been sent to send this
  // (see lb_on_sent_initial_request_locked() below).
  if (glb_policy->initial_request_sent) {
    do_send_client_load_report_locked(exec_ctx, glb_policy);
  }
}

static void lb_on_sent_initial_request_locked(grpc_exec_ctx *exec_ctx,
                                              void *arg, grpc_error *error);
static void lb_on_server_status_received_locked(grpc_exec_ctx *exec_ctx,
                                                void *arg, grpc_error *error);
static void lb_on_response_received_locked(grpc_exec_ctx *exec_ctx, void *arg,
                                           grpc_error *error);
static void lb_call_init_locked(grpc_exec_ctx *exec_ctx,
                                glb_lb_policy *glb_policy) {
  GPR_ASSERT(glb_policy->server_name != NULL);
  GPR_ASSERT(glb_policy->server_name[0] != '\0');
  GPR_ASSERT(glb_policy->lb_call == NULL);
  GPR_ASSERT(!glb_policy->shutting_down);

  /* Note the following LB call progresses every time there's activity in \a
   * glb_policy->base.interested_parties, which is comprised of the polling
   * entities from \a client_channel. */
  grpc_slice host = grpc_slice_from_copied_string(glb_policy->server_name);
  gpr_timespec deadline =
      glb_policy->lb_call_timeout_ms == 0
          ? gpr_inf_future(GPR_CLOCK_MONOTONIC)
          : gpr_time_add(gpr_now(GPR_CLOCK_MONOTONIC),
                         gpr_time_from_millis(glb_policy->lb_call_timeout_ms,
                                              GPR_TIMESPAN));
  glb_policy->lb_call = grpc_channel_create_pollset_set_call(
      exec_ctx, glb_policy->lb_channel, NULL, GRPC_PROPAGATE_DEFAULTS,
      glb_policy->base.interested_parties,
      GRPC_MDSTR_SLASH_GRPC_DOT_LB_DOT_V1_DOT_LOADBALANCER_SLASH_BALANCELOAD,
      &host, deadline, NULL);
  grpc_slice_unref_internal(exec_ctx, host);

  if (glb_policy->client_stats != NULL) {
    grpc_grpclb_client_stats_unref(glb_policy->client_stats);
  }
  glb_policy->client_stats = grpc_grpclb_client_stats_create();

  grpc_metadata_array_init(&glb_policy->lb_initial_metadata_recv);
  grpc_metadata_array_init(&glb_policy->lb_trailing_metadata_recv);

  grpc_grpclb_request *request =
      grpc_grpclb_request_create(glb_policy->server_name);
  grpc_slice request_payload_slice = grpc_grpclb_request_encode(request);
  glb_policy->lb_request_payload =
      grpc_raw_byte_buffer_create(&request_payload_slice, 1);
  grpc_slice_unref_internal(exec_ctx, request_payload_slice);
  grpc_grpclb_request_destroy(request);

  GRPC_CLOSURE_INIT(&glb_policy->lb_on_sent_initial_request,
                    lb_on_sent_initial_request_locked, glb_policy,
                    grpc_combiner_scheduler(glb_policy->base.combiner));
  GRPC_CLOSURE_INIT(&glb_policy->lb_on_server_status_received,
                    lb_on_server_status_received_locked, glb_policy,
                    grpc_combiner_scheduler(glb_policy->base.combiner));
  GRPC_CLOSURE_INIT(&glb_policy->lb_on_response_received,
                    lb_on_response_received_locked, glb_policy,
                    grpc_combiner_scheduler(glb_policy->base.combiner));

  gpr_backoff_init(&glb_policy->lb_call_backoff_state,
                   GRPC_GRPCLB_INITIAL_CONNECT_BACKOFF_SECONDS,
                   GRPC_GRPCLB_RECONNECT_BACKOFF_MULTIPLIER,
                   GRPC_GRPCLB_RECONNECT_JITTER,
                   GRPC_GRPCLB_MIN_CONNECT_TIMEOUT_SECONDS * 1000,
                   GRPC_GRPCLB_RECONNECT_MAX_BACKOFF_SECONDS * 1000);

  glb_policy->initial_request_sent = false;
  glb_policy->seen_initial_response = false;
  glb_policy->last_client_load_report_counters_were_zero = false;
}

static void lb_call_destroy_locked(grpc_exec_ctx *exec_ctx,
                                   glb_lb_policy *glb_policy) {
  GPR_ASSERT(glb_policy->lb_call != NULL);
  grpc_call_unref(glb_policy->lb_call);
  glb_policy->lb_call = NULL;

  grpc_metadata_array_destroy(&glb_policy->lb_initial_metadata_recv);
  grpc_metadata_array_destroy(&glb_policy->lb_trailing_metadata_recv);

  grpc_byte_buffer_destroy(glb_policy->lb_request_payload);
  grpc_slice_unref_internal(exec_ctx, glb_policy->lb_call_status_details);

  if (!glb_policy->client_load_report_timer_pending) {
    grpc_timer_cancel(exec_ctx, &glb_policy->client_load_report_timer);
  }
}

/*
 * Auxiliary functions and LB client callbacks.
 */
static void query_for_backends_locked(grpc_exec_ctx *exec_ctx,
                                      glb_lb_policy *glb_policy) {
  GPR_ASSERT(glb_policy->lb_channel != NULL);
  if (glb_policy->shutting_down) return;

  lb_call_init_locked(exec_ctx, glb_policy);

  if (GRPC_TRACER_ON(grpc_lb_glb_trace)) {
    gpr_log(GPR_INFO,
            "Query for backends (grpclb: %p, lb_channel: %p, lb_call: %p)",
            (void *)glb_policy, (void *)glb_policy->lb_channel,
            (void *)glb_policy->lb_call);
  }
  GPR_ASSERT(glb_policy->lb_call != NULL);

  grpc_call_error call_error;
  grpc_op ops[4];
  memset(ops, 0, sizeof(ops));

  grpc_op *op = ops;
  op->op = GRPC_OP_SEND_INITIAL_METADATA;
  op->data.send_initial_metadata.count = 0;
  op->flags = 0;
  op->reserved = NULL;
  op++;
  op->op = GRPC_OP_RECV_INITIAL_METADATA;
  op->data.recv_initial_metadata.recv_initial_metadata =
      &glb_policy->lb_initial_metadata_recv;
  op->flags = 0;
  op->reserved = NULL;
  op++;
  GPR_ASSERT(glb_policy->lb_request_payload != NULL);
  op->op = GRPC_OP_SEND_MESSAGE;
  op->data.send_message.send_message = glb_policy->lb_request_payload;
  op->flags = 0;
  op->reserved = NULL;
  op++;
  /* take a weak ref (won't prevent calling of \a glb_shutdown if the strong ref
   * count goes to zero) to be unref'd in lb_on_sent_initial_request_locked() */
  GRPC_LB_POLICY_WEAK_REF(&glb_policy->base,
                          "lb_on_sent_initial_request_locked");
  call_error = grpc_call_start_batch_and_execute(
      exec_ctx, glb_policy->lb_call, ops, (size_t)(op - ops),
      &glb_policy->lb_on_sent_initial_request);
  GPR_ASSERT(GRPC_CALL_OK == call_error);

  op = ops;
  op->op = GRPC_OP_RECV_STATUS_ON_CLIENT;
  op->data.recv_status_on_client.trailing_metadata =
      &glb_policy->lb_trailing_metadata_recv;
  op->data.recv_status_on_client.status = &glb_policy->lb_call_status;
  op->data.recv_status_on_client.status_details =
      &glb_policy->lb_call_status_details;
  op->flags = 0;
  op->reserved = NULL;
  op++;
  /* take a weak ref (won't prevent calling of \a glb_shutdown if the strong ref
   * count goes to zero) to be unref'd in lb_on_server_status_received_locked */
  GRPC_LB_POLICY_WEAK_REF(&glb_policy->base,
                          "lb_on_server_status_received_locked");
  call_error = grpc_call_start_batch_and_execute(
      exec_ctx, glb_policy->lb_call, ops, (size_t)(op - ops),
      &glb_policy->lb_on_server_status_received);
  GPR_ASSERT(GRPC_CALL_OK == call_error);

  op = ops;
  op->op = GRPC_OP_RECV_MESSAGE;
  op->data.recv_message.recv_message = &glb_policy->lb_response_payload;
  op->flags = 0;
  op->reserved = NULL;
  op++;
  /* take another weak ref to be unref'd/reused in
   * lb_on_response_received_locked */
  GRPC_LB_POLICY_WEAK_REF(&glb_policy->base, "lb_on_response_received_locked");
  call_error = grpc_call_start_batch_and_execute(
      exec_ctx, glb_policy->lb_call, ops, (size_t)(op - ops),
      &glb_policy->lb_on_response_received);
  GPR_ASSERT(GRPC_CALL_OK == call_error);
}

static void lb_on_sent_initial_request_locked(grpc_exec_ctx *exec_ctx,
                                              void *arg, grpc_error *error) {
  glb_lb_policy *glb_policy = (glb_lb_policy *)arg;
  glb_policy->initial_request_sent = true;
  // If we attempted to send a client load report before the initial
  // request was sent, send the load report now.
  if (glb_policy->client_load_report_payload != NULL) {
    do_send_client_load_report_locked(exec_ctx, glb_policy);
  }
  GRPC_LB_POLICY_WEAK_UNREF(exec_ctx, &glb_policy->base,
                            "lb_on_sent_initial_request_locked");
}

static void lb_on_response_received_locked(grpc_exec_ctx *exec_ctx, void *arg,
                                           grpc_error *error) {
  glb_lb_policy *glb_policy = (glb_lb_policy *)arg;
  grpc_op ops[2];
  memset(ops, 0, sizeof(ops));
  grpc_op *op = ops;
  if (glb_policy->lb_response_payload != NULL) {
    gpr_backoff_reset(&glb_policy->lb_call_backoff_state);
    /* Received data from the LB server. Look inside
     * glb_policy->lb_response_payload, for a serverlist. */
    grpc_byte_buffer_reader bbr;
    grpc_byte_buffer_reader_init(&bbr, glb_policy->lb_response_payload);
    grpc_slice response_slice = grpc_byte_buffer_reader_readall(&bbr);
    grpc_byte_buffer_reader_destroy(&bbr);
    grpc_byte_buffer_destroy(glb_policy->lb_response_payload);

    grpc_grpclb_initial_response *response = NULL;
    if (!glb_policy->seen_initial_response &&
        (response = grpc_grpclb_initial_response_parse(response_slice)) !=
            NULL) {
      if (response->has_client_stats_report_interval) {
        glb_policy->client_stats_report_interval =
            gpr_time_max(gpr_time_from_seconds(1, GPR_TIMESPAN),
                         grpc_grpclb_duration_to_timespec(
                             &response->client_stats_report_interval));
        if (GRPC_TRACER_ON(grpc_lb_glb_trace)) {
          gpr_log(GPR_INFO,
                  "received initial LB response message; "
                  "client load reporting interval = %" PRId64 ".%09d sec",
                  glb_policy->client_stats_report_interval.tv_sec,
                  glb_policy->client_stats_report_interval.tv_nsec);
        }
        /* take a weak ref (won't prevent calling of \a glb_shutdown() if the
         * strong ref count goes to zero) to be unref'd in
         * send_client_load_report_locked() */
        glb_policy->client_load_report_timer_pending = true;
        GRPC_LB_POLICY_WEAK_REF(&glb_policy->base, "client_load_report");
        schedule_next_client_load_report(exec_ctx, glb_policy);
      } else if (GRPC_TRACER_ON(grpc_lb_glb_trace)) {
        gpr_log(GPR_INFO,
                "received initial LB response message; "
                "client load reporting NOT enabled");
      }
      grpc_grpclb_initial_response_destroy(response);
      glb_policy->seen_initial_response = true;
    } else {
      grpc_grpclb_serverlist *serverlist =
          grpc_grpclb_response_parse_serverlist(response_slice);
      if (serverlist != NULL) {
        GPR_ASSERT(glb_policy->lb_call != NULL);
        if (GRPC_TRACER_ON(grpc_lb_glb_trace)) {
          gpr_log(GPR_INFO, "Serverlist with %lu servers received",
                  (unsigned long)serverlist->num_servers);
          for (size_t i = 0; i < serverlist->num_servers; ++i) {
            grpc_resolved_address addr;
            parse_server(serverlist->servers[i], &addr);
            char *ipport;
            grpc_sockaddr_to_string(&ipport, &addr, false);
            gpr_log(GPR_INFO, "Serverlist[%lu]: %s", (unsigned long)i, ipport);
            gpr_free(ipport);
          }
        }
        /* update serverlist */
        if (serverlist->num_servers > 0) {
          if (grpc_grpclb_serverlist_equals(glb_policy->serverlist,
                                            serverlist)) {
            if (GRPC_TRACER_ON(grpc_lb_glb_trace)) {
              gpr_log(GPR_INFO,
                      "Incoming server list identical to current, ignoring.");
            }
            grpc_grpclb_destroy_serverlist(serverlist);
          } else { /* new serverlist */
            if (glb_policy->serverlist != NULL) {
              /* dispose of the old serverlist */
              grpc_grpclb_destroy_serverlist(glb_policy->serverlist);
            }
            /* and update the copy in the glb_lb_policy instance. This
             * serverlist instance will be destroyed either upon the next
             * update or in glb_destroy() */
            glb_policy->serverlist = serverlist;
            glb_policy->serverlist_index = 0;
            rr_handover_locked(exec_ctx, glb_policy);
          }
        } else {
          if (GRPC_TRACER_ON(grpc_lb_glb_trace)) {
            gpr_log(GPR_INFO,
                    "Received empty server list. Picks will stay pending until "
                    "a response with > 0 servers is received");
          }
          grpc_grpclb_destroy_serverlist(serverlist);
        }
      } else { /* serverlist == NULL */
        gpr_log(GPR_ERROR, "Invalid LB response received: '%s'. Ignoring.",
                grpc_dump_slice(response_slice, GPR_DUMP_ASCII | GPR_DUMP_HEX));
      }
    }
    grpc_slice_unref_internal(exec_ctx, response_slice);
    if (!glb_policy->shutting_down) {
      /* keep listening for serverlist updates */
      op->op = GRPC_OP_RECV_MESSAGE;
      op->data.recv_message.recv_message = &glb_policy->lb_response_payload;
      op->flags = 0;
      op->reserved = NULL;
      op++;
      /* reuse the "lb_on_response_received_locked" weak ref taken in
       * query_for_backends_locked() */
      const grpc_call_error call_error = grpc_call_start_batch_and_execute(
          exec_ctx, glb_policy->lb_call, ops, (size_t)(op - ops),
          &glb_policy->lb_on_response_received); /* loop */
      GPR_ASSERT(GRPC_CALL_OK == call_error);
    }
  } else { /* empty payload: call cancelled. */
           /* dispose of the "lb_on_response_received_locked" weak ref taken in
            * query_for_backends_locked() and reused in every reception loop */
    GRPC_LB_POLICY_WEAK_UNREF(exec_ctx, &glb_policy->base,
                              "lb_on_response_received_locked_empty_payload");
  }
}

static void lb_call_on_retry_timer_locked(grpc_exec_ctx *exec_ctx, void *arg,
                                          grpc_error *error) {
  glb_lb_policy *glb_policy = (glb_lb_policy *)arg;
  glb_policy->retry_timer_active = false;
  if (!glb_policy->shutting_down && error == GRPC_ERROR_NONE) {
    if (GRPC_TRACER_ON(grpc_lb_glb_trace)) {
      gpr_log(GPR_INFO, "Restaring call to LB server (grpclb %p)",
              (void *)glb_policy);
    }
    GPR_ASSERT(glb_policy->lb_call == NULL);
    query_for_backends_locked(exec_ctx, glb_policy);
  }
  GRPC_LB_POLICY_WEAK_UNREF(exec_ctx, &glb_policy->base, "grpclb_retry_timer");
}

<<<<<<< HEAD
=======
static void lb_on_fallback_timer_locked(grpc_exec_ctx *exec_ctx, void *arg,
                                        grpc_error *error) {
  glb_lb_policy *glb_policy = (glb_lb_policy *)arg;
  /* If we receive a serverlist after the timer fires but before this callback
   * actually runs, don't do anything. */
  if (glb_policy->serverlist != NULL) return;
  glb_policy->fallback_timer_active = false;
  if (!glb_policy->shutting_down && error == GRPC_ERROR_NONE) {
    if (GRPC_TRACER_ON(grpc_lb_glb_trace)) {
      gpr_log(GPR_INFO,
              "Falling back to use backends from resolver (grpclb %p)",
              (void *)glb_policy);
    }
    GPR_ASSERT(glb_policy->fallback_backend_addresses != NULL);
    rr_handover_locked(exec_ctx, glb_policy);
  }
  GRPC_LB_POLICY_WEAK_UNREF(exec_ctx, &glb_policy->base,
                            "grpclb_fallback_timer");
}

>>>>>>> bc980a7a
static void lb_on_server_status_received_locked(grpc_exec_ctx *exec_ctx,
                                                void *arg, grpc_error *error) {
  glb_lb_policy *glb_policy = (glb_lb_policy *)arg;
  GPR_ASSERT(glb_policy->lb_call != NULL);
  if (GRPC_TRACER_ON(grpc_lb_glb_trace)) {
    char *status_details =
        grpc_slice_to_c_string(glb_policy->lb_call_status_details);
    gpr_log(GPR_INFO,
            "Status from LB server received. Status = %d, Details = '%s', "
            "(call: %p), error %p",
            glb_policy->lb_call_status, status_details,
            (void *)glb_policy->lb_call, (void *)error);
    gpr_free(status_details);
  }
  /* We need to perform cleanups no matter what. */
  lb_call_destroy_locked(exec_ctx, glb_policy);
  if (glb_policy->started_picking && glb_policy->updating_lb_call) {
    if (glb_policy->retry_timer_active) {
      grpc_timer_cancel(exec_ctx, &glb_policy->lb_call_retry_timer);
    }
    if (!glb_policy->shutting_down) start_picking_locked(exec_ctx, glb_policy);
    glb_policy->updating_lb_call = false;
  } else if (!glb_policy->shutting_down) {
    /* if we aren't shutting down, restart the LB client call after some time */
    gpr_timespec now = gpr_now(GPR_CLOCK_MONOTONIC);
    gpr_timespec next_try =
        gpr_backoff_step(&glb_policy->lb_call_backoff_state, now);
    if (GRPC_TRACER_ON(grpc_lb_glb_trace)) {
      gpr_log(GPR_DEBUG, "Connection to LB server lost (grpclb: %p)...",
              (void *)glb_policy);
      gpr_timespec timeout = gpr_time_sub(next_try, now);
      if (gpr_time_cmp(timeout, gpr_time_0(timeout.clock_type)) > 0) {
        gpr_log(GPR_DEBUG,
                "... retry_timer_active in %" PRId64 ".%09d seconds.",
                timeout.tv_sec, timeout.tv_nsec);
      } else {
        gpr_log(GPR_DEBUG, "... retry_timer_active immediately.");
      }
    }
    GRPC_LB_POLICY_WEAK_REF(&glb_policy->base, "grpclb_retry_timer");
    GRPC_CLOSURE_INIT(&glb_policy->lb_on_call_retry,
                      lb_call_on_retry_timer_locked, glb_policy,
                      grpc_combiner_scheduler(glb_policy->base.combiner));
    glb_policy->retry_timer_active = true;
    grpc_timer_init(exec_ctx, &glb_policy->lb_call_retry_timer, next_try,
                    &glb_policy->lb_on_call_retry, now);
  }
  GRPC_LB_POLICY_WEAK_UNREF(exec_ctx, &glb_policy->base,
                            "lb_on_server_status_received_locked");
}

static void glb_update_locked(grpc_exec_ctx *exec_ctx, grpc_lb_policy *policy,
                              const grpc_lb_policy_args *args) {
  glb_lb_policy *glb_policy = (glb_lb_policy *)policy;
  if (glb_policy->updating_lb_channel) {
    if (GRPC_TRACER_ON(grpc_lb_glb_trace)) {
      gpr_log(GPR_INFO,
              "Update already in progress for grpclb %p. Deferring update.",
              (void *)glb_policy);
    }
    if (glb_policy->pending_update_args != NULL) {
      grpc_channel_args_destroy(exec_ctx,
                                glb_policy->pending_update_args->args);
      gpr_free(glb_policy->pending_update_args);
    }
    glb_policy->pending_update_args = (grpc_lb_policy_args *)gpr_zalloc(
        sizeof(*glb_policy->pending_update_args));
    glb_policy->pending_update_args->client_channel_factory =
        args->client_channel_factory;
    glb_policy->pending_update_args->args = grpc_channel_args_copy(args->args);
    glb_policy->pending_update_args->combiner = args->combiner;
    return;
  }

  glb_policy->updating_lb_channel = true;
  // Propagate update to lb_channel (pick first).
  const grpc_arg *arg =
      grpc_channel_args_find(args->args, GRPC_ARG_LB_ADDRESSES);
  if (arg == NULL || arg->type != GRPC_ARG_POINTER) {
    if (glb_policy->lb_channel == NULL) {
      // If we don't have a current channel to the LB, go into TRANSIENT
      // FAILURE.
      grpc_connectivity_state_set(
          exec_ctx, &glb_policy->state_tracker, GRPC_CHANNEL_TRANSIENT_FAILURE,
          GRPC_ERROR_CREATE_FROM_STATIC_STRING("Missing update in args"),
          "glb_update_missing");
    } else {
      // otherwise, keep using the current LB channel (ignore this update).
      gpr_log(GPR_ERROR,
              "No valid LB addresses channel arg for grpclb %p update, "
              "ignoring.",
              (void *)glb_policy);
    }
  }
  const grpc_lb_addresses *addresses =
      (const grpc_lb_addresses *)arg->value.pointer.p;
  GPR_ASSERT(glb_policy->lb_channel != NULL);
  grpc_channel_args *lb_channel_args = build_lb_channel_args(
      exec_ctx, addresses, glb_policy->response_generator, args->args);
  /* Propagate updates to the LB channel through the fake resolver */
  grpc_fake_resolver_response_generator_set_response(
      exec_ctx, glb_policy->response_generator, lb_channel_args);
  grpc_channel_args_destroy(exec_ctx, lb_channel_args);

  if (!glb_policy->watching_lb_channel) {
    // Watch the LB channel connectivity for connection.
    glb_policy->lb_channel_connectivity = grpc_channel_check_connectivity_state(
        glb_policy->lb_channel, true /* try to connect */);
    grpc_channel_element *client_channel_elem = grpc_channel_stack_last_element(
        grpc_channel_get_channel_stack(glb_policy->lb_channel));
    GPR_ASSERT(client_channel_elem->filter == &grpc_client_channel_filter);
    glb_policy->watching_lb_channel = true;
    GRPC_LB_POLICY_WEAK_REF(&glb_policy->base, "watch_lb_channel_connectivity");
    grpc_client_channel_watch_connectivity_state(
        exec_ctx, client_channel_elem,
        grpc_polling_entity_create_from_pollset_set(
            glb_policy->base.interested_parties),
        &glb_policy->lb_channel_connectivity,
        &glb_policy->lb_channel_on_connectivity_changed, NULL);
  }
}

// Invoked as part of the update process. It continues watching the LB channel
// until it shuts down or becomes READY. It's invoked even if the LB channel
// stayed READY throughout the update (for example if the update is identical).
static void glb_lb_channel_on_connectivity_changed_cb(grpc_exec_ctx *exec_ctx,
                                                      void *arg,
                                                      grpc_error *error) {
  glb_lb_policy *glb_policy = (glb_lb_policy *)arg;
  if (glb_policy->shutting_down) goto done;
  // Re-initialize the lb_call. This should also take care of updating the
  // embedded RR policy. Note that the current RR policy, if any, will stay in
  // effect until an update from the new lb_call is received.
  switch (glb_policy->lb_channel_connectivity) {
    case GRPC_CHANNEL_INIT:
    case GRPC_CHANNEL_CONNECTING:
    case GRPC_CHANNEL_TRANSIENT_FAILURE: {
      /* resub. */
      grpc_channel_element *client_channel_elem =
          grpc_channel_stack_last_element(
              grpc_channel_get_channel_stack(glb_policy->lb_channel));
      GPR_ASSERT(client_channel_elem->filter == &grpc_client_channel_filter);
      grpc_client_channel_watch_connectivity_state(
          exec_ctx, client_channel_elem,
          grpc_polling_entity_create_from_pollset_set(
              glb_policy->base.interested_parties),
          &glb_policy->lb_channel_connectivity,
          &glb_policy->lb_channel_on_connectivity_changed, NULL);
      break;
    }
    case GRPC_CHANNEL_IDLE:
      // lb channel inactive (probably shutdown prior to update). Restart lb
      // call to kick the lb channel into gear.
      GPR_ASSERT(glb_policy->lb_call == NULL);
    /* fallthrough */
    case GRPC_CHANNEL_READY:
      if (glb_policy->lb_call != NULL) {
        glb_policy->updating_lb_channel = false;
        glb_policy->updating_lb_call = true;
        grpc_call_cancel(glb_policy->lb_call, NULL);
        // lb_on_server_status_received will pick up the cancel and reinit
        // lb_call.
        if (glb_policy->pending_update_args != NULL) {
          grpc_lb_policy_args *args = glb_policy->pending_update_args;
          glb_policy->pending_update_args = NULL;
          glb_update_locked(exec_ctx, &glb_policy->base, args);
          grpc_channel_args_destroy(exec_ctx, args->args);
          gpr_free(args);
        }
      } else if (glb_policy->started_picking && !glb_policy->shutting_down) {
        if (glb_policy->retry_timer_active) {
          grpc_timer_cancel(exec_ctx, &glb_policy->lb_call_retry_timer);
          glb_policy->retry_timer_active = false;
        }
        start_picking_locked(exec_ctx, glb_policy);
      }
    /* fallthrough */
    case GRPC_CHANNEL_SHUTDOWN:
    done:
      glb_policy->watching_lb_channel = false;
      GRPC_LB_POLICY_WEAK_UNREF(exec_ctx, &glb_policy->base,
                                "watch_lb_channel_connectivity_cb_shutdown");
      break;
  }
}

/* Code wiring the policy with the rest of the core */
static const grpc_lb_policy_vtable glb_lb_policy_vtable = {
    glb_destroy,
    glb_shutdown_locked,
    glb_pick_locked,
    glb_cancel_pick_locked,
    glb_cancel_picks_locked,
    glb_ping_one_locked,
    glb_exit_idle_locked,
    glb_check_connectivity_locked,
    glb_notify_on_state_change_locked,
    glb_update_locked};

static grpc_lb_policy *glb_create(grpc_exec_ctx *exec_ctx,
                                  grpc_lb_policy_factory *factory,
                                  grpc_lb_policy_args *args) {
  /* Count the number of gRPC-LB addresses. There must be at least one. */
  const grpc_arg *arg =
      grpc_channel_args_find(args->args, GRPC_ARG_LB_ADDRESSES);
  if (arg == NULL || arg->type != GRPC_ARG_POINTER) {
    return NULL;
  }
  grpc_lb_addresses *addresses = (grpc_lb_addresses *)arg->value.pointer.p;
  size_t num_grpclb_addrs = 0;
  for (size_t i = 0; i < addresses->num_addresses; ++i) {
    if (addresses->addresses[i].is_balancer) ++num_grpclb_addrs;
  }
  if (num_grpclb_addrs == 0) return NULL;

  glb_lb_policy *glb_policy = (glb_lb_policy *)gpr_zalloc(sizeof(*glb_policy));

  /* Get server name. */
  arg = grpc_channel_args_find(args->args, GRPC_ARG_SERVER_URI);
  GPR_ASSERT(arg != NULL);
  GPR_ASSERT(arg->type == GRPC_ARG_STRING);
  grpc_uri *uri = grpc_uri_parse(exec_ctx, arg->value.string, true);
  GPR_ASSERT(uri->path[0] != '\0');
  glb_policy->server_name =
      gpr_strdup(uri->path[0] == '/' ? uri->path + 1 : uri->path);
  if (GRPC_TRACER_ON(grpc_lb_glb_trace)) {
    gpr_log(GPR_INFO, "Will use '%s' as the server name for LB request.",
            glb_policy->server_name);
  }
  grpc_uri_destroy(uri);

  glb_policy->cc_factory = args->client_channel_factory;
  GPR_ASSERT(glb_policy->cc_factory != NULL);

  arg = grpc_channel_args_find(args->args, GRPC_ARG_GRPCLB_CALL_TIMEOUT_MS);
  glb_policy->lb_call_timeout_ms =
      grpc_channel_arg_get_integer(arg, (grpc_integer_options){0, 0, INT_MAX});

  arg = grpc_channel_args_find(args->args, GRPC_ARG_GRPCLB_FALLBACK_TIMEOUT_MS);
  glb_policy->lb_fallback_timeout_ms = grpc_channel_arg_get_integer(
      arg, (grpc_integer_options){GRPC_GRPCLB_DEFAULT_FALLBACK_TIMEOUT_MS, 0,
                                  INT_MAX});

  // Make sure that GRPC_ARG_LB_POLICY_NAME is set in channel args,
  // since we use this to trigger the client_load_reporting filter.
  grpc_arg new_arg =
      grpc_channel_arg_string_create(GRPC_ARG_LB_POLICY_NAME, "grpclb");
  static const char *args_to_remove[] = {GRPC_ARG_LB_POLICY_NAME};
  glb_policy->args = grpc_channel_args_copy_and_add_and_remove(
      args->args, args_to_remove, GPR_ARRAY_SIZE(args_to_remove), &new_arg, 1);

  /* Extract the backend addresses (may be empty) from the resolver for
   * fallback. */
  glb_policy->fallback_backend_addresses =
      extract_backend_addresses_locked(exec_ctx, addresses);

  /* Create a client channel over them to communicate with a LB service */
  glb_policy->response_generator =
      grpc_fake_resolver_response_generator_create();
  grpc_channel_args *lb_channel_args = build_lb_channel_args(
      exec_ctx, addresses, glb_policy->response_generator, args->args);
  char *uri_str;
  gpr_asprintf(&uri_str, "fake:///%s", glb_policy->server_name);
  glb_policy->lb_channel = grpc_lb_policy_grpclb_create_lb_channel(
      exec_ctx, uri_str, args->client_channel_factory, lb_channel_args);

  /* Propagate initial resolution */
  grpc_fake_resolver_response_generator_set_response(
      exec_ctx, glb_policy->response_generator, lb_channel_args);
  grpc_channel_args_destroy(exec_ctx, lb_channel_args);
  gpr_free(uri_str);
  if (glb_policy->lb_channel == NULL) {
    gpr_free((void *)glb_policy->server_name);
    grpc_channel_args_destroy(exec_ctx, glb_policy->args);
    gpr_free(glb_policy);
    return NULL;
  }
  grpc_subchannel_index_ref();
  GRPC_CLOSURE_INIT(&glb_policy->lb_channel_on_connectivity_changed,
                    glb_lb_channel_on_connectivity_changed_cb, glb_policy,
                    grpc_combiner_scheduler(args->combiner));
  grpc_lb_policy_init(&glb_policy->base, &glb_lb_policy_vtable, args->combiner);
  grpc_connectivity_state_init(&glb_policy->state_tracker, GRPC_CHANNEL_IDLE,
                               "grpclb");
  return &glb_policy->base;
}

static void glb_factory_ref(grpc_lb_policy_factory *factory) {}

static void glb_factory_unref(grpc_lb_policy_factory *factory) {}

static const grpc_lb_policy_factory_vtable glb_factory_vtable = {
    glb_factory_ref, glb_factory_unref, glb_create, "grpclb"};

static grpc_lb_policy_factory glb_lb_policy_factory = {&glb_factory_vtable};

grpc_lb_policy_factory *grpc_glb_lb_factory_create() {
  return &glb_lb_policy_factory;
}

/* Plugin registration */

// Only add client_load_reporting filter if the grpclb LB policy is used.
static bool maybe_add_client_load_reporting_filter(
    grpc_exec_ctx *exec_ctx, grpc_channel_stack_builder *builder, void *arg) {
  const grpc_channel_args *args =
      grpc_channel_stack_builder_get_channel_arguments(builder);
  const grpc_arg *channel_arg =
      grpc_channel_args_find(args, GRPC_ARG_LB_POLICY_NAME);
  if (channel_arg != NULL && channel_arg->type == GRPC_ARG_STRING &&
      strcmp(channel_arg->value.string, "grpclb") == 0) {
    return grpc_channel_stack_builder_append_filter(
        builder, (const grpc_channel_filter *)arg, NULL, NULL);
  }
  return true;
}

void grpc_lb_policy_grpclb_init() {
  grpc_register_lb_policy(grpc_glb_lb_factory_create());
  grpc_register_tracer(&grpc_lb_glb_trace);
#ifndef NDEBUG
  grpc_register_tracer(&grpc_trace_lb_policy_refcount);
#endif
  grpc_channel_init_register_stage(GRPC_CLIENT_SUBCHANNEL,
                                   GRPC_CHANNEL_INIT_BUILTIN_PRIORITY,
                                   maybe_add_client_load_reporting_filter,
                                   (void *)&grpc_client_load_reporting_filter);
}

void grpc_lb_policy_grpclb_shutdown() {}<|MERGE_RESOLUTION|>--- conflicted
+++ resolved
@@ -913,95 +913,6 @@
   return result;
 }
 
-<<<<<<< HEAD
-static void glb_lb_channel_on_connectivity_changed_cb(grpc_exec_ctx *exec_ctx,
-                                                      void *arg,
-                                                      grpc_error *error);
-static grpc_lb_policy *glb_create(grpc_exec_ctx *exec_ctx,
-                                  grpc_lb_policy_factory *factory,
-                                  grpc_lb_policy_args *args) {
-  /* Count the number of gRPC-LB addresses. There must be at least one.
-   * TODO(roth): For now, we ignore non-balancer addresses, but in the
-   * future, we may change the behavior such that we fall back to using
-   * the non-balancer addresses if we cannot reach any balancers. In the
-   * fallback case, we should use the LB policy indicated by
-   * GRPC_ARG_LB_POLICY_NAME (although if that specifies grpclb or is
-   * unset, we should default to pick_first). */
-  const grpc_arg *arg =
-      grpc_channel_args_find(args->args, GRPC_ARG_LB_ADDRESSES);
-  if (arg == NULL || arg->type != GRPC_ARG_POINTER) {
-    return NULL;
-  }
-  grpc_lb_addresses *addresses = (grpc_lb_addresses *)arg->value.pointer.p;
-  size_t num_grpclb_addrs = 0;
-  for (size_t i = 0; i < addresses->num_addresses; ++i) {
-    if (addresses->addresses[i].is_balancer) ++num_grpclb_addrs;
-  }
-  if (num_grpclb_addrs == 0) return NULL;
-
-  glb_lb_policy *glb_policy = (glb_lb_policy *)gpr_zalloc(sizeof(*glb_policy));
-
-  /* Get server name. */
-  arg = grpc_channel_args_find(args->args, GRPC_ARG_SERVER_URI);
-  GPR_ASSERT(arg != NULL);
-  GPR_ASSERT(arg->type == GRPC_ARG_STRING);
-  grpc_uri *uri = grpc_uri_parse(exec_ctx, arg->value.string, true);
-  GPR_ASSERT(uri->path[0] != '\0');
-  glb_policy->server_name =
-      gpr_strdup(uri->path[0] == '/' ? uri->path + 1 : uri->path);
-  if (GRPC_TRACER_ON(grpc_lb_glb_trace)) {
-    gpr_log(GPR_INFO, "Will use '%s' as the server name for LB request.",
-            glb_policy->server_name);
-  }
-  grpc_uri_destroy(uri);
-
-  glb_policy->cc_factory = args->client_channel_factory;
-  GPR_ASSERT(glb_policy->cc_factory != NULL);
-
-  arg = grpc_channel_args_find(args->args, GRPC_ARG_GRPCLB_CALL_TIMEOUT_MS);
-  glb_policy->lb_call_timeout_ms =
-      grpc_channel_arg_get_integer(arg, (grpc_integer_options){0, 0, INT_MAX});
-
-  // Make sure that GRPC_ARG_LB_POLICY_NAME is set in channel args,
-  // since we use this to trigger the client_load_reporting filter.
-  grpc_arg new_arg =
-      grpc_channel_arg_string_create(GRPC_ARG_LB_POLICY_NAME, "grpclb");
-  static const char *args_to_remove[] = {GRPC_ARG_LB_POLICY_NAME};
-  glb_policy->args = grpc_channel_args_copy_and_add_and_remove(
-      args->args, args_to_remove, GPR_ARRAY_SIZE(args_to_remove), &new_arg, 1);
-
-  /* Create a client channel over them to communicate with a LB service */
-  glb_policy->response_generator =
-      grpc_fake_resolver_response_generator_create();
-  grpc_channel_args *lb_channel_args = build_lb_channel_args(
-      exec_ctx, addresses, glb_policy->response_generator, args->args);
-  char *uri_str;
-  gpr_asprintf(&uri_str, "fake:///%s", glb_policy->server_name);
-  glb_policy->lb_channel = grpc_lb_policy_grpclb_create_lb_channel(
-      exec_ctx, uri_str, args->client_channel_factory, lb_channel_args);
-
-  /* Propagate initial resolution */
-  grpc_fake_resolver_response_generator_set_response(
-      exec_ctx, glb_policy->response_generator, lb_channel_args);
-  grpc_channel_args_destroy(exec_ctx, lb_channel_args);
-  gpr_free(uri_str);
-  if (glb_policy->lb_channel == NULL) {
-    gpr_free((void *)glb_policy->server_name);
-    grpc_channel_args_destroy(exec_ctx, glb_policy->args);
-    gpr_free(glb_policy);
-    return NULL;
-  }
-  GRPC_CLOSURE_INIT(&glb_policy->lb_channel_on_connectivity_changed,
-                    glb_lb_channel_on_connectivity_changed_cb, glb_policy,
-                    grpc_combiner_scheduler(args->combiner));
-  grpc_lb_policy_init(&glb_policy->base, &glb_lb_policy_vtable, args->combiner);
-  grpc_connectivity_state_init(&glb_policy->state_tracker, GRPC_CHANNEL_IDLE,
-                               "grpclb");
-  return &glb_policy->base;
-}
-
-=======
->>>>>>> bc980a7a
 static void glb_destroy(grpc_exec_ctx *exec_ctx, grpc_lb_policy *pol) {
   glb_lb_policy *glb_policy = (glb_lb_policy *)pol;
   GPR_ASSERT(glb_policy->pending_picks == NULL);
@@ -1673,29 +1584,6 @@
   GRPC_LB_POLICY_WEAK_UNREF(exec_ctx, &glb_policy->base, "grpclb_retry_timer");
 }
 
-<<<<<<< HEAD
-=======
-static void lb_on_fallback_timer_locked(grpc_exec_ctx *exec_ctx, void *arg,
-                                        grpc_error *error) {
-  glb_lb_policy *glb_policy = (glb_lb_policy *)arg;
-  /* If we receive a serverlist after the timer fires but before this callback
-   * actually runs, don't do anything. */
-  if (glb_policy->serverlist != NULL) return;
-  glb_policy->fallback_timer_active = false;
-  if (!glb_policy->shutting_down && error == GRPC_ERROR_NONE) {
-    if (GRPC_TRACER_ON(grpc_lb_glb_trace)) {
-      gpr_log(GPR_INFO,
-              "Falling back to use backends from resolver (grpclb %p)",
-              (void *)glb_policy);
-    }
-    GPR_ASSERT(glb_policy->fallback_backend_addresses != NULL);
-    rr_handover_locked(exec_ctx, glb_policy);
-  }
-  GRPC_LB_POLICY_WEAK_UNREF(exec_ctx, &glb_policy->base,
-                            "grpclb_fallback_timer");
-}
-
->>>>>>> bc980a7a
 static void lb_on_server_status_received_locked(grpc_exec_ctx *exec_ctx,
                                                 void *arg, grpc_error *error) {
   glb_lb_policy *glb_policy = (glb_lb_policy *)arg;
@@ -1898,7 +1786,13 @@
 static grpc_lb_policy *glb_create(grpc_exec_ctx *exec_ctx,
                                   grpc_lb_policy_factory *factory,
                                   grpc_lb_policy_args *args) {
-  /* Count the number of gRPC-LB addresses. There must be at least one. */
+  /* Count the number of gRPC-LB addresses. There must be at least one.
+   * TODO(roth): For now, we ignore non-balancer addresses, but in the
+   * future, we may change the behavior such that we fall back to using
+   * the non-balancer addresses if we cannot reach any balancers. In the
+   * fallback case, we should use the LB policy indicated by
+   * GRPC_ARG_LB_POLICY_NAME (although if that specifies grpclb or is
+   * unset, we should default to pick_first). */
   const grpc_arg *arg =
       grpc_channel_args_find(args->args, GRPC_ARG_LB_ADDRESSES);
   if (arg == NULL || arg->type != GRPC_ARG_POINTER) {
@@ -1934,11 +1828,6 @@
   glb_policy->lb_call_timeout_ms =
       grpc_channel_arg_get_integer(arg, (grpc_integer_options){0, 0, INT_MAX});
 
-  arg = grpc_channel_args_find(args->args, GRPC_ARG_GRPCLB_FALLBACK_TIMEOUT_MS);
-  glb_policy->lb_fallback_timeout_ms = grpc_channel_arg_get_integer(
-      arg, (grpc_integer_options){GRPC_GRPCLB_DEFAULT_FALLBACK_TIMEOUT_MS, 0,
-                                  INT_MAX});
-
   // Make sure that GRPC_ARG_LB_POLICY_NAME is set in channel args,
   // since we use this to trigger the client_load_reporting filter.
   grpc_arg new_arg =
@@ -1946,11 +1835,6 @@
   static const char *args_to_remove[] = {GRPC_ARG_LB_POLICY_NAME};
   glb_policy->args = grpc_channel_args_copy_and_add_and_remove(
       args->args, args_to_remove, GPR_ARRAY_SIZE(args_to_remove), &new_arg, 1);
-
-  /* Extract the backend addresses (may be empty) from the resolver for
-   * fallback. */
-  glb_policy->fallback_backend_addresses =
-      extract_backend_addresses_locked(exec_ctx, addresses);
 
   /* Create a client channel over them to communicate with a LB service */
   glb_policy->response_generator =
@@ -1973,7 +1857,6 @@
     gpr_free(glb_policy);
     return NULL;
   }
-  grpc_subchannel_index_ref();
   GRPC_CLOSURE_INIT(&glb_policy->lb_channel_on_connectivity_changed,
                     glb_lb_channel_on_connectivity_changed_cb, glb_policy,
                     grpc_combiner_scheduler(args->combiner));
