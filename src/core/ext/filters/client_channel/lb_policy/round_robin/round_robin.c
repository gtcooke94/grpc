/*
 *
 * Copyright 2015, Google Inc.
 * All rights reserved.
 *
 * Redistribution and use in source and binary forms, with or without
 * modification, are permitted provided that the following conditions are
 * met:
 *
 *     * Redistributions of source code must retain the above copyright
 * notice, this list of conditions and the following disclaimer.
 *     * Redistributions in binary form must reproduce the above
 * copyright notice, this list of conditions and the following disclaimer
 * in the documentation and/or other materials provided with the
 * distribution.
 *     * Neither the name of Google Inc. nor the names of its
 * contributors may be used to endorse or promote products derived from
 * this software without specific prior written permission.
 *
 * THIS SOFTWARE IS PROVIDED BY THE COPYRIGHT HOLDERS AND CONTRIBUTORS
 * "AS IS" AND ANY EXPRESS OR IMPLIED WARRANTIES, INCLUDING, BUT NOT
 * LIMITED TO, THE IMPLIED WARRANTIES OF MERCHANTABILITY AND FITNESS FOR
 * A PARTICULAR PURPOSE ARE DISCLAIMED. IN NO EVENT SHALL THE COPYRIGHT
 * OWNER OR CONTRIBUTORS BE LIABLE FOR ANY DIRECT, INDIRECT, INCIDENTAL,
 * SPECIAL, EXEMPLARY, OR CONSEQUENTIAL DAMAGES (INCLUDING, BUT NOT
 * LIMITED TO, PROCUREMENT OF SUBSTITUTE GOODS OR SERVICES; LOSS OF USE,
 * DATA, OR PROFITS; OR BUSINESS INTERRUPTION) HOWEVER CAUSED AND ON ANY
 * THEORY OF LIABILITY, WHETHER IN CONTRACT, STRICT LIABILITY, OR TORT
 * (INCLUDING NEGLIGENCE OR OTHERWISE) ARISING IN ANY WAY OUT OF THE USE
 * OF THIS SOFTWARE, EVEN IF ADVISED OF THE POSSIBILITY OF SUCH DAMAGE.
 *
 */

/** Round Robin Policy.
 *
 * Before every pick, the \a get_next_ready_subchannel_index_locked function
 * returns the p->subchannel_list->subchannels index for next subchannel,
 * respecting the relative
 * order of the addresses provided upon creation or updates. Note however that
 * updates will start picking from the beginning of the updated list. */

#include <string.h>

#include <grpc/support/alloc.h>

#include "src/core/ext/filters/client_channel/lb_policy_registry.h"
#include "src/core/ext/filters/client_channel/subchannel.h"
#include "src/core/lib/channel/channel_args.h"
#include "src/core/lib/debug/trace.h"
#include "src/core/lib/iomgr/combiner.h"
#include "src/core/lib/iomgr/sockaddr_utils.h"
#include "src/core/lib/transport/connectivity_state.h"
#include "src/core/lib/transport/static_metadata.h"

grpc_tracer_flag grpc_lb_round_robin_trace = GRPC_TRACER_INITIALIZER(false);

/** List of entities waiting for a pick.
 *
 * Once a pick is available, \a target is updated and \a on_complete called. */
typedef struct pending_pick {
  struct pending_pick *next;

  /* output argument where to store the pick()ed user_data. It'll be NULL if no
   * such data is present or there's an error (the definite test for errors is
   * \a target being NULL). */
  void **user_data;

  /* bitmask passed to pick() and used for selective cancelling. See
   * grpc_lb_policy_cancel_picks() */
  uint32_t initial_metadata_flags;

  /* output argument where to store the pick()ed connected subchannel, or NULL
   * upon error. */
  grpc_connected_subchannel **target;

  /* to be invoked once the pick() has completed (regardless of success) */
  grpc_closure *on_complete;
} pending_pick;

typedef struct rr_subchannel_list rr_subchannel_list;
typedef struct round_robin_lb_policy {
  /** base policy: must be first */
  grpc_lb_policy base;

  rr_subchannel_list *subchannel_list;

  /** have we started picking? */
  bool started_picking;
  /** are we shutting down? */
  bool shutdown;
  /** List of picks that are waiting on connectivity */
  pending_pick *pending_picks;

  /** our connectivity state tracker */
  grpc_connectivity_state_tracker state_tracker;

  /** Index into subchannels for last pick. */
  size_t last_ready_subchannel_index;

  /** Latest version of the subchannel list.
   * Subchannel connectivity callbacks will only promote updated subchannel
   * lists if they equal \a latest_pending_subchannel_list. In other words,
   * racing callbacks that reference outdated subchannel lists won't perform any
   * update. */
  rr_subchannel_list *latest_pending_subchannel_list;
} round_robin_lb_policy;

typedef struct {
  /** backpointer to owning subchannel list */
  rr_subchannel_list *subchannel_list;
  /** subchannel itself */
  grpc_subchannel *subchannel;
  /** notification that connectivity has changed on subchannel */
  grpc_closure connectivity_changed_closure;
  /** last observed connectivity. Not updated by
   * \a grpc_subchannel_notify_on_state_change. Used to determine the previous
   * state while processing the new state in \a rr_connectivity_changed */
  grpc_connectivity_state prev_connectivity_state;
  /** current connectivity state. Updated by \a
   * grpc_subchannel_notify_on_state_change */
  grpc_connectivity_state curr_connectivity_state;
  /** connectivity state to be updated by the watcher, not guarded by
   * the combiner.  Will be moved to curr_connectivity_state inside of
   * the combiner by rr_connectivity_changed_locked(). */
  grpc_connectivity_state pending_connectivity_state_unsafe;
  /** the subchannel's target user data */
  void *user_data;
  /** vtable to operate over \a user_data */
  const grpc_lb_user_data_vtable *user_data_vtable;
} subchannel_data;

struct rr_subchannel_list {
  /** backpointer to owning policy */
  round_robin_lb_policy *policy;

  /** all our subchannels */
  size_t num_subchannels;
  subchannel_data *subchannels;

  /** how many subchannels are in state READY */
  size_t num_ready;
  /** how many subchannels are in state TRANSIENT_FAILURE */
  size_t num_transient_failures;
  /** how many subchannels are in state IDLE */
  size_t num_idle;

  /** There will be one ref for each entry in subchannels for which there is a
   * pending connectivity state watcher callback. */
  gpr_refcount refcount;

  /** Is this list shutting down? This may be true due to the shutdown of the
   * policy itself or because a newer update has arrived while this one hadn't
   * finished processing. */
  bool shutting_down;
};

static void rr_subchannel_list_destroy(grpc_exec_ctx *exec_ctx,
                                       rr_subchannel_list *subchannel_list) {
  GPR_ASSERT(subchannel_list->shutting_down);
  if (GRPC_TRACER_ON(grpc_lb_round_robin_trace)) {
    gpr_log(GPR_INFO, "[RR %p] Destroying subchannel_list %p",
            (void *)subchannel_list->policy, (void *)subchannel_list);
  }
  for (size_t i = 0; i < subchannel_list->num_subchannels; i++) {
    subchannel_data *sd = &subchannel_list->subchannels[i];
    if (sd->subchannel != NULL) {
      GRPC_SUBCHANNEL_UNREF(exec_ctx, sd->subchannel,
                            "rr_subchannel_list_destroy");
    }
    sd->subchannel = NULL;
    if (sd->user_data != NULL) {
      GPR_ASSERT(sd->user_data_vtable != NULL);
      sd->user_data_vtable->destroy(exec_ctx, sd->user_data);
    }
  }
  gpr_free(subchannel_list->subchannels);
  gpr_free(subchannel_list);
}

static void rr_subchannel_list_ref(rr_subchannel_list *subchannel_list,
                                   const char *reason) {
  gpr_ref_non_zero(&subchannel_list->refcount);
  if (GRPC_TRACER_ON(grpc_lb_round_robin_trace)) {
    const gpr_atm count = gpr_atm_acq_load(&subchannel_list->refcount.count);
    gpr_log(GPR_INFO, "[RR %p] subchannel_list %p REF %lu->%lu",
            (void *)subchannel_list->policy, (void *)subchannel_list,
            (unsigned long)(count - 1), (unsigned long)count);
  }
}

static void rr_subchannel_list_unref(grpc_exec_ctx *exec_ctx,
                                     rr_subchannel_list *subchannel_list,
                                     const char *reason) {
  const bool done = gpr_unref(&subchannel_list->refcount);
  if (GRPC_TRACER_ON(grpc_lb_round_robin_trace)) {
    const gpr_atm count = gpr_atm_acq_load(&subchannel_list->refcount.count);
    gpr_log(GPR_INFO, "[RR %p] subchannel_list %p UNREF %lu->%lu",
            (void *)subchannel_list->policy, (void *)subchannel_list,
            (unsigned long)(count + 1), (unsigned long)count);
  }
  if (done) {
    rr_subchannel_list_destroy(exec_ctx, subchannel_list);
  }
}

/** Mark \a subchannel_list as discarded. Unsubscribes all its subchannels. The
 * watcher's callback will ultimately unref \a subchannel_list.  */
static void rr_subchannel_list_shutdown(grpc_exec_ctx *exec_ctx,
                                        rr_subchannel_list *subchannel_list,
                                        const char *reason) {
  GPR_ASSERT(!subchannel_list->shutting_down);
  subchannel_list->shutting_down = true;
  for (size_t i = 0; i < subchannel_list->num_subchannels; i++) {
    subchannel_data *sd = &subchannel_list->subchannels[i];
    if (sd->subchannel != NULL) {  // if subchannel isn't shutdown, unsubscribe.
      grpc_subchannel_notify_on_state_change(exec_ctx, sd->subchannel, NULL,
                                             NULL,
                                             &sd->connectivity_changed_closure);
    }
  }
  rr_subchannel_list_unref(exec_ctx, subchannel_list, reason);
}

/** Returns the index into p->subchannel_list->subchannels of the next
 * subchannel in READY state, or p->subchannel_list->num_subchannels if no
 * subchannel is READY.
 *
 * Note that this function does *not* update p->last_ready_subchannel_index.
 * The caller must do that if it returns a pick. */
static size_t get_next_ready_subchannel_index_locked(
    const round_robin_lb_policy *p) {
  GPR_ASSERT(p->subchannel_list != NULL);
  if (GRPC_TRACER_ON(grpc_lb_round_robin_trace)) {
    gpr_log(GPR_INFO,
            "[RR %p] getting next ready subchannel (out of %lu), "
            "last_ready_subchannel_index=%lu",
            (void *)p, (unsigned long)p->subchannel_list->num_subchannels,
            (unsigned long)p->last_ready_subchannel_index);
  }
  for (size_t i = 0; i < p->subchannel_list->num_subchannels; ++i) {
    const size_t index = (i + p->last_ready_subchannel_index + 1) %
                         p->subchannel_list->num_subchannels;
    if (GRPC_TRACER_ON(grpc_lb_round_robin_trace)) {
      gpr_log(GPR_DEBUG,
              "[RR %p] checking subchannel %p, subchannel_list %p, index %lu: "
              "state=%d",
              (void *)p,
              (void *)p->subchannel_list->subchannels[index].subchannel,
              (void *)p->subchannel_list, (unsigned long)index,
              p->subchannel_list->subchannels[index].curr_connectivity_state);
    }
    if (p->subchannel_list->subchannels[index].curr_connectivity_state ==
        GRPC_CHANNEL_READY) {
      if (GRPC_TRACER_ON(grpc_lb_round_robin_trace)) {
        gpr_log(GPR_DEBUG,
                "[RR %p] found next ready subchannel (%p) at index %lu of "
                "subchannel_list %p",
                (void *)p,
                (void *)p->subchannel_list->subchannels[index].subchannel,
                (unsigned long)index, (void *)p->subchannel_list);
      }
      return index;
    }
  }
  if (GRPC_TRACER_ON(grpc_lb_round_robin_trace)) {
    gpr_log(GPR_DEBUG, "[RR %p] no subchannels in ready state", (void *)p);
  }
  return p->subchannel_list->num_subchannels;
}

// Sets p->last_ready_subchannel_index to last_ready_index.
static void update_last_ready_subchannel_index_locked(round_robin_lb_policy *p,
                                                      size_t last_ready_index) {
  GPR_ASSERT(last_ready_index < p->subchannel_list->num_subchannels);
  p->last_ready_subchannel_index = last_ready_index;
  if (GRPC_TRACER_ON(grpc_lb_round_robin_trace)) {
    gpr_log(
        GPR_DEBUG,
        "[RR %p] setting last_ready_subchannel_index=%lu (SC %p, CSC %p)",
        (void *)p, (unsigned long)last_ready_index,
        (void *)p->subchannel_list->subchannels[last_ready_index].subchannel,
        (void *)grpc_subchannel_get_connected_subchannel(
            p->subchannel_list->subchannels[last_ready_index].subchannel));
  }
}

static void rr_destroy(grpc_exec_ctx *exec_ctx, grpc_lb_policy *pol) {
  round_robin_lb_policy *p = (round_robin_lb_policy *)pol;
  if (GRPC_TRACER_ON(grpc_lb_round_robin_trace)) {
    gpr_log(GPR_DEBUG, "Destroying Round Robin policy at %p", (void *)pol);
  }
  grpc_connectivity_state_destroy(exec_ctx, &p->state_tracker);
  gpr_free(p);
}

static void rr_shutdown_locked(grpc_exec_ctx *exec_ctx, grpc_lb_policy *pol) {
  round_robin_lb_policy *p = (round_robin_lb_policy *)pol;
  if (GRPC_TRACER_ON(grpc_lb_round_robin_trace)) {
    gpr_log(GPR_DEBUG, "Shutting down Round Robin policy at %p", (void *)pol);
  }
  p->shutdown = true;
  pending_pick *pp;
  while ((pp = p->pending_picks)) {
    p->pending_picks = pp->next;
    *pp->target = NULL;
    grpc_closure_sched(
        exec_ctx, pp->on_complete,
        GRPC_ERROR_CREATE_FROM_STATIC_STRING("Channel Shutdown"));
    gpr_free(pp);
  }
  grpc_connectivity_state_set(
      exec_ctx, &p->state_tracker, GRPC_CHANNEL_SHUTDOWN,
      GRPC_ERROR_CREATE_FROM_STATIC_STRING("Channel Shutdown"), "rr_shutdown");
  rr_subchannel_list_shutdown(exec_ctx, p->subchannel_list,
                              "sl_shutdown_rr_shutdown");
  p->subchannel_list = NULL;
}

static void rr_cancel_pick_locked(grpc_exec_ctx *exec_ctx, grpc_lb_policy *pol,
                                  grpc_connected_subchannel **target,
                                  grpc_error *error) {
  round_robin_lb_policy *p = (round_robin_lb_policy *)pol;
  pending_pick *pp = p->pending_picks;
  p->pending_picks = NULL;
  while (pp != NULL) {
    pending_pick *next = pp->next;
    if (pp->target == target) {
      *target = NULL;
      grpc_closure_sched(exec_ctx, pp->on_complete,
                         GRPC_ERROR_CREATE_REFERENCING_FROM_STATIC_STRING(
                             "Pick cancelled", &error, 1));
      gpr_free(pp);
    } else {
      pp->next = p->pending_picks;
      p->pending_picks = pp;
    }
    pp = next;
  }
  GRPC_ERROR_UNREF(error);
}

static void rr_cancel_picks_locked(grpc_exec_ctx *exec_ctx, grpc_lb_policy *pol,
                                   uint32_t initial_metadata_flags_mask,
                                   uint32_t initial_metadata_flags_eq,
                                   grpc_error *error) {
  round_robin_lb_policy *p = (round_robin_lb_policy *)pol;
  pending_pick *pp = p->pending_picks;
  p->pending_picks = NULL;
  while (pp != NULL) {
    pending_pick *next = pp->next;
    if ((pp->initial_metadata_flags & initial_metadata_flags_mask) ==
        initial_metadata_flags_eq) {
      *pp->target = NULL;
      grpc_closure_sched(exec_ctx, pp->on_complete,
                         GRPC_ERROR_CREATE_REFERENCING_FROM_STATIC_STRING(
                             "Pick cancelled", &error, 1));
      gpr_free(pp);
    } else {
      pp->next = p->pending_picks;
      p->pending_picks = pp;
    }
    pp = next;
  }
  GRPC_ERROR_UNREF(error);
}

static void start_picking_locked(grpc_exec_ctx *exec_ctx,
                                 round_robin_lb_policy *p) {
  p->started_picking = true;
  for (size_t i = 0; i < p->subchannel_list->num_subchannels; i++) {
    subchannel_data *sd = &p->subchannel_list->subchannels[i];
    GRPC_LB_POLICY_WEAK_REF(&p->base, "rr_connectivity");
    rr_subchannel_list_ref(sd->subchannel_list, "start_picking");
    grpc_subchannel_notify_on_state_change(
        exec_ctx, sd->subchannel, p->base.interested_parties,
        &sd->pending_connectivity_state_unsafe,
        &sd->connectivity_changed_closure);
  }
}

static void rr_exit_idle_locked(grpc_exec_ctx *exec_ctx, grpc_lb_policy *pol) {
  round_robin_lb_policy *p = (round_robin_lb_policy *)pol;
  if (!p->started_picking) {
    start_picking_locked(exec_ctx, p);
  }
}

static int rr_pick_locked(grpc_exec_ctx *exec_ctx, grpc_lb_policy *pol,
                          const grpc_lb_policy_pick_args *pick_args,
                          grpc_connected_subchannel **target,
                          grpc_call_context_element *context, void **user_data,
                          grpc_closure *on_complete) {
  round_robin_lb_policy *p = (round_robin_lb_policy *)pol;
  if (GRPC_TRACER_ON(grpc_lb_round_robin_trace)) {
    gpr_log(GPR_INFO, "Round Robin %p trying to pick", (void *)pol);
  }
  if (p->subchannel_list != NULL) {
    const size_t next_ready_index = get_next_ready_subchannel_index_locked(p);
    if (next_ready_index < p->subchannel_list->num_subchannels) {
      /* readily available, report right away */
      subchannel_data *sd = &p->subchannel_list->subchannels[next_ready_index];
      *target = GRPC_CONNECTED_SUBCHANNEL_REF(
          grpc_subchannel_get_connected_subchannel(sd->subchannel),
          "rr_picked");
      if (user_data != NULL) {
        *user_data = sd->user_data;
      }
      if (GRPC_TRACER_ON(grpc_lb_round_robin_trace)) {
        gpr_log(
            GPR_DEBUG,
            "[RR %p] PICKED TARGET <-- SUBCHANNEL %p (CONNECTED %p) (SL %p, "
            "INDEX %lu)",
            (void *)p, (void *)sd->subchannel, (void *)*target,
            (void *)sd->subchannel_list, (unsigned long)next_ready_index);
      }
      /* only advance the last picked pointer if the selection was used */
      update_last_ready_subchannel_index_locked(p, next_ready_index);
      return 1;
    }
  }
  /* no pick currently available. Save for later in list of pending picks */
  if (!p->started_picking) {
    start_picking_locked(exec_ctx, p);
  }
  pending_pick *pp = gpr_malloc(sizeof(*pp));
  pp->next = p->pending_picks;
  pp->target = target;
  pp->on_complete = on_complete;
  pp->initial_metadata_flags = pick_args->initial_metadata_flags;
  pp->user_data = user_data;
  p->pending_picks = pp;
  return 0;
}

static void update_state_counters_locked(subchannel_data *sd) {
  rr_subchannel_list *subchannel_list = sd->subchannel_list;
  if (sd->prev_connectivity_state == GRPC_CHANNEL_READY) {
    GPR_ASSERT(subchannel_list->num_ready > 0);
    --subchannel_list->num_ready;
  } else if (sd->prev_connectivity_state == GRPC_CHANNEL_TRANSIENT_FAILURE) {
    GPR_ASSERT(subchannel_list->num_transient_failures > 0);
    --subchannel_list->num_transient_failures;
  } else if (sd->prev_connectivity_state == GRPC_CHANNEL_IDLE) {
    GPR_ASSERT(subchannel_list->num_idle > 0);
    --subchannel_list->num_idle;
  }
  if (sd->curr_connectivity_state == GRPC_CHANNEL_READY) {
    ++subchannel_list->num_ready;
  } else if (sd->curr_connectivity_state == GRPC_CHANNEL_TRANSIENT_FAILURE) {
    ++subchannel_list->num_transient_failures;
  } else if (sd->curr_connectivity_state == GRPC_CHANNEL_IDLE) {
    ++subchannel_list->num_idle;
  }
}

/** Sets the policy's connectivity status based on that of the passed-in \a sd
 * (the subchannel_data associted with the updated subchannel) and the
 * subchannel list \a sd belongs to (sd->subchannel_list). \a error will only be
 * used upon policy transition to TRANSIENT_FAILURE or SHUTDOWN. Returns the
 * connectivity status set. */
static grpc_connectivity_state update_lb_connectivity_status_locked(
    grpc_exec_ctx *exec_ctx, subchannel_data *sd, grpc_error *error) {
  /* In priority order. The first rule to match terminates the search (ie, if we
   * are on rule n, all previous rules were unfulfilled).
   *
   * 1) RULE: ANY subchannel is READY => policy is READY.
   *    CHECK: At least one subchannel is ready iff p->ready_list is NOT empty.
   *
   * 2) RULE: ANY subchannel is CONNECTING => policy is CONNECTING.
   *    CHECK: sd->curr_connectivity_state == CONNECTING.
   *
   * 3) RULE: ALL subchannels are SHUTDOWN => policy is SHUTDOWN.
   *    CHECK: p->subchannel_list->num_subchannels = 0.
   *
   * 4) RULE: ALL subchannels are TRANSIENT_FAILURE => policy is
   *    TRANSIENT_FAILURE.
   *    CHECK: p->num_transient_failures == p->subchannel_list->num_subchannels.
   *
   * 5) RULE: ALL subchannels are IDLE => policy is IDLE.
   *    CHECK: p->num_idle == p->subchannel_list->num_subchannels.
   */
  rr_subchannel_list *subchannel_list = sd->subchannel_list;
  round_robin_lb_policy *p = subchannel_list->policy;
  if (subchannel_list->num_ready > 0) { /* 1) READY */
    grpc_connectivity_state_set(exec_ctx, &p->state_tracker, GRPC_CHANNEL_READY,
                                GRPC_ERROR_NONE, "rr_ready");
    return GRPC_CHANNEL_READY;
  } else if (sd->curr_connectivity_state ==
             GRPC_CHANNEL_CONNECTING) { /* 2) CONNECTING */
    grpc_connectivity_state_set(exec_ctx, &p->state_tracker,
                                GRPC_CHANNEL_CONNECTING, GRPC_ERROR_NONE,
                                "rr_connecting");
    return GRPC_CHANNEL_CONNECTING;
  } else if (p->subchannel_list->num_subchannels == 0) { /* 3) SHUTDOWN */
    grpc_connectivity_state_set(exec_ctx, &p->state_tracker,
                                GRPC_CHANNEL_SHUTDOWN, GRPC_ERROR_REF(error),
                                "rr_shutdown");
    return GRPC_CHANNEL_SHUTDOWN;
  } else if (subchannel_list->num_transient_failures ==
             p->subchannel_list->num_subchannels) { /* 4) TRANSIENT_FAILURE */
    grpc_connectivity_state_set(exec_ctx, &p->state_tracker,
                                GRPC_CHANNEL_TRANSIENT_FAILURE,
                                GRPC_ERROR_REF(error), "rr_transient_failure");
    return GRPC_CHANNEL_TRANSIENT_FAILURE;
  } else if (subchannel_list->num_idle ==
             p->subchannel_list->num_subchannels) { /* 5) IDLE */
    grpc_connectivity_state_set(exec_ctx, &p->state_tracker, GRPC_CHANNEL_IDLE,
                                GRPC_ERROR_NONE, "rr_idle");
    return GRPC_CHANNEL_IDLE;
  }
  /* no change */
  return sd->curr_connectivity_state;
}

static void rr_connectivity_changed_locked(grpc_exec_ctx *exec_ctx, void *arg,
                                           grpc_error *error) {
  subchannel_data *sd = arg;
  round_robin_lb_policy *p = sd->subchannel_list->policy;
  // If the policy is shutting down, unref and return.
  if (p->shutdown) {
    rr_subchannel_list_unref(exec_ctx, sd->subchannel_list, "pol_shutdown");
    GRPC_LB_POLICY_WEAK_UNREF(exec_ctx, &p->base, "pol_shutdown");
    return;
  }
  if (sd->subchannel_list->shutting_down) {
    // the subchannel list associated with sd has been discarded. This callback
    // corresponds to the unsubscription.
    GPR_ASSERT(error == GRPC_ERROR_CANCELLED);
    rr_subchannel_list_unref(exec_ctx, sd->subchannel_list, "sl_shutdown");
    GRPC_LB_POLICY_WEAK_UNREF(exec_ctx, &p->base, "sl_shutdown");
    return;
  }
  // Dispose of outdated subchannel lists.
  if (sd->subchannel_list != p->subchannel_list &&
      sd->subchannel_list != p->latest_pending_subchannel_list) {
    // sd belongs to an outdated subchannel_list: get rid of it.
    rr_subchannel_list_shutdown(exec_ctx, sd->subchannel_list, "sl_oudated");
    return;
  }
  // Now that we're inside the combiner, copy the pending connectivity
  // state (which was set by the connectivity state watcher) to
  // curr_connectivity_state, which is what we use inside of the combiner.
  sd->curr_connectivity_state = sd->pending_connectivity_state_unsafe;
  if (GRPC_TRACER_ON(grpc_lb_round_robin_trace)) {
    gpr_log(GPR_DEBUG,
            "[RR %p] connectivity changed for subchannel %p: "
            "prev_state=%d new_state=%d",
            (void *)p, (void *)sd->subchannel, sd->prev_connectivity_state,
            sd->curr_connectivity_state);
  }
  // Update state counters and determine new overall state.
  update_state_counters_locked(sd);
  sd->prev_connectivity_state = sd->curr_connectivity_state;
  const grpc_connectivity_state new_policy_connectivity_state =
      update_lb_connectivity_status_locked(exec_ctx, sd, GRPC_ERROR_REF(error));
  // If the sd's new state is SHUTDOWN, unref the subchannel, and if the new
  // policy's state is SHUTDOWN, clean up.
  if (sd->curr_connectivity_state == GRPC_CHANNEL_SHUTDOWN) {
    GRPC_SUBCHANNEL_UNREF(exec_ctx, sd->subchannel, "rr_subchannel_shutdown");
    sd->subchannel = NULL;
    if (sd->user_data != NULL) {
      GPR_ASSERT(sd->user_data_vtable != NULL);
      sd->user_data_vtable->destroy(exec_ctx, sd->user_data);
    }
    if (new_policy_connectivity_state == GRPC_CHANNEL_SHUTDOWN) {
      /* the policy is shutting down. Flush all the pending picks... */
      pending_pick *pp;
      while ((pp = p->pending_picks)) {
        p->pending_picks = pp->next;
        *pp->target = NULL;
        grpc_closure_sched(exec_ctx, pp->on_complete, GRPC_ERROR_NONE);
        gpr_free(pp);
      }
    }
    /* unref the "rr_connectivity" weak ref from start_picking */
    rr_subchannel_list_unref(exec_ctx, sd->subchannel_list, "sd_shutdown");
    GRPC_LB_POLICY_WEAK_UNREF(exec_ctx, &p->base,
                              "rr_connectivity_sd_shutdown");
  } else {  // sd not in SHUTDOWN
    if (sd->curr_connectivity_state == GRPC_CHANNEL_READY) {
      if (sd->subchannel_list != p->subchannel_list) {
        // promote sd->subchannel_list to p->subchannel_list.
        // sd->subchannel_list must be equal to
        // p->latest_pending_subchannel_list because we have already filtered
        // for sds belonging to outdated subchannel lists.
        GPR_ASSERT(sd->subchannel_list == p->latest_pending_subchannel_list);
        GPR_ASSERT(!sd->subchannel_list->shutting_down);
        if (GRPC_TRACER_ON(grpc_lb_round_robin_trace)) {
          gpr_log(GPR_DEBUG,
                  "[RR %p] phasing out subchannel list %p (size %lu) in favor "
                  "of %p (size %lu)",
                  (void *)p, (void *)p->subchannel_list,
                  (unsigned long)p->subchannel_list->num_subchannels,
                  (void *)sd->subchannel_list,
                  (unsigned long)sd->subchannel_list->num_subchannels);
        }
        if (p->subchannel_list != NULL) {
          // dispose of the current subchannel_list
          rr_subchannel_list_shutdown(exec_ctx, p->subchannel_list,
                                      "sl_shutdown_rr_update_connectivity");
        }
        p->subchannel_list = sd->subchannel_list;
        p->latest_pending_subchannel_list = NULL;
      }
      /* at this point we know there's at least one suitable subchannel. Go
       * ahead and pick one and notify the pending suitors in
       * p->pending_picks. This preemtively replicates rr_pick()'s actions. */
      const size_t next_ready_index = get_next_ready_subchannel_index_locked(p);
      GPR_ASSERT(next_ready_index < p->subchannel_list->num_subchannels);
      subchannel_data *selected =
          &p->subchannel_list->subchannels[next_ready_index];
      if (p->pending_picks != NULL) {
        /* if the selected subchannel is going to be used for the pending
         * picks, update the last picked pointer */
        update_last_ready_subchannel_index_locked(p, next_ready_index);
      }
      pending_pick *pp;
      while ((pp = p->pending_picks)) {
        p->pending_picks = pp->next;
        *pp->target = GRPC_CONNECTED_SUBCHANNEL_REF(
            grpc_subchannel_get_connected_subchannel(selected->subchannel),
            "rr_picked");
        if (pp->user_data != NULL) {
          *pp->user_data = selected->user_data;
        }
        if (GRPC_TRACER_ON(grpc_lb_round_robin_trace)) {
          gpr_log(GPR_DEBUG,
                  "[RR CONN CHANGED] TARGET <-- SUBCHANNEL %p (INDEX %lu)",
                  (void *)selected->subchannel,
                  (unsigned long)next_ready_index);
        }
        grpc_closure_sched(exec_ctx, pp->on_complete, GRPC_ERROR_NONE);
        gpr_free(pp);
      }
    }
    /* renew notification: reuses the "rr_connectivity" weak ref on the policy
     * as well as the sd->subchannel_list ref. */
    grpc_subchannel_notify_on_state_change(
        exec_ctx, sd->subchannel, p->base.interested_parties,
        &sd->pending_connectivity_state_unsafe,
        &sd->connectivity_changed_closure);
  }
}

static grpc_connectivity_state rr_check_connectivity_locked(
    grpc_exec_ctx *exec_ctx, grpc_lb_policy *pol, grpc_error **error) {
  round_robin_lb_policy *p = (round_robin_lb_policy *)pol;
  return grpc_connectivity_state_get(&p->state_tracker, error);
}

static void rr_notify_on_state_change_locked(grpc_exec_ctx *exec_ctx,
                                             grpc_lb_policy *pol,
                                             grpc_connectivity_state *current,
                                             grpc_closure *notify) {
  round_robin_lb_policy *p = (round_robin_lb_policy *)pol;
  grpc_connectivity_state_notify_on_state_change(exec_ctx, &p->state_tracker,
                                                 current, notify);
}

static void rr_ping_one_locked(grpc_exec_ctx *exec_ctx, grpc_lb_policy *pol,
                               grpc_closure *closure) {
  round_robin_lb_policy *p = (round_robin_lb_policy *)pol;
  const size_t next_ready_index = get_next_ready_subchannel_index_locked(p);
  if (next_ready_index < p->subchannel_list->num_subchannels) {
    subchannel_data *selected =
        &p->subchannel_list->subchannels[next_ready_index];
    grpc_connected_subchannel *target = GRPC_CONNECTED_SUBCHANNEL_REF(
        grpc_subchannel_get_connected_subchannel(selected->subchannel),
        "rr_picked");
    grpc_connected_subchannel_ping(exec_ctx, target, closure);
    GRPC_CONNECTED_SUBCHANNEL_UNREF(exec_ctx, target, "rr_picked");
  } else {
    grpc_closure_sched(exec_ctx, closure, GRPC_ERROR_CREATE_FROM_STATIC_STRING(
                                              "Round Robin not connected"));
  }
}

static void rr_update_locked(grpc_exec_ctx *exec_ctx, grpc_lb_policy *policy,
                             const grpc_lb_policy_args *args) {
  round_robin_lb_policy *p = (round_robin_lb_policy *)policy;
  /* Find the number of backend addresses. We ignore balancer addresses, since
   * we don't know how to handle them. */
  const grpc_arg *arg =
      grpc_channel_args_find(args->args, GRPC_ARG_LB_ADDRESSES);
  if (arg == NULL || arg->type != GRPC_ARG_POINTER) {
    if (p->subchannel_list == NULL) {
      // If we don't have a current subchannel list, go into TRANSIENT FAILURE.
      grpc_connectivity_state_set(
          exec_ctx, &p->state_tracker, GRPC_CHANNEL_TRANSIENT_FAILURE,
          GRPC_ERROR_CREATE_FROM_STATIC_STRING("Missing update in args"),
          "rr_update_missing");
    } else {
      // otherwise, keep using the current subchannel list (ignore this update).
      gpr_log(GPR_ERROR,
              "No valid LB addresses channel arg for Round Robin %p update, "
              "ignoring.",
              (void *)p);
    }
    return;
  }
  grpc_lb_addresses *addresses = arg->value.pointer.p;
  size_t num_addrs = 0;
  for (size_t i = 0; i < addresses->num_addresses; i++) {
    if (!addresses->addresses[i].is_balancer) ++num_addrs;
  }
  if (num_addrs == 0) {
    grpc_connectivity_state_set(
        exec_ctx, &p->state_tracker, GRPC_CHANNEL_TRANSIENT_FAILURE,
        GRPC_ERROR_CREATE_FROM_STATIC_STRING("Empty update"),
        "rr_update_empty");
    if (p->subchannel_list != NULL) {
      rr_subchannel_list_shutdown(exec_ctx, p->subchannel_list,
                                  "sl_shutdown_rr_update");
      p->subchannel_list = NULL;
    }
    return;
  }
  size_t subchannel_index = 0;
  rr_subchannel_list *subchannel_list = gpr_zalloc(sizeof(*subchannel_list));
  subchannel_list->policy = p;
  subchannel_list->subchannels =
      gpr_zalloc(sizeof(subchannel_data) * num_addrs);
  subchannel_list->num_subchannels = num_addrs;
  gpr_ref_init(&subchannel_list->refcount, 1);
  p->latest_pending_subchannel_list = subchannel_list;
  if (GRPC_TRACER_ON(grpc_lb_round_robin_trace)) {
    gpr_log(GPR_DEBUG, "Created subchannel list %p for %lu subchannels",
            (void *)subchannel_list, (unsigned long)num_addrs);
  }
  grpc_subchannel_args sc_args;
  /* We need to remove the LB addresses in order to be able to compare the
   * subchannel keys of subchannels from a different batch of addresses. */
  static const char *keys_to_remove[] = {GRPC_ARG_SUBCHANNEL_ADDRESS,
                                         GRPC_ARG_LB_ADDRESSES};
  /* Create subchannels for addresses in the update. */
  for (size_t i = 0; i < addresses->num_addresses; i++) {
    /* Skip balancer addresses, since we only know how to handle backends. */
    if (addresses->addresses[i].is_balancer) continue;
    GPR_ASSERT(i < num_addrs);
    memset(&sc_args, 0, sizeof(grpc_subchannel_args));
    grpc_arg addr_arg =
        grpc_create_subchannel_address_arg(&addresses->addresses[i].address);
    grpc_channel_args *new_args = grpc_channel_args_copy_and_add_and_remove(
        args->args, keys_to_remove, GPR_ARRAY_SIZE(keys_to_remove), &addr_arg,
        1);
    gpr_free(addr_arg.value.string);
    sc_args.args = new_args;
    grpc_subchannel *subchannel = grpc_client_channel_factory_create_subchannel(
        exec_ctx, args->client_channel_factory, &sc_args);
    if (GRPC_TRACER_ON(grpc_lb_round_robin_trace)) {
      char *address_uri =
          grpc_sockaddr_to_uri(&addresses->addresses[i].address);
      gpr_log(GPR_DEBUG,
              "index %lu: Created subchannel %p for address uri %s into "
              "subchannel_list %p",
              (unsigned long)subchannel_index, (void *)subchannel, address_uri,
              (void *)subchannel_list);
      gpr_free(address_uri);
    }
    grpc_channel_args_destroy(exec_ctx, new_args);

<<<<<<< HEAD
    if (subchannel != NULL) {
      subchannel_data *sd = &p->subchannels[subchannel_index];
      sd->policy = p;
      sd->subchannel = subchannel;
      /* use some sentinel value outside of the range of grpc_connectivity_state
       * to signal an undefined previous state. We won't be referring to this
       * value again and it'll be overwritten after the first call to
       * rr_connectivity_changed */
      sd->prev_connectivity_state = GRPC_CHANNEL_INIT;
      sd->curr_connectivity_state = GRPC_CHANNEL_IDLE;
      sd->user_data_vtable = addresses->user_data_vtable;
      if (sd->user_data_vtable != NULL) {
        sd->user_data =
            sd->user_data_vtable->copy(addresses->addresses[i].user_data);
      }
      grpc_closure_init(&sd->connectivity_changed_closure,
                        rr_connectivity_changed_locked, sd,
                        grpc_combiner_scheduler(args->combiner));
      ++subchannel_index;
=======
    subchannel_data *sd = &subchannel_list->subchannels[subchannel_index++];
    sd->subchannel_list = subchannel_list;
    sd->subchannel = subchannel;
    grpc_closure_init(&sd->connectivity_changed_closure,
                      rr_connectivity_changed_locked, sd,
                      grpc_combiner_scheduler(args->combiner, false));
    /* use some sentinel value outside of the range of
     * grpc_connectivity_state to signal an undefined previous state. We
     * won't be referring to this value again and it'll be overwritten after
     * the first call to rr_connectivity_changed_locked */
    sd->prev_connectivity_state = GRPC_CHANNEL_INIT;
    sd->curr_connectivity_state = GRPC_CHANNEL_IDLE;
    sd->user_data_vtable = addresses->user_data_vtable;
    if (sd->user_data_vtable != NULL) {
      sd->user_data =
          sd->user_data_vtable->copy(addresses->addresses[i].user_data);
    }
    if (p->started_picking) {
      rr_subchannel_list_ref(sd->subchannel_list, "update_started_picking");
      GRPC_LB_POLICY_WEAK_REF(&p->base, "rr_connectivity_update");
      /* 2. Watch every new subchannel. A subchannel list becomes active the
       * moment one of its subchannels is READY. At that moment, we swap
       * p->subchannel_list for sd->subchannel_list, provided the subchannel
       * list is still valid (ie, isn't shutting down) */
      grpc_subchannel_notify_on_state_change(
          exec_ctx, sd->subchannel, p->base.interested_parties,
          &sd->pending_connectivity_state_unsafe,
          &sd->connectivity_changed_closure);
>>>>>>> 3f02e8cb
    }
  }
  if (!p->started_picking) {
    // The policy isn't picking yet. Save the update for later, disposing of
    // previous version if any.
    if (p->subchannel_list != NULL) {
      rr_subchannel_list_shutdown(exec_ctx, p->subchannel_list,
                                  "rr_update_before_started_picking");
    }
    p->subchannel_list = subchannel_list;
  }
}

static const grpc_lb_policy_vtable round_robin_lb_policy_vtable = {
    rr_destroy,
    rr_shutdown_locked,
    rr_pick_locked,
    rr_cancel_pick_locked,
    rr_cancel_picks_locked,
    rr_ping_one_locked,
    rr_exit_idle_locked,
    rr_check_connectivity_locked,
    rr_notify_on_state_change_locked,
    rr_update_locked};

static void round_robin_factory_ref(grpc_lb_policy_factory *factory) {}

static void round_robin_factory_unref(grpc_lb_policy_factory *factory) {}

static grpc_lb_policy *round_robin_create(grpc_exec_ctx *exec_ctx,
                                          grpc_lb_policy_factory *factory,
                                          grpc_lb_policy_args *args) {
  GPR_ASSERT(args->client_channel_factory != NULL);
  round_robin_lb_policy *p = gpr_zalloc(sizeof(*p));
  rr_update_locked(exec_ctx, &p->base, args);
  grpc_lb_policy_init(&p->base, &round_robin_lb_policy_vtable, args->combiner);
  grpc_connectivity_state_init(&p->state_tracker, GRPC_CHANNEL_IDLE,
                               "round_robin");
  if (GRPC_TRACER_ON(grpc_lb_round_robin_trace)) {
    gpr_log(GPR_DEBUG, "Created Round Robin %p with %lu subchannels", (void *)p,
            (unsigned long)p->subchannel_list->num_subchannels);
  }
  return &p->base;
}

static const grpc_lb_policy_factory_vtable round_robin_factory_vtable = {
    round_robin_factory_ref, round_robin_factory_unref, round_robin_create,
    "round_robin"};

static grpc_lb_policy_factory round_robin_lb_policy_factory = {
    &round_robin_factory_vtable};

static grpc_lb_policy_factory *round_robin_lb_factory_create() {
  return &round_robin_lb_policy_factory;
}

/* Plugin registration */

void grpc_lb_policy_round_robin_init() {
  grpc_register_lb_policy(round_robin_lb_factory_create());
  grpc_register_tracer("round_robin", &grpc_lb_round_robin_trace);
}

void grpc_lb_policy_round_robin_shutdown() {}<|MERGE_RESOLUTION|>--- conflicted
+++ resolved
@@ -759,33 +759,12 @@
     }
     grpc_channel_args_destroy(exec_ctx, new_args);
 
-<<<<<<< HEAD
-    if (subchannel != NULL) {
-      subchannel_data *sd = &p->subchannels[subchannel_index];
-      sd->policy = p;
-      sd->subchannel = subchannel;
-      /* use some sentinel value outside of the range of grpc_connectivity_state
-       * to signal an undefined previous state. We won't be referring to this
-       * value again and it'll be overwritten after the first call to
-       * rr_connectivity_changed */
-      sd->prev_connectivity_state = GRPC_CHANNEL_INIT;
-      sd->curr_connectivity_state = GRPC_CHANNEL_IDLE;
-      sd->user_data_vtable = addresses->user_data_vtable;
-      if (sd->user_data_vtable != NULL) {
-        sd->user_data =
-            sd->user_data_vtable->copy(addresses->addresses[i].user_data);
-      }
-      grpc_closure_init(&sd->connectivity_changed_closure,
-                        rr_connectivity_changed_locked, sd,
-                        grpc_combiner_scheduler(args->combiner));
-      ++subchannel_index;
-=======
     subchannel_data *sd = &subchannel_list->subchannels[subchannel_index++];
     sd->subchannel_list = subchannel_list;
     sd->subchannel = subchannel;
     grpc_closure_init(&sd->connectivity_changed_closure,
                       rr_connectivity_changed_locked, sd,
-                      grpc_combiner_scheduler(args->combiner, false));
+                      grpc_combiner_scheduler(args->combiner));
     /* use some sentinel value outside of the range of
      * grpc_connectivity_state to signal an undefined previous state. We
      * won't be referring to this value again and it'll be overwritten after
@@ -808,7 +787,6 @@
           exec_ctx, sd->subchannel, p->base.interested_parties,
           &sd->pending_connectivity_state_unsafe,
           &sd->connectivity_changed_closure);
->>>>>>> 3f02e8cb
     }
   }
   if (!p->started_picking) {
