--- conflicted
+++ resolved
@@ -1467,26 +1467,15 @@
     s->recv_message_ready = op_payload->recv_message.recv_message_ready;
     s->recv_message = op_payload->recv_message.recv_message;
     if (s->id != 0) {
-<<<<<<< HEAD
-      if (s->pending_byte_stream) {
+      if (!s->read_closed) {
         already_received = s->frame_storage.length;
-      } else {
-        already_received = s->frame_storage.length +
-                           s->unprocessed_incoming_frames_buffer.length;
-      }
-      if (!s->read_closed) {
         grpc_chttp2_flowctl_incoming_bs_update(
-            &t->flow_control, &s->flow_control, 5, already_received);
+            &t->flow_control, &s->flow_control, GRPC_HEADER_SIZE_IN_BYTES, already_received);
         grpc_chttp2_act_on_flowctl_action(
             exec_ctx,
             grpc_chttp2_flowctl_get_action(&t->flow_control, &s->flow_control),
             t, s);
       }
-=======
-      already_received = s->frame_storage.length;
-      incoming_byte_stream_update_flow_control(
-          exec_ctx, t, s, GRPC_HEADER_SIZE_IN_BYTES, already_received);
->>>>>>> 433f7bce
     }
     grpc_chttp2_maybe_complete_recv_message(exec_ctx, t, s);
   }
