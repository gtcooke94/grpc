--- conflicted
+++ resolved
@@ -220,13 +220,8 @@
                             : gpr_atm_no_barrier_fetch_add(&c->ref_pair, delta);
 #ifdef GRPC_STREAM_REFCOUNT_DEBUG
   gpr_log(file, line, GPR_LOG_SEVERITY_DEBUG,
-<<<<<<< HEAD
           "SUBCHANNEL: %p %s 0x%08" PRIxPTR " -> 0x%08" PRIxPTR " [%s]", c,
           purpose, old_val, old_val + delta, reason);
-=======
-          "SUBCHANNEL: %p %12s 0x%08d -> 0x%08d [%s]", c, purpose, (int)old_val,
-          (int)(old_val + delta), reason);
->>>>>>> d914591e
 #endif
   return old_val;
 }
