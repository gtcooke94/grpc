/*
 *
 * Copyright 2015 gRPC authors.
 *
 * Licensed under the Apache License, Version 2.0 (the "License");
 * you may not use this file except in compliance with the License.
 * You may obtain a copy of the License at
 *
 *     http://www.apache.org/licenses/LICENSE-2.0
 *
 * Unless required by applicable law or agreed to in writing, software
 * distributed under the License is distributed on an "AS IS" BASIS,
 * WITHOUT WARRANTIES OR CONDITIONS OF ANY KIND, either express or implied.
 * See the License for the specific language governing permissions and
 * limitations under the License.
 *
 */

#ifndef GRPC_CORE_LIB_DEBUG_TRACE_H
#define GRPC_CORE_LIB_DEBUG_TRACE_H

#include <grpc/support/atm.h>
#include <grpc/support/port_platform.h>
#include <stdbool.h>

<<<<<<< HEAD
=======
#ifdef __cplusplus
extern "C" {
#endif

void grpc_tracer_init(const char* env_var_name);
void grpc_tracer_shutdown(void);

#ifdef __cplusplus
}
#endif

>>>>>>> 9addd2ee
#if defined(__has_feature)
#if __has_feature(thread_sanitizer)
#define GRPC_THREADSAFE_TRACER
#endif
#endif

#ifdef __cplusplus

namespace grpc_core {

class TraceFlag;
class TraceFlagList {
 public:
  static bool Set(const char* name, bool enabled);
  static void Add(TraceFlag* flag);

 private:
  static void LogAllTracers();
  static TraceFlag* root_tracer_;
};

namespace testing {
void grpc_tracer_enable_flag(grpc_core::TraceFlag* flag);
}

class TraceFlag {
 public:
  TraceFlag(bool default_enabled, const char* name);
  ~TraceFlag() {}

  const char* name() const { return name_; }

  bool enabled() {
#ifdef GRPC_THREADSAFE_TRACER
    return gpr_atm_no_barrier_load(&value_) != 0;
#else
    return value_;
#endif
  }

 private:
  friend void grpc_core::testing::grpc_tracer_enable_flag(TraceFlag* flag);
  friend class TraceFlagList;

  void set_enabled(bool enabled) {
#ifdef GRPC_THREADSAFE_TRACER
    gpr_atm_no_barrier_store(&value_, enabled);
#else
    value_ = enabled;
#endif
  }

  TraceFlag* next_tracer_;
  const char* const name_;
#ifdef GRPC_THREADSAFE_TRACER
  gpr_atm value_;
#else
  bool value_;
#endif
};

#ifndef NDEBUG
typedef TraceFlag DebugOnlyTraceFlag;
#else
class DebugOnlyTraceFlag {
 public:
  DebugOnlyTraceFlag(bool default_enabled, const char* name) {}
  bool enabled() { return false; }

<<<<<<< HEAD
=======
 private:
  void set_enabled(bool enabled) {}
};
#endif

}  // namespace grpc_core

#endif  // __cplusplus

>>>>>>> 9addd2ee
#endif /* GRPC_CORE_LIB_DEBUG_TRACE_H */<|MERGE_RESOLUTION|>--- conflicted
+++ resolved
@@ -23,27 +23,14 @@
 #include <grpc/support/port_platform.h>
 #include <stdbool.h>
 
-<<<<<<< HEAD
-=======
-#ifdef __cplusplus
-extern "C" {
-#endif
-
 void grpc_tracer_init(const char* env_var_name);
 void grpc_tracer_shutdown(void);
 
-#ifdef __cplusplus
-}
-#endif
-
->>>>>>> 9addd2ee
 #if defined(__has_feature)
 #if __has_feature(thread_sanitizer)
 #define GRPC_THREADSAFE_TRACER
 #endif
 #endif
-
-#ifdef __cplusplus
 
 namespace grpc_core {
 
@@ -105,9 +92,6 @@
  public:
   DebugOnlyTraceFlag(bool default_enabled, const char* name) {}
   bool enabled() { return false; }
-
-<<<<<<< HEAD
-=======
  private:
   void set_enabled(bool enabled) {}
 };
@@ -115,7 +99,4 @@
 
 }  // namespace grpc_core
 
-#endif  // __cplusplus
-
->>>>>>> 9addd2ee
 #endif /* GRPC_CORE_LIB_DEBUG_TRACE_H */