--- conflicted
+++ resolved
@@ -85,13 +85,8 @@
   }
   json = grpc_json_parse_string_with_len((char*)GRPC_SLICE_START_PTR(*buffer),
                                          GRPC_SLICE_LENGTH(*buffer));
-<<<<<<< HEAD
-  if (json == NULL) {
+  if (json == nullptr) {
     grpc_slice_unref_internal(*buffer);
-=======
-  if (json == nullptr) {
-    grpc_slice_unref_internal(exec_ctx, *buffer);
->>>>>>> 82c8f945
     gpr_log(GPR_ERROR, "JSON parsing error.");
   }
   return json;
@@ -167,13 +162,8 @@
 
 error:
   grpc_json_destroy(json);
-<<<<<<< HEAD
   jose_header_destroy(h);
-  return NULL;
-=======
-  jose_header_destroy(exec_ctx, h);
   return nullptr;
->>>>>>> 82c8f945
 }
 
 /* --- JWT claims. see http://tools.ietf.org/html/rfc7519#section-4.1 */
@@ -281,13 +271,8 @@
   return claims;
 
 error:
-<<<<<<< HEAD
   grpc_jwt_claims_destroy(claims);
-  return NULL;
-=======
-  grpc_jwt_claims_destroy(exec_ctx, claims);
   return nullptr;
->>>>>>> 82c8f945
 }
 
 grpc_jwt_verifier_status grpc_jwt_claims_check(const grpc_jwt_claims* claims,
@@ -377,21 +362,12 @@
   return ctx;
 }
 
-<<<<<<< HEAD
 void verifier_cb_ctx_destroy(verifier_cb_ctx* ctx) {
-  if (ctx->audience != NULL) gpr_free(ctx->audience);
-  if (ctx->claims != NULL) grpc_jwt_claims_destroy(ctx->claims);
+  if (ctx->audience != nullptr) gpr_free(ctx->audience);
+  if (ctx->claims != nullptr) grpc_jwt_claims_destroy(ctx->claims);
   grpc_slice_unref_internal(ctx->signature);
   grpc_slice_unref_internal(ctx->signed_data);
   jose_header_destroy(ctx->header);
-=======
-void verifier_cb_ctx_destroy(grpc_exec_ctx* exec_ctx, verifier_cb_ctx* ctx) {
-  if (ctx->audience != nullptr) gpr_free(ctx->audience);
-  if (ctx->claims != nullptr) grpc_jwt_claims_destroy(exec_ctx, ctx->claims);
-  grpc_slice_unref_internal(exec_ctx, ctx->signature);
-  grpc_slice_unref_internal(exec_ctx, ctx->signed_data);
-  jose_header_destroy(exec_ctx, ctx->header);
->>>>>>> 82c8f945
   for (size_t i = 0; i < HTTP_RESPONSE_COUNT; i++) {
     grpc_http_response_destroy(&ctx->responses[i]);
   }
@@ -471,33 +447,19 @@
   return result;
 }
 
-<<<<<<< HEAD
 static BIGNUM* bignum_from_base64(const char* b64) {
-  BIGNUM* result = NULL;
-  grpc_slice bin;
-
-  if (b64 == NULL) return NULL;
-  bin = grpc_base64_decode(b64, 1);
-=======
-static BIGNUM* bignum_from_base64(grpc_exec_ctx* exec_ctx, const char* b64) {
   BIGNUM* result = nullptr;
   grpc_slice bin;
 
   if (b64 == nullptr) return nullptr;
-  bin = grpc_base64_decode(exec_ctx, b64, 1);
->>>>>>> 82c8f945
+  bin = grpc_base64_decode(b64, 1);
   if (GRPC_SLICE_IS_EMPTY(bin)) {
     gpr_log(GPR_ERROR, "Invalid base64 for big num.");
     return nullptr;
   }
   result = BN_bin2bn(GRPC_SLICE_START_PTR(bin),
-<<<<<<< HEAD
-                     TSI_SIZE_AS_SIZE(GRPC_SLICE_LENGTH(bin)), NULL);
+                     TSI_SIZE_AS_SIZE(GRPC_SLICE_LENGTH(bin)), nullptr);
   grpc_slice_unref_internal(bin);
-=======
-                     TSI_SIZE_AS_SIZE(GRPC_SLICE_LENGTH(bin)), nullptr);
-  grpc_slice_unref_internal(exec_ctx, bin);
->>>>>>> 82c8f945
   return result;
 }
 
@@ -549,21 +511,11 @@
   }
   for (key_prop = json->child; key_prop != nullptr; key_prop = key_prop->next) {
     if (strcmp(key_prop->key, "n") == 0) {
-<<<<<<< HEAD
       tmp_n = bignum_from_base64(validate_string_field(key_prop, "n"));
-      if (tmp_n == NULL) goto end;
+      if (tmp_n == nullptr) goto end;
     } else if (strcmp(key_prop->key, "e") == 0) {
       tmp_e = bignum_from_base64(validate_string_field(key_prop, "e"));
-      if (tmp_e == NULL) goto end;
-=======
-      tmp_n =
-          bignum_from_base64(exec_ctx, validate_string_field(key_prop, "n"));
-      if (tmp_n == nullptr) goto end;
-    } else if (strcmp(key_prop->key, "e") == 0) {
-      tmp_e =
-          bignum_from_base64(exec_ctx, validate_string_field(key_prop, "e"));
       if (tmp_e == nullptr) goto end;
->>>>>>> 82c8f945
     }
   }
   if (tmp_e == nullptr || tmp_n == nullptr) {
@@ -685,13 +637,8 @@
     goto end;
   }
   verification_key =
-<<<<<<< HEAD
       find_verification_key(json, ctx->header->alg, ctx->header->kid);
-  if (verification_key == NULL) {
-=======
-      find_verification_key(exec_ctx, json, ctx->header->alg, ctx->header->kid);
   if (verification_key == nullptr) {
->>>>>>> 82c8f945
     gpr_log(GPR_ERROR, "Could not find verification key with kid %s.",
             ctx->header->kid);
     status = GRPC_JWT_VERIFIER_KEY_RETRIEVAL_ERROR;
@@ -765,16 +712,9 @@
   return;
 
 error:
-<<<<<<< HEAD
-  if (json != NULL) grpc_json_destroy(json);
-  ctx->user_cb(ctx->user_data, GRPC_JWT_VERIFIER_KEY_RETRIEVAL_ERROR, NULL);
+  if (json != nullptr) grpc_json_destroy(json);
+  ctx->user_cb(ctx->user_data, GRPC_JWT_VERIFIER_KEY_RETRIEVAL_ERROR, nullptr);
   verifier_cb_ctx_destroy(ctx);
-=======
-  if (json != nullptr) grpc_json_destroy(json);
-  ctx->user_cb(exec_ctx, ctx->user_data, GRPC_JWT_VERIFIER_KEY_RETRIEVAL_ERROR,
-               nullptr);
-  verifier_cb_ctx_destroy(exec_ctx, ctx);
->>>>>>> 82c8f945
 }
 
 static email_key_mapping* verifier_get_mapping(grpc_jwt_verifier* v,
@@ -899,14 +839,8 @@
   return;
 
 error:
-<<<<<<< HEAD
-  ctx->user_cb(ctx->user_data, GRPC_JWT_VERIFIER_KEY_RETRIEVAL_ERROR, NULL);
+  ctx->user_cb(ctx->user_data, GRPC_JWT_VERIFIER_KEY_RETRIEVAL_ERROR, nullptr);
   verifier_cb_ctx_destroy(ctx);
-=======
-  ctx->user_cb(exec_ctx, ctx->user_data, GRPC_JWT_VERIFIER_KEY_RETRIEVAL_ERROR,
-               nullptr);
-  verifier_cb_ctx_destroy(exec_ctx, ctx);
->>>>>>> 82c8f945
 }
 
 void grpc_jwt_verifier_verify(grpc_jwt_verifier* verifier,
@@ -927,37 +861,19 @@
   GPR_ASSERT(verifier != nullptr && jwt != nullptr && audience != nullptr &&
              cb != nullptr);
   dot = strchr(cur, '.');
-<<<<<<< HEAD
-  if (dot == NULL) goto error;
+  if (dot == nullptr) goto error;
   json = parse_json_part_from_jwt(cur, (size_t)(dot - cur), &header_buffer);
-  if (json == NULL) goto error;
+  if (json == nullptr) goto error;
   header = jose_header_from_json(json, header_buffer);
-  if (header == NULL) goto error;
-
-  cur = dot + 1;
-  dot = strchr(cur, '.');
-  if (dot == NULL) goto error;
-  json = parse_json_part_from_jwt(cur, (size_t)(dot - cur), &claims_buffer);
-  if (json == NULL) goto error;
-  claims = grpc_jwt_claims_from_json(json, claims_buffer);
-  if (claims == NULL) goto error;
-=======
-  if (dot == nullptr) goto error;
-  json = parse_json_part_from_jwt(exec_ctx, cur, (size_t)(dot - cur),
-                                  &header_buffer);
-  if (json == nullptr) goto error;
-  header = jose_header_from_json(exec_ctx, json, header_buffer);
   if (header == nullptr) goto error;
 
   cur = dot + 1;
   dot = strchr(cur, '.');
   if (dot == nullptr) goto error;
-  json = parse_json_part_from_jwt(exec_ctx, cur, (size_t)(dot - cur),
-                                  &claims_buffer);
+  json = parse_json_part_from_jwt(cur, (size_t)(dot - cur), &claims_buffer);
   if (json == nullptr) goto error;
-  claims = grpc_jwt_claims_from_json(exec_ctx, json, claims_buffer);
+  claims = grpc_jwt_claims_from_json(json, claims_buffer);
   if (claims == nullptr) goto error;
->>>>>>> 82c8f945
 
   signed_jwt_len = (size_t)(dot - jwt);
   cur = dot + 1;
@@ -969,15 +885,9 @@
   return;
 
 error:
-<<<<<<< HEAD
-  if (header != NULL) jose_header_destroy(header);
-  if (claims != NULL) grpc_jwt_claims_destroy(claims);
-  cb(user_data, GRPC_JWT_VERIFIER_BAD_FORMAT, NULL);
-=======
-  if (header != nullptr) jose_header_destroy(exec_ctx, header);
-  if (claims != nullptr) grpc_jwt_claims_destroy(exec_ctx, claims);
-  cb(exec_ctx, user_data, GRPC_JWT_VERIFIER_BAD_FORMAT, nullptr);
->>>>>>> 82c8f945
+  if (header != nullptr) jose_header_destroy(header);
+  if (claims != nullptr) grpc_jwt_claims_destroy(claims);
+  cb(user_data, GRPC_JWT_VERIFIER_BAD_FORMAT, nullptr);
 }
 
 grpc_jwt_verifier* grpc_jwt_verifier_create(
@@ -1006,15 +916,9 @@
 
 void grpc_jwt_verifier_destroy(grpc_jwt_verifier* v) {
   size_t i;
-<<<<<<< HEAD
-  if (v == NULL) return;
+  if (v == nullptr) return;
   grpc_httpcli_context_destroy(&v->http_ctx);
-  if (v->mappings != NULL) {
-=======
-  if (v == nullptr) return;
-  grpc_httpcli_context_destroy(exec_ctx, &v->http_ctx);
   if (v->mappings != nullptr) {
->>>>>>> 82c8f945
     for (i = 0; i < v->num_mappings; i++) {
       gpr_free(v->mappings[i].email_domain);
       gpr_free(v->mappings[i].key_url_prefix);
