/*
 *
 * Copyright 2015 gRPC authors.
 *
 * Licensed under the Apache License, Version 2.0 (the "License");
 * you may not use this file except in compliance with the License.
 * You may obtain a copy of the License at
 *
 *     http://www.apache.org/licenses/LICENSE-2.0
 *
 * Unless required by applicable law or agreed to in writing, software
 * distributed under the License is distributed on an "AS IS" BASIS,
 * WITHOUT WARRANTIES OR CONDITIONS OF ANY KIND, either express or implied.
 * See the License for the specific language governing permissions and
 * limitations under the License.
 *
 */

#include <string.h>

#include <grpc/support/alloc.h>
#include <grpc/support/log.h>

#include "src/core/lib/security/context/security_context.h"
#include "src/core/lib/security/credentials/credentials.h"
#include "src/core/lib/security/transport/auth_filters.h"
#include "src/core/lib/slice/slice_internal.h"

typedef enum {
  STATE_INIT = 0,
  STATE_DONE,
  STATE_CANCELLED,
} async_state;

typedef struct call_data {
  grpc_call_combiner* call_combiner;
  grpc_call_stack* owning_call;
  grpc_transport_stream_op_batch* recv_initial_metadata_batch;
  grpc_closure* original_recv_initial_metadata_ready;
  grpc_closure recv_initial_metadata_ready;
  grpc_metadata_array md;
  const grpc_metadata* consumed_md;
  size_t num_consumed_md;
  grpc_auth_context* auth_context;
  grpc_closure cancel_closure;
  gpr_atm state;  // async_state
} call_data;

typedef struct channel_data {
  grpc_auth_context* auth_context;
  grpc_server_credentials* creds;
} channel_data;

static grpc_metadata_array metadata_batch_to_md_array(
    const grpc_metadata_batch* batch) {
  grpc_linked_mdelem* l;
  grpc_metadata_array result;
  grpc_metadata_array_init(&result);
  for (l = batch->list.head; l != NULL; l = l->next) {
    grpc_metadata* usr_md = NULL;
    grpc_mdelem md = l->md;
    grpc_slice key = GRPC_MDKEY(md);
    grpc_slice value = GRPC_MDVALUE(md);
    if (result.count == result.capacity) {
      result.capacity = GPR_MAX(result.capacity + 8, result.capacity * 2);
      result.metadata = (grpc_metadata*)gpr_realloc(
          result.metadata, result.capacity * sizeof(grpc_metadata));
    }
    usr_md = &result.metadata[result.count++];
    usr_md->key = grpc_slice_ref_internal(key);
    usr_md->value = grpc_slice_ref_internal(value);
  }
  return result;
}

<<<<<<< HEAD
static grpc_filtered_mdelem remove_consumed_md(void *user_data,
=======
static grpc_filtered_mdelem remove_consumed_md(grpc_exec_ctx* exec_ctx,
                                               void* user_data,
>>>>>>> d9da7387
                                               grpc_mdelem md) {
  grpc_call_element* elem = (grpc_call_element*)user_data;
  call_data* calld = (call_data*)elem->call_data;
  size_t i;
  for (i = 0; i < calld->num_consumed_md; i++) {
    const grpc_metadata* consumed_md = &calld->consumed_md[i];
    if (grpc_slice_eq(GRPC_MDKEY(md), consumed_md->key) &&
        grpc_slice_eq(GRPC_MDVALUE(md), consumed_md->value))
      return GRPC_FILTERED_REMOVE();
  }
  return GRPC_FILTERED_MDELEM(md);
}

<<<<<<< HEAD
static void on_md_processing_done_inner(grpc_call_element *elem,
                                        const grpc_metadata *consumed_md,
=======
static void on_md_processing_done_inner(grpc_exec_ctx* exec_ctx,
                                        grpc_call_element* elem,
                                        const grpc_metadata* consumed_md,
>>>>>>> d9da7387
                                        size_t num_consumed_md,
                                        const grpc_metadata* response_md,
                                        size_t num_response_md,
                                        grpc_error* error) {
  call_data* calld = (call_data*)elem->call_data;
  grpc_transport_stream_op_batch* batch = calld->recv_initial_metadata_batch;
  /* TODO(jboeuf): Implement support for response_md. */
  if (response_md != NULL && num_response_md > 0) {
    gpr_log(GPR_INFO,
            "response_md in auth metadata processing not supported for now. "
            "Ignoring...");
  }
  if (error == GRPC_ERROR_NONE) {
    calld->consumed_md = consumed_md;
    calld->num_consumed_md = num_consumed_md;
    error = grpc_metadata_batch_filter(
        batch->payload->recv_initial_metadata.recv_initial_metadata,
        remove_consumed_md, elem, "Response metadata filtering error");
  }
  GRPC_CLOSURE_SCHED(calld->original_recv_initial_metadata_ready, error);
}

// Called from application code.
static void on_md_processing_done(
<<<<<<< HEAD
    void *user_data, const grpc_metadata *consumed_md, size_t num_consumed_md,
    const grpc_metadata *response_md, size_t num_response_md,
    grpc_status_code status, const char *error_details) {
  grpc_call_element *elem = (grpc_call_element *)user_data;
  call_data *calld = (call_data *)elem->call_data;
  ExecCtx _local_exec_ctx;
=======
    void* user_data, const grpc_metadata* consumed_md, size_t num_consumed_md,
    const grpc_metadata* response_md, size_t num_response_md,
    grpc_status_code status, const char* error_details) {
  grpc_call_element* elem = (grpc_call_element*)user_data;
  call_data* calld = (call_data*)elem->call_data;
  grpc_exec_ctx exec_ctx = GRPC_EXEC_CTX_INIT;
>>>>>>> d9da7387
  // If the call was not cancelled while we were in flight, process the result.
  if (gpr_atm_full_cas(&calld->state, (gpr_atm)STATE_INIT,
                       (gpr_atm)STATE_DONE)) {
    grpc_error* error = GRPC_ERROR_NONE;
    if (status != GRPC_STATUS_OK) {
      if (error_details == NULL) {
        error_details = "Authentication metadata processing failed.";
      }
      error = grpc_error_set_int(
          GRPC_ERROR_CREATE_FROM_COPIED_STRING(error_details),
          GRPC_ERROR_INT_GRPC_STATUS, status);
    }
    on_md_processing_done_inner(elem, consumed_md, num_consumed_md, response_md,
                                num_response_md, error);
  }
  // Clean up.
  for (size_t i = 0; i < calld->md.count; i++) {
    grpc_slice_unref_internal(calld->md.metadata[i].key);
    grpc_slice_unref_internal(calld->md.metadata[i].value);
  }
  grpc_metadata_array_destroy(&calld->md);
  GRPC_CALL_STACK_UNREF(calld->owning_call, "server_auth_metadata");
  grpc_exec_ctx_finish();
}

<<<<<<< HEAD
static void cancel_call(void *arg, grpc_error *error) {
  grpc_call_element *elem = (grpc_call_element *)arg;
  call_data *calld = (call_data *)elem->call_data;
=======
static void cancel_call(grpc_exec_ctx* exec_ctx, void* arg, grpc_error* error) {
  grpc_call_element* elem = (grpc_call_element*)arg;
  call_data* calld = (call_data*)elem->call_data;
>>>>>>> d9da7387
  // If the result was not already processed, invoke the callback now.
  if (error != GRPC_ERROR_NONE &&
      gpr_atm_full_cas(&calld->state, (gpr_atm)STATE_INIT,
                       (gpr_atm)STATE_CANCELLED)) {
    on_md_processing_done_inner(elem, NULL, 0, NULL, 0, GRPC_ERROR_REF(error));
  }
  GRPC_CALL_STACK_UNREF(calld->owning_call, "cancel_call");
}

<<<<<<< HEAD
static void recv_initial_metadata_ready(void *arg, grpc_error *error) {
  grpc_call_element *elem = (grpc_call_element *)arg;
  channel_data *chand = (channel_data *)elem->channel_data;
  call_data *calld = (call_data *)elem->call_data;
  grpc_transport_stream_op_batch *batch = calld->recv_initial_metadata_batch;
=======
static void recv_initial_metadata_ready(grpc_exec_ctx* exec_ctx, void* arg,
                                        grpc_error* error) {
  grpc_call_element* elem = (grpc_call_element*)arg;
  channel_data* chand = (channel_data*)elem->channel_data;
  call_data* calld = (call_data*)elem->call_data;
  grpc_transport_stream_op_batch* batch = calld->recv_initial_metadata_batch;
>>>>>>> d9da7387
  if (error == GRPC_ERROR_NONE) {
    if (chand->creds != NULL && chand->creds->processor.process != NULL) {
      // We're calling out to the application, so we need to make sure
      // to drop the call combiner early if we get cancelled.
      GRPC_CALL_STACK_REF(calld->owning_call, "cancel_call");
      GRPC_CLOSURE_INIT(&calld->cancel_closure, cancel_call, elem,
                        grpc_schedule_on_exec_ctx);
      grpc_call_combiner_set_notify_on_cancel(calld->call_combiner,
                                              &calld->cancel_closure);
      GRPC_CALL_STACK_REF(calld->owning_call, "server_auth_metadata");
      calld->md = metadata_batch_to_md_array(
          batch->payload->recv_initial_metadata.recv_initial_metadata);
      chand->creds->processor.process(
          chand->creds->processor.state, calld->auth_context,
          calld->md.metadata, calld->md.count, on_md_processing_done, elem);
      return;
    }
  }
  GRPC_CLOSURE_RUN(calld->original_recv_initial_metadata_ready,
                   GRPC_ERROR_REF(error));
}

static void auth_start_transport_stream_op_batch(
<<<<<<< HEAD
    grpc_call_element *elem, grpc_transport_stream_op_batch *batch) {
  call_data *calld = (call_data *)elem->call_data;
=======
    grpc_exec_ctx* exec_ctx, grpc_call_element* elem,
    grpc_transport_stream_op_batch* batch) {
  call_data* calld = (call_data*)elem->call_data;
>>>>>>> d9da7387
  if (batch->recv_initial_metadata) {
    // Inject our callback.
    calld->recv_initial_metadata_batch = batch;
    calld->original_recv_initial_metadata_ready =
        batch->payload->recv_initial_metadata.recv_initial_metadata_ready;
    batch->payload->recv_initial_metadata.recv_initial_metadata_ready =
        &calld->recv_initial_metadata_ready;
  }
  grpc_call_next_op(elem, batch);
}

/* Constructor for call_data */
<<<<<<< HEAD
static grpc_error *init_call_elem(grpc_call_element *elem,
                                  const grpc_call_element_args *args) {
  call_data *calld = (call_data *)elem->call_data;
  channel_data *chand = (channel_data *)elem->channel_data;
=======
static grpc_error* init_call_elem(grpc_exec_ctx* exec_ctx,
                                  grpc_call_element* elem,
                                  const grpc_call_element_args* args) {
  call_data* calld = (call_data*)elem->call_data;
  channel_data* chand = (channel_data*)elem->channel_data;
>>>>>>> d9da7387
  calld->call_combiner = args->call_combiner;
  calld->owning_call = args->call_stack;
  GRPC_CLOSURE_INIT(&calld->recv_initial_metadata_ready,
                    recv_initial_metadata_ready, elem,
                    grpc_schedule_on_exec_ctx);
  // Create server security context.  Set its auth context from channel
  // data and save it in the call context.
  grpc_server_security_context* server_ctx =
      grpc_server_security_context_create();
  server_ctx->auth_context = grpc_auth_context_create(chand->auth_context);
  calld->auth_context = server_ctx->auth_context;
  if (args->context[GRPC_CONTEXT_SECURITY].value != NULL) {
    args->context[GRPC_CONTEXT_SECURITY].destroy(
        args->context[GRPC_CONTEXT_SECURITY].value);
  }
  args->context[GRPC_CONTEXT_SECURITY].value = server_ctx;
  args->context[GRPC_CONTEXT_SECURITY].destroy =
      grpc_server_security_context_destroy;
  return GRPC_ERROR_NONE;
}

/* Destructor for call_data */
<<<<<<< HEAD
static void destroy_call_elem(grpc_call_element *elem,
                              const grpc_call_final_info *final_info,
                              grpc_closure *ignored) {}

/* Constructor for channel_data */
static grpc_error *init_channel_elem(grpc_channel_element *elem,
                                     grpc_channel_element_args *args) {
=======
static void destroy_call_elem(grpc_exec_ctx* exec_ctx, grpc_call_element* elem,
                              const grpc_call_final_info* final_info,
                              grpc_closure* ignored) {}

/* Constructor for channel_data */
static grpc_error* init_channel_elem(grpc_exec_ctx* exec_ctx,
                                     grpc_channel_element* elem,
                                     grpc_channel_element_args* args) {
>>>>>>> d9da7387
  GPR_ASSERT(!args->is_last);
  channel_data* chand = (channel_data*)elem->channel_data;
  grpc_auth_context* auth_context =
      grpc_find_auth_context_in_args(args->channel_args);
  GPR_ASSERT(auth_context != NULL);
  chand->auth_context =
      GRPC_AUTH_CONTEXT_REF(auth_context, "server_auth_filter");
  grpc_server_credentials* creds =
      grpc_find_server_credentials_in_args(args->channel_args);
  chand->creds = grpc_server_credentials_ref(creds);
  return GRPC_ERROR_NONE;
}

/* Destructor for channel data */
<<<<<<< HEAD
static void destroy_channel_elem(grpc_channel_element *elem) {
  channel_data *chand = (channel_data *)elem->channel_data;
=======
static void destroy_channel_elem(grpc_exec_ctx* exec_ctx,
                                 grpc_channel_element* elem) {
  channel_data* chand = (channel_data*)elem->channel_data;
>>>>>>> d9da7387
  GRPC_AUTH_CONTEXT_UNREF(chand->auth_context, "server_auth_filter");
  grpc_server_credentials_unref(chand->creds);
}

const grpc_channel_filter grpc_server_auth_filter = {
    auth_start_transport_stream_op_batch,
    grpc_channel_next_op,
    sizeof(call_data),
    init_call_elem,
    grpc_call_stack_ignore_set_pollset_or_pollset_set,
    destroy_call_elem,
    sizeof(channel_data),
    init_channel_elem,
    destroy_channel_elem,
    grpc_channel_next_get_info,
    "server-auth"};<|MERGE_RESOLUTION|>--- conflicted
+++ resolved
@@ -73,12 +73,7 @@
   return result;
 }
 
-<<<<<<< HEAD
-static grpc_filtered_mdelem remove_consumed_md(void *user_data,
-=======
-static grpc_filtered_mdelem remove_consumed_md(grpc_exec_ctx* exec_ctx,
-                                               void* user_data,
->>>>>>> d9da7387
+static grpc_filtered_mdelem remove_consumed_md(void* user_data,
                                                grpc_mdelem md) {
   grpc_call_element* elem = (grpc_call_element*)user_data;
   call_data* calld = (call_data*)elem->call_data;
@@ -92,14 +87,8 @@
   return GRPC_FILTERED_MDELEM(md);
 }
 
-<<<<<<< HEAD
-static void on_md_processing_done_inner(grpc_call_element *elem,
-                                        const grpc_metadata *consumed_md,
-=======
-static void on_md_processing_done_inner(grpc_exec_ctx* exec_ctx,
-                                        grpc_call_element* elem,
+static void on_md_processing_done_inner(grpc_call_element* elem,
                                         const grpc_metadata* consumed_md,
->>>>>>> d9da7387
                                         size_t num_consumed_md,
                                         const grpc_metadata* response_md,
                                         size_t num_response_md,
@@ -124,21 +113,12 @@
 
 // Called from application code.
 static void on_md_processing_done(
-<<<<<<< HEAD
-    void *user_data, const grpc_metadata *consumed_md, size_t num_consumed_md,
-    const grpc_metadata *response_md, size_t num_response_md,
-    grpc_status_code status, const char *error_details) {
-  grpc_call_element *elem = (grpc_call_element *)user_data;
-  call_data *calld = (call_data *)elem->call_data;
-  ExecCtx _local_exec_ctx;
-=======
     void* user_data, const grpc_metadata* consumed_md, size_t num_consumed_md,
     const grpc_metadata* response_md, size_t num_response_md,
     grpc_status_code status, const char* error_details) {
   grpc_call_element* elem = (grpc_call_element*)user_data;
   call_data* calld = (call_data*)elem->call_data;
-  grpc_exec_ctx exec_ctx = GRPC_EXEC_CTX_INIT;
->>>>>>> d9da7387
+  ExecCtx _local_exec_ctx;
   // If the call was not cancelled while we were in flight, process the result.
   if (gpr_atm_full_cas(&calld->state, (gpr_atm)STATE_INIT,
                        (gpr_atm)STATE_DONE)) {
@@ -164,15 +144,9 @@
   grpc_exec_ctx_finish();
 }
 
-<<<<<<< HEAD
-static void cancel_call(void *arg, grpc_error *error) {
-  grpc_call_element *elem = (grpc_call_element *)arg;
-  call_data *calld = (call_data *)elem->call_data;
-=======
-static void cancel_call(grpc_exec_ctx* exec_ctx, void* arg, grpc_error* error) {
+static void cancel_call(void* arg, grpc_error* error) {
   grpc_call_element* elem = (grpc_call_element*)arg;
   call_data* calld = (call_data*)elem->call_data;
->>>>>>> d9da7387
   // If the result was not already processed, invoke the callback now.
   if (error != GRPC_ERROR_NONE &&
       gpr_atm_full_cas(&calld->state, (gpr_atm)STATE_INIT,
@@ -182,20 +156,11 @@
   GRPC_CALL_STACK_UNREF(calld->owning_call, "cancel_call");
 }
 
-<<<<<<< HEAD
-static void recv_initial_metadata_ready(void *arg, grpc_error *error) {
-  grpc_call_element *elem = (grpc_call_element *)arg;
-  channel_data *chand = (channel_data *)elem->channel_data;
-  call_data *calld = (call_data *)elem->call_data;
-  grpc_transport_stream_op_batch *batch = calld->recv_initial_metadata_batch;
-=======
-static void recv_initial_metadata_ready(grpc_exec_ctx* exec_ctx, void* arg,
-                                        grpc_error* error) {
+static void recv_initial_metadata_ready(void* arg, grpc_error* error) {
   grpc_call_element* elem = (grpc_call_element*)arg;
   channel_data* chand = (channel_data*)elem->channel_data;
   call_data* calld = (call_data*)elem->call_data;
   grpc_transport_stream_op_batch* batch = calld->recv_initial_metadata_batch;
->>>>>>> d9da7387
   if (error == GRPC_ERROR_NONE) {
     if (chand->creds != NULL && chand->creds->processor.process != NULL) {
       // We're calling out to the application, so we need to make sure
@@ -219,14 +184,8 @@
 }
 
 static void auth_start_transport_stream_op_batch(
-<<<<<<< HEAD
-    grpc_call_element *elem, grpc_transport_stream_op_batch *batch) {
-  call_data *calld = (call_data *)elem->call_data;
-=======
-    grpc_exec_ctx* exec_ctx, grpc_call_element* elem,
-    grpc_transport_stream_op_batch* batch) {
-  call_data* calld = (call_data*)elem->call_data;
->>>>>>> d9da7387
+    grpc_call_element* elem, grpc_transport_stream_op_batch* batch) {
+  call_data* calld = (call_data*)elem->call_data;
   if (batch->recv_initial_metadata) {
     // Inject our callback.
     calld->recv_initial_metadata_batch = batch;
@@ -239,18 +198,10 @@
 }
 
 /* Constructor for call_data */
-<<<<<<< HEAD
-static grpc_error *init_call_elem(grpc_call_element *elem,
-                                  const grpc_call_element_args *args) {
-  call_data *calld = (call_data *)elem->call_data;
-  channel_data *chand = (channel_data *)elem->channel_data;
-=======
-static grpc_error* init_call_elem(grpc_exec_ctx* exec_ctx,
-                                  grpc_call_element* elem,
+static grpc_error* init_call_elem(grpc_call_element* elem,
                                   const grpc_call_element_args* args) {
   call_data* calld = (call_data*)elem->call_data;
   channel_data* chand = (channel_data*)elem->channel_data;
->>>>>>> d9da7387
   calld->call_combiner = args->call_combiner;
   calld->owning_call = args->call_stack;
   GRPC_CLOSURE_INIT(&calld->recv_initial_metadata_ready,
@@ -273,24 +224,13 @@
 }
 
 /* Destructor for call_data */
-<<<<<<< HEAD
-static void destroy_call_elem(grpc_call_element *elem,
-                              const grpc_call_final_info *final_info,
-                              grpc_closure *ignored) {}
-
-/* Constructor for channel_data */
-static grpc_error *init_channel_elem(grpc_channel_element *elem,
-                                     grpc_channel_element_args *args) {
-=======
-static void destroy_call_elem(grpc_exec_ctx* exec_ctx, grpc_call_element* elem,
+static void destroy_call_elem(grpc_call_element* elem,
                               const grpc_call_final_info* final_info,
                               grpc_closure* ignored) {}
 
 /* Constructor for channel_data */
-static grpc_error* init_channel_elem(grpc_exec_ctx* exec_ctx,
-                                     grpc_channel_element* elem,
+static grpc_error* init_channel_elem(grpc_channel_element* elem,
                                      grpc_channel_element_args* args) {
->>>>>>> d9da7387
   GPR_ASSERT(!args->is_last);
   channel_data* chand = (channel_data*)elem->channel_data;
   grpc_auth_context* auth_context =
@@ -305,14 +245,8 @@
 }
 
 /* Destructor for channel data */
-<<<<<<< HEAD
-static void destroy_channel_elem(grpc_channel_element *elem) {
-  channel_data *chand = (channel_data *)elem->channel_data;
-=======
-static void destroy_channel_elem(grpc_exec_ctx* exec_ctx,
-                                 grpc_channel_element* elem) {
-  channel_data* chand = (channel_data*)elem->channel_data;
->>>>>>> d9da7387
+static void destroy_channel_elem(grpc_channel_element* elem) {
+  channel_data* chand = (channel_data*)elem->channel_data;
   GRPC_AUTH_CONTEXT_UNREF(chand->auth_context, "server_auth_filter");
   grpc_server_credentials_unref(chand->creds);
 }
