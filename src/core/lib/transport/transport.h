/*
 *
 * Copyright 2015-2016, Google Inc.
 * All rights reserved.
 *
 * Redistribution and use in source and binary forms, with or without
 * modification, are permitted provided that the following conditions are
 * met:
 *
 *     * Redistributions of source code must retain the above copyright
 * notice, this list of conditions and the following disclaimer.
 *     * Redistributions in binary form must reproduce the above
 * copyright notice, this list of conditions and the following disclaimer
 * in the documentation and/or other materials provided with the
 * distribution.
 *     * Neither the name of Google Inc. nor the names of its
 * contributors may be used to endorse or promote products derived from
 * this software without specific prior written permission.
 *
 * THIS SOFTWARE IS PROVIDED BY THE COPYRIGHT HOLDERS AND CONTRIBUTORS
 * "AS IS" AND ANY EXPRESS OR IMPLIED WARRANTIES, INCLUDING, BUT NOT
 * LIMITED TO, THE IMPLIED WARRANTIES OF MERCHANTABILITY AND FITNESS FOR
 * A PARTICULAR PURPOSE ARE DISCLAIMED. IN NO EVENT SHALL THE COPYRIGHT
 * OWNER OR CONTRIBUTORS BE LIABLE FOR ANY DIRECT, INDIRECT, INCIDENTAL,
 * SPECIAL, EXEMPLARY, OR CONSEQUENTIAL DAMAGES (INCLUDING, BUT NOT
 * LIMITED TO, PROCUREMENT OF SUBSTITUTE GOODS OR SERVICES; LOSS OF USE,
 * DATA, OR PROFITS; OR BUSINESS INTERRUPTION) HOWEVER CAUSED AND ON ANY
 * THEORY OF LIABILITY, WHETHER IN CONTRACT, STRICT LIABILITY, OR TORT
 * (INCLUDING NEGLIGENCE OR OTHERWISE) ARISING IN ANY WAY OUT OF THE USE
 * OF THIS SOFTWARE, EVEN IF ADVISED OF THE POSSIBILITY OF SUCH DAMAGE.
 *
 */

#ifndef GRPC_CORE_LIB_TRANSPORT_TRANSPORT_H
#define GRPC_CORE_LIB_TRANSPORT_TRANSPORT_H

#include <stddef.h>

#include "src/core/lib/channel/context.h"
#include "src/core/lib/iomgr/pollset.h"
#include "src/core/lib/iomgr/pollset_set.h"
#include "src/core/lib/transport/byte_stream.h"
#include "src/core/lib/transport/metadata_batch.h"

/* forward declarations */
typedef struct grpc_transport grpc_transport;

/* grpc_stream doesn't actually exist. It's used as a typesafe
   opaque pointer for whatever data the transport wants to track
   for a stream. */
typedef struct grpc_stream grpc_stream;

/*#define GRPC_STREAM_REFCOUNT_DEBUG*/

typedef struct grpc_stream_refcount {
  gpr_refcount refs;
  grpc_closure destroy;
#ifdef GRPC_STREAM_REFCOUNT_DEBUG
  const char *object_type;
#endif
} grpc_stream_refcount;

#ifdef GRPC_STREAM_REFCOUNT_DEBUG
void grpc_stream_ref_init(grpc_stream_refcount *refcount, int initial_refs,
                          grpc_iomgr_cb_func cb, void *cb_arg,
                          const char *object_type);
void grpc_stream_ref(grpc_stream_refcount *refcount, const char *reason);
void grpc_stream_unref(grpc_exec_ctx *exec_ctx, grpc_stream_refcount *refcount,
                       const char *reason);
#define GRPC_STREAM_REF_INIT(rc, ir, cb, cb_arg, objtype) \
  grpc_stream_ref_init(rc, ir, cb, cb_arg, objtype)
#else
void grpc_stream_ref_init(grpc_stream_refcount *refcount, int initial_refs,
                          grpc_iomgr_cb_func cb, void *cb_arg);
void grpc_stream_ref(grpc_stream_refcount *refcount);
void grpc_stream_unref(grpc_exec_ctx *exec_ctx, grpc_stream_refcount *refcount);
#define GRPC_STREAM_REF_INIT(rc, ir, cb, cb_arg, objtype) \
  grpc_stream_ref_init(rc, ir, cb, cb_arg)
#endif

typedef struct {
  uint64_t framing_bytes;
  uint64_t data_bytes;
  uint64_t header_bytes;
} grpc_transport_one_way_stats;

typedef struct grpc_transport_stream_stats {
  grpc_transport_one_way_stats incoming;
  grpc_transport_one_way_stats outgoing;
} grpc_transport_stream_stats;

void grpc_transport_move_one_way_stats(grpc_transport_one_way_stats *from,
                                       grpc_transport_one_way_stats *to);

void grpc_transport_move_stats(grpc_transport_stream_stats *from,
                               grpc_transport_stream_stats *to);

/* Transport stream op: a set of operations to perform on a transport
   against a single stream */
typedef struct grpc_transport_stream_op {
<<<<<<< HEAD
  /** Should be enqueued when all requested operations (excluding recv_message
      and recv_initial_metadata which have their own closures) in a given batch
      have been completed. */
  grpc_closure *on_complete;

  /** Send initial metadata to the peer, from the provided metadata batch. */
=======
  /** Send initial metadata to the peer, from the provided metadata batch.
      idempotent_request MUST be set if this is non-null */
>>>>>>> 6fa2ce56
  grpc_metadata_batch *send_initial_metadata;
  /** Iff send_initial_metadata != NULL, flags if this is an idempotent request
      or not */
  bool send_idempotent_request;

  /** Send trailing metadata to the peer, from the provided metadata batch. */
  grpc_metadata_batch *send_trailing_metadata;

  /** Send message data to the peer, from the provided byte stream. */
  grpc_byte_stream *send_message;

  /** Receive initial metadata from the stream, into provided metadata batch. */
  grpc_metadata_batch *recv_initial_metadata;
  bool *recv_idempotent_request;
  /** Should be enqueued when initial metadata is ready to be processed. */
  grpc_closure *recv_initial_metadata_ready;

  /** Receive message data from the stream, into provided byte stream. */
  grpc_byte_stream **recv_message;
  /** Should be enqueued when one message is ready to be processed. */
  grpc_closure *recv_message_ready;

  /** Receive trailing metadata from the stream, into provided metadata batch.
   */
  grpc_metadata_batch *recv_trailing_metadata;

  /** Collect any stats into provided buffer, zero internal stat counters */
  grpc_transport_stream_stats *collect_stats;

  /** If != GRPC_STATUS_OK, cancel this stream */
  grpc_status_code cancel_with_status;

  /** If != GRPC_STATUS_OK, send grpc-status, grpc-message, and close this
      stream for both reading and writing */
  grpc_status_code close_with_status;
  gpr_slice *optional_close_message;

  /* Indexes correspond to grpc_context_index enum values */
  grpc_call_context_element *context;
} grpc_transport_stream_op;

/** Transport op: a set of operations to perform on a transport as a whole */
typedef struct grpc_transport_op {
  /** Called when processing of this op is done. */
  grpc_closure *on_consumed;
  /** connectivity monitoring - set connectivity_state to NULL to unsubscribe */
  grpc_closure *on_connectivity_state_change;
  grpc_connectivity_state *connectivity_state;
  /** should the transport be disconnected */
  int disconnect;
  /** should we send a goaway?
      after a goaway is sent, once there are no more active calls on
      the transport, the transport should disconnect */
  int send_goaway;
  /** what should the goaway contain? */
  grpc_status_code goaway_status;
  gpr_slice *goaway_message;
  /** set the callback for accepting new streams;
      this is a permanent callback, unlike the other one-shot closures.
      If true, the callback is set to set_accept_stream_fn, with its
      user_data argument set to set_accept_stream_user_data */
  bool set_accept_stream;
  void (*set_accept_stream_fn)(grpc_exec_ctx *exec_ctx, void *user_data,
                               grpc_transport *transport,
                               const void *server_data);
  void *set_accept_stream_user_data;
  /** add this transport to a pollset */
  grpc_pollset *bind_pollset;
  /** add this transport to a pollset_set */
  grpc_pollset_set *bind_pollset_set;
  /** send a ping, call this back if not NULL */
  grpc_closure *send_ping;
} grpc_transport_op;

/* Returns the amount of memory required to store a grpc_stream for this
   transport */
size_t grpc_transport_stream_size(grpc_transport *transport);

/* Initialize transport data for a stream.

   Returns 0 on success, any other (transport-defined) value for failure.

   Arguments:
     transport   - the transport on which to create this stream
     stream      - a pointer to uninitialized memory to initialize
     server_data - either NULL for a client initiated stream, or a pointer
                   supplied from the accept_stream callback function */
int grpc_transport_init_stream(grpc_exec_ctx *exec_ctx,
                               grpc_transport *transport, grpc_stream *stream,
                               grpc_stream_refcount *refcount,
                               const void *server_data);

void grpc_transport_set_pollset(grpc_exec_ctx *exec_ctx,
                                grpc_transport *transport, grpc_stream *stream,
                                grpc_pollset *pollset);

/* Destroy transport data for a stream.

   Requires: a recv_batch with final_state == GRPC_STREAM_CLOSED has been
   received by the up-layer. Must not be called in the same call stack as
   recv_frame.

   Arguments:
     transport - the transport on which to create this stream
     stream    - the grpc_stream to destroy (memory is still owned by the
                 caller, but any child memory must be cleaned up) */
void grpc_transport_destroy_stream(grpc_exec_ctx *exec_ctx,
                                   grpc_transport *transport,
                                   grpc_stream *stream, void *and_free_memory);

void grpc_transport_stream_op_finish_with_failure(grpc_exec_ctx *exec_ctx,
                                                  grpc_transport_stream_op *op);

void grpc_transport_stream_op_add_cancellation(grpc_transport_stream_op *op,
                                               grpc_status_code status);

void grpc_transport_stream_op_add_close(grpc_transport_stream_op *op,
                                        grpc_status_code status,
                                        gpr_slice *optional_message);

char *grpc_transport_stream_op_string(grpc_transport_stream_op *op);

/* Send a batch of operations on a transport

   Takes ownership of any objects contained in ops.

   Arguments:
     transport - the transport on which to initiate the stream
     stream    - the stream on which to send the operations. This must be
                 non-NULL and previously initialized by the same transport.
     op        - a grpc_transport_stream_op specifying the op to perform */
void grpc_transport_perform_stream_op(grpc_exec_ctx *exec_ctx,
                                      grpc_transport *transport,
                                      grpc_stream *stream,
                                      grpc_transport_stream_op *op);

void grpc_transport_perform_op(grpc_exec_ctx *exec_ctx,
                               grpc_transport *transport,
                               grpc_transport_op *op);

/* Send a ping on a transport

   Calls cb with user data when a response is received. */
void grpc_transport_ping(grpc_transport *transport, grpc_closure *cb);

/* Advise peer of pending connection termination. */
void grpc_transport_goaway(grpc_transport *transport, grpc_status_code status,
                           gpr_slice debug_data);

/* Close a transport. Aborts all open streams. */
void grpc_transport_close(grpc_transport *transport);

/* Destroy the transport */
void grpc_transport_destroy(grpc_exec_ctx *exec_ctx, grpc_transport *transport);

/* Get the transports peer */
char *grpc_transport_get_peer(grpc_exec_ctx *exec_ctx,
                              grpc_transport *transport);

#endif /* GRPC_CORE_LIB_TRANSPORT_TRANSPORT_H */<|MERGE_RESOLUTION|>--- conflicted
+++ resolved
@@ -98,17 +98,13 @@
 /* Transport stream op: a set of operations to perform on a transport
    against a single stream */
 typedef struct grpc_transport_stream_op {
-<<<<<<< HEAD
   /** Should be enqueued when all requested operations (excluding recv_message
       and recv_initial_metadata which have their own closures) in a given batch
       have been completed. */
   grpc_closure *on_complete;
 
-  /** Send initial metadata to the peer, from the provided metadata batch. */
-=======
   /** Send initial metadata to the peer, from the provided metadata batch.
       idempotent_request MUST be set if this is non-null */
->>>>>>> 6fa2ce56
   grpc_metadata_batch *send_initial_metadata;
   /** Iff send_initial_metadata != NULL, flags if this is an idempotent request
       or not */
