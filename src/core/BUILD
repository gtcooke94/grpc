# Copyright 2022 gRPC authors.
#
# Licensed under the Apache License, Version 2.0 (the "License");
# you may not use this file except in compliance with the License.
# You may obtain a copy of the License at
#
#     http://www.apache.org/licenses/LICENSE-2.0
#
# Unless required by applicable law or agreed to in writing, software
# distributed under the License is distributed on an "AS IS" BASIS,
# WITHOUT WARRANTIES OR CONDITIONS OF ANY KIND, either express or implied.
# See the License for the specific language governing permissions and
# limitations under the License.

load(
    "//bazel:grpc_build_system.bzl",
    "grpc_cc_library",
    "grpc_cc_proto_library",
    "grpc_generate_one_off_internal_targets",
    "grpc_internal_proto_library",
    "grpc_upb_proto_library",
    "grpc_upb_proto_reflection_library",
)

licenses(["reciprocal"])

package(
    default_visibility = ["//:__subpackages__"],
    features = [
        "layering_check",
    ],
)

config_setting(
    name = "enable_latent_see",
    values = {"define": "GRPC_ENABLE_LATENT_SEE=1"},
)

# This is needed as a transitionary mechanism to build the src/core targets in
# the top-level BUILD file that have not yet been moved here. Should go away
# once the transition is complete.
exports_files(
    glob(["**"]),
    visibility = ["//:__subpackages__"],
)

config_setting(
    name = "maximize_threadyness",
    values = {"define": "GRPC_MAXIMIZE_THREADYNESS=1"},
)

grpc_cc_library(
    name = "channel_fwd",
    hdrs = [
        "lib/channel/channel_fwd.h",
    ],
)

grpc_cc_library(
    name = "dump_args",
    srcs = [
        "util/dump_args.cc",
    ],
    hdrs = [
        "util/dump_args.h",
    ],
    external_deps = [
        "absl/functional:any_invocable",
        "absl/log:check",
        "absl/strings",
        "absl/strings:str_format",
    ],
)

grpc_cc_library(
    name = "slice_cast",
    hdrs = [
        "//:include/grpc/event_engine/internal/slice_cast.h",
    ],
)

grpc_cc_library(
    name = "event_engine_extensions",
    hdrs = [
        "lib/event_engine/extensions/blocking_dns.h",
        "lib/event_engine/extensions/can_track_errors.h",
        "lib/event_engine/extensions/channelz.h",
        "lib/event_engine/extensions/chaotic_good_extension.h",
        "lib/event_engine/extensions/iomgr_compatible.h",
        "lib/event_engine/extensions/supports_fd.h",
        "lib/event_engine/extensions/supports_win_sockets.h",
        "lib/event_engine/extensions/tcp_trace.h",
    ],
    external_deps = [
        "absl/functional:any_invocable",
        "absl/status:statusor",
        "absl/strings",
    ],
    visibility = [
        "//bazel:event_engine_base_hdrs",
    ],
    deps = [
        "memory_quota",
        "//:channelz",
        "//:event_engine_base_hdrs",
        "//:gpr_platform",
        "//:ref_counted_ptr",
        "//:tcp_tracer",
    ],
)

grpc_cc_library(
    name = "event_engine_common",
    srcs = [
        "lib/event_engine/event_engine.cc",
        "lib/event_engine/resolved_address.cc",
        "lib/event_engine/slice.cc",
        "lib/event_engine/slice_buffer.cc",
    ],
    hdrs = [
        "lib/event_engine/extensions/can_track_errors.h",
        "lib/event_engine/handle_containers.h",
        "lib/event_engine/resolved_address_internal.h",
        "//:include/grpc/event_engine/slice.h",
        "//:include/grpc/event_engine/slice_buffer.h",
    ],
    external_deps = [
        "absl/container:flat_hash_set",
        "absl/hash",
        "absl/log:check",
        "absl/strings",
        "absl/utility",
    ],
    deps = [
        "resolved_address",
        "slice",
        "slice_buffer",
        "slice_cast",
        "slice_refcount",
        "//:event_engine_base_hdrs",
        "//:gpr_platform",
    ],
)

grpc_cc_library(
    name = "transport_framing_endpoint_extension",
    hdrs = [
        "lib/transport/transport_framing_endpoint_extension.h",
    ],
    external_deps = [
        "absl/functional:any_invocable",
        "absl/strings",
    ],
    deps = [
        "slice_buffer",
        "//:gpr_platform",
    ],
)

grpc_cc_library(
    name = "latent_see",
    srcs = [
        "util/latent_see.cc",
    ],
    hdrs = [
        "util/latent_see.h",
    ],
    defines = select({
        ":enable_latent_see": ["GRPC_ENABLE_LATENT_SEE"],
        "//conditions:default": [],
    }),
    external_deps = [
        "absl/base:core_headers",
        "absl/functional:any_invocable",
        "absl/functional:function_ref",
        "absl/log",
        "absl/strings",
    ],
    visibility = ["//bazel:latent_see"],
    deps = [
        "per_cpu",
        "ring_buffer",
        "sync",
        "//:gpr",
    ],
)

grpc_cc_library(
    name = "ring_buffer",
    srcs = [],
    hdrs = [
        "util/ring_buffer.h",
    ],
    deps = ["//:gpr_platform"],
)

grpc_cc_library(
    name = "transport_fwd",
    hdrs = [
        "lib/transport/transport_fwd.h",
    ],
)

grpc_cc_library(
    name = "server_call_tracer_filter",
    srcs = [
        "server/server_call_tracer_filter.cc",
    ],
    hdrs = [
        "server/server_call_tracer_filter.h",
    ],
    external_deps = [
        "absl/status",
        "absl/status:statusor",
    ],
    visibility = ["//bazel:alt_grpc_base_legacy"],
    deps = [
        "arena_promise",
        "call_finalization",
        "cancel_callback",
        "channel_args",
        "channel_fwd",
        "channel_stack_type",
        "context",
        "latent_see",
        "map",
        "pipe",
        "//:call_tracer",
        "//:config",
        "//:gpr_platform",
        "//:grpc_base",
    ],
)

grpc_cc_library(
    name = "atomic_utils",
    public_hdrs = ["util/atomic_utils.h"],
    deps = ["//:gpr"],
)

grpc_cc_library(
    name = "metadata_compression_traits",
    hdrs = [
        "call/metadata_compression_traits.h",
    ],
    deps = ["//:gpr_platform"],
)

grpc_cc_library(
    name = "metadata_info",
    srcs = ["call/metadata_info.cc"],
    hdrs = ["call/metadata_info.h"],
    external_deps = [
        "absl/strings",
    ],
    deps = [
        "channel_args",
        "hpack_constants",
        "metadata_batch",
        "slice",
        "//:call_tracer",
        "//:gpr_platform",
    ],
)

grpc_cc_library(
    name = "experiments",
    srcs = [
        "lib/experiments/config.cc",
        "lib/experiments/experiments.cc",
    ],
    hdrs = [
        "lib/experiments/config.h",
        "lib/experiments/experiments.h",
    ],
    defines = select(
        {
            "//:grpc_experiments_are_final": ["GRPC_EXPERIMENTS_ARE_FINAL"],
            "//conditions:default": [],
        },
    ),
    external_deps = [
        "absl/functional:any_invocable",
        "absl/log:check",
        "absl/log:log",
        "absl/strings",
    ],
    tags = ["nofixdeps"],
    visibility = ["//bazel:grpc_experiments"],
    deps = [
        "no_destruct",
        "//:config_vars",
        "//:gpr",
    ],
)

grpc_cc_library(
    name = "init_internally",
    srcs = ["lib/surface/init_internally.cc"],
    hdrs = ["lib/surface/init_internally.h"],
    deps = ["//:gpr_platform"],
)

grpc_cc_library(
    name = "useful",
    hdrs = ["util/useful.h"],
    external_deps = [
        "absl/log:check",
        "absl/numeric:bits",
        "absl/strings",
    ],
    visibility = ["//bazel:useful"],
    deps = ["//:gpr_platform"],
)

grpc_cc_library(
    name = "unique_ptr_with_bitset",
    hdrs = ["util/unique_ptr_with_bitset.h"],
    external_deps = [
        "absl/log:check",
        "absl/numeric:bits",
    ],
)

grpc_cc_library(
    name = "examine_stack",
    srcs = [
        "util/examine_stack.cc",
    ],
    hdrs = [
        "util/examine_stack.h",
    ],
    deps = ["//:gpr_platform"],
)

grpc_cc_library(
    name = "gpr_atm",
    public_hdrs = [
        "//:include/grpc/support/atm.h",
        "//:include/grpc/support/atm_gcc_atomic.h",
        "//:include/grpc/support/atm_gcc_sync.h",
        "//:include/grpc/support/atm_windows.h",
        "//:include/grpc/impl/codegen/atm.h",
        "//:include/grpc/impl/codegen/atm_gcc_atomic.h",
        "//:include/grpc/impl/codegen/atm_gcc_sync.h",
        "//:include/grpc/impl/codegen/atm_windows.h",
    ],
    deps = ["//:gpr_platform"],
)

grpc_cc_library(
    name = "gpr_manual_constructor",
    srcs = [],
    hdrs = [
        "util/manual_constructor.h",
    ],
    deps = [
        "construct_destruct",
        "//:gpr_platform",
    ],
)

grpc_cc_library(
    name = "gpr_spinlock",
    srcs = [],
    hdrs = [
        "util/spinlock.h",
    ],
    deps = [
        "gpr_atm",
        "//:gpr_platform",
    ],
)

grpc_cc_library(
    name = "gpr_time",
    srcs = [
        "util/gpr_time.cc",
        "util/posix/time.cc",
        "util/windows/time.cc",
    ],
    hdrs = [
    ],
    external_deps = ["absl/log:check"],
    tags = [
        "nofixdeps",
    ],
    deps = [
        "gpr_atm",
        "time_precise",
        "//:gpr_platform",
        "//:gpr_public_hdrs",
    ],
)

grpc_cc_library(
    name = "time_precise",
    srcs = ["util/time_precise.cc"],
    hdrs = [
        "util/time_precise.h",
    ],
    external_deps = ["absl/log"],
    tags = [
        "nofixdeps",
    ],
    deps = [
        "//:gpr_platform",
        "//:gpr_public_hdrs",
    ],
)

grpc_cc_library(
    name = "time_util",
    srcs = [
        "util/time_util.cc",
    ],
    hdrs = [
        "util/time_util.h",
    ],
    external_deps = [
        "absl/log:check",
        "absl/time",
    ],
    tags = [
        "nofixdeps",
    ],
    deps = [
        "//:gpr_platform",
        "//:gpr_public_hdrs",
    ],
)

grpc_cc_library(
    name = "sync",
    srcs = [
        "//src/core:util/posix/sync.cc",
        "//src/core:util/sync.cc",
        "//src/core:util/sync_abseil.cc",
        "//src/core:util/windows/sync.cc",
    ],
    hdrs = [
        "util/sync.h",
    ],
    external_deps = [
        "absl/base",
        "absl/base:core_headers",
        "absl/cleanup",
        "absl/log:check",
        "absl/synchronization",
        "absl/time",
    ],
    tags = [
        "nofixdeps",
    ],
    deps = [
        "gpr_atm",
        "time_util",
        "//:gpr_platform",
        "//:gpr_public_hdrs",
    ],
)

grpc_cc_library(
    name = "env",
    srcs = [
        "util/linux/env.cc",
        "util/posix/env.cc",
        "util/windows/env.cc",
    ],
    hdrs = [
        "util/env.h",
    ],
    deps = [
        "tchar",
        "//:gpr_platform",
    ],
)

grpc_cc_library(
    name = "directory_reader",
    srcs = [
        "util/posix/directory_reader.cc",
        "util/windows/directory_reader.cc",
    ],
    hdrs = [
        "util/directory_reader.h",
    ],
    external_deps = [
        "absl/functional:function_ref",
        "absl/status",
        "absl/status:statusor",
        "absl/strings",
    ],
    deps = ["//:gpr_platform"],
)

grpc_cc_library(
    name = "chunked_vector",
    hdrs = ["util/chunked_vector.h"],
    external_deps = ["absl/log:check"],
    deps = [
        "arena",
        "gpr_manual_constructor",
        "//:gpr",
    ],
)

grpc_cc_library(
    name = "construct_destruct",
    public_hdrs = ["util/construct_destruct.h"],
    deps = ["//:gpr_platform"],
)

grpc_cc_library(
    name = "status_helper",
    srcs = [
        "util/status_helper.cc",
    ],
    hdrs = [
        "util/status_helper.h",
    ],
    external_deps = [
        "@com_google_protobuf//upb:base",
        "@com_google_protobuf//upb:mem",
        "absl/log:check",
        "absl/status",
        "absl/strings",
        "absl/strings:cord",
        "absl/time",
    ],
    deps = [
        "experiments",
        "percent_encoding",
        "slice",
        "status_conversion",
        "time",
        "//:debug_location",
        "//:google_rpc_status_upb",
        "//:gpr",
        "//:grpc_public_hdrs",
        "//:protobuf_any_upb",
    ],
)

grpc_cc_library(
    name = "unique_type_name",
    hdrs = ["util/unique_type_name.h"],
    external_deps = ["absl/strings"],
    deps = [
        "useful",
        "//:gpr_platform",
    ],
)

grpc_cc_library(
    name = "validation_errors",
    srcs = [
        "util/validation_errors.cc",
    ],
    hdrs = [
        "util/validation_errors.h",
    ],
    external_deps = [
        "absl/log",
        "absl/status",
        "absl/strings",
    ],
    deps = ["//:gpr"],
)

grpc_cc_library(
    name = "overload",
    public_hdrs = ["util/overload.h"],
    deps = ["//:gpr_platform"],
)

grpc_cc_library(
    name = "match",
    public_hdrs = ["util/match.h"],
    deps = [
        "overload",
        "//:gpr_platform",
    ],
)

grpc_cc_library(
    name = "table",
    external_deps = [
        "absl/meta:type_traits",
        "absl/utility",
    ],
    public_hdrs = ["util/table.h"],
    deps = [
        "bitset",
        "//:gpr_platform",
    ],
)

grpc_cc_library(
    name = "packed_table",
    hdrs = ["util/packed_table.h"],
    deps = [
        "sorted_pack",
        "table",
        "//:gpr_platform",
    ],
)

grpc_cc_library(
    name = "bitset",
    public_hdrs = ["util/bitset.h"],
    deps = [
        "useful",
        "//:gpr_platform",
    ],
)

grpc_cc_library(
    name = "seq_bit_set",
    srcs = ["util/seq_bit_set.cc"],
    hdrs = ["util/seq_bit_set.h"],
    external_deps = [
        "absl/strings",
    ],
)

grpc_cc_library(
    name = "no_destruct",
    public_hdrs = ["util/no_destruct.h"],
    deps = [
        "construct_destruct",
        "//:gpr_platform",
    ],
)

grpc_cc_library(
    name = "tchar",
    srcs = [
        "util/tchar.cc",
    ],
    hdrs = [
        "util/tchar.h",
    ],
    deps = ["//:gpr_platform"],
)

grpc_cc_library(
    name = "poll",
    external_deps = [
        "absl/log:check",
        "absl/strings:str_format",
        "absl/strings",
    ],
    public_hdrs = [
        "lib/promise/poll.h",
    ],
    deps = [
        "construct_destruct",
        "//:gpr_platform",
    ],
)

grpc_cc_library(
    name = "status_flag",
    external_deps = [
        "absl/log:check",
        "absl/status",
        "absl/status:statusor",
        "absl/strings",
    ],
    public_hdrs = [
        "lib/promise/status_flag.h",
    ],
    deps = [
        "promise_status",
        "//:gpr_platform",
    ],
)

grpc_cc_library(
    name = "map_pipe",
    external_deps = [
        "absl/log",
        "absl/status",
    ],
    public_hdrs = [
        "lib/promise/map_pipe.h",
    ],
    deps = [
        "for_each",
        "map",
        "pipe",
        "poll",
        "promise_factory",
        "try_seq",
        "//:gpr_platform",
    ],
)

grpc_cc_library(
    name = "1999",
    srcs = [
        "lib/promise/party.cc",
    ],
    hdrs = [
        "lib/promise/party.h",
    ],
    defines = select({
        ":maximize_threadyness": ["GRPC_MAXIMIZE_THREADYNESS"],
        "//conditions:default": [],
    }),
    external_deps = [
        "absl/base:core_headers",
        "absl/log",
        "absl/log:check",
        "absl/random",
        "absl/strings",
        "absl/strings:str_format",
    ],
    deps = [
        "activity",
        "arena",
        "check_class_size",
        "construct_destruct",
        "context",
        "event_engine_context",
        "latent_see",
        "poll",
        "promise_factory",
        "ref_counted",
        "sync",
        "//:event_engine_base_hdrs",
        "//:exec_ctx",
        "//:gpr",
        "//:grpc_trace",
        "//:ref_counted_ptr",
    ],
)

grpc_cc_library(
    name = "context",
    external_deps = [
        "absl/log:check",
        "absl/meta:type_traits",
    ],
    public_hdrs = [
        "lib/promise/context.h",
    ],
    deps = [
        "down_cast",
        "//:gpr",
    ],
)

grpc_cc_library(
    name = "map",
    external_deps = [
        "absl/status",
        "absl/status:statusor",
        "absl/strings",
    ],
    public_hdrs = ["lib/promise/map.h"],
    deps = [
        "poll",
        "promise_like",
        "//:gpr_platform",
    ],
)

grpc_cc_library(
    name = "promise_variant",
    public_hdrs = ["lib/promise/detail/promise_variant.h"],
)

grpc_cc_library(
    name = "match_promise",
    public_hdrs = ["lib/promise/match_promise.h"],
    deps = [
        "overload",
        "promise_factory",
        "promise_like",
        "promise_variant",
    ],
)

grpc_cc_library(
    name = "sleep",
    srcs = [
        "lib/promise/sleep.cc",
    ],
    hdrs = [
        "lib/promise/sleep.h",
    ],
    external_deps = ["absl/status"],
    deps = [
        "activity",
        "context",
        "event_engine_context",
        "poll",
        "time",
        "//:event_engine_base_hdrs",
        "//:exec_ctx",
        "//:gpr",
    ],
)

grpc_cc_library(
    name = "wait_for_callback",
    hdrs = [
        "lib/promise/wait_for_callback.h",
    ],
    external_deps = ["absl/base:core_headers"],
    deps = [
        "activity",
        "poll",
        "sync",
        "//:gpr",
    ],
)

grpc_cc_library(
    name = "arena_promise",
    external_deps = ["absl/meta:type_traits"],
    public_hdrs = [
        "lib/promise/arena_promise.h",
    ],
    deps = [
        "arena",
        "construct_destruct",
        "context",
        "poll",
        "//:gpr_platform",
    ],
)

grpc_cc_library(
    name = "promise_like",
    external_deps = [
        "absl/functional:any_invocable",
        "absl/meta:type_traits",
    ],
    public_hdrs = [
        "lib/promise/detail/promise_like.h",
    ],
    deps = [
        "poll",
        "//:gpr_platform",
    ],
)

grpc_cc_library(
    name = "cancel_callback",
    public_hdrs = [
        "lib/promise/cancel_callback.h",
    ],
    deps = [
        "arena",
        "context",
        "promise_like",
        "//:gpr_platform",
    ],
)

grpc_cc_library(
    name = "promise_factory",
    external_deps = ["absl/meta:type_traits"],
    public_hdrs = [
        "lib/promise/detail/promise_factory.h",
    ],
    deps = [
        "promise_like",
        "//:gpr_platform",
    ],
)

grpc_cc_library(
    name = "if",
    external_deps = ["absl/status:statusor"],
    public_hdrs = ["lib/promise/if.h"],
    deps = [
        "construct_destruct",
        "poll",
        "promise_factory",
        "promise_like",
        "//:gpr_platform",
    ],
)

grpc_cc_library(
    name = "switch",
    public_hdrs = ["lib/promise/switch.h"],
    deps = [
        "if",
        "promise_factory",
        "promise_variant",
        "//:gpr",
        "//:gpr_platform",
    ],
)

grpc_cc_library(
    name = "promise_status",
    external_deps = [
        "absl/log:check",
        "absl/status",
        "absl/status:statusor",
    ],
    public_hdrs = [
        "lib/promise/detail/status.h",
    ],
    deps = ["//:gpr_platform"],
)

grpc_cc_library(
    name = "race",
    public_hdrs = ["lib/promise/race.h"],
    deps = ["//:gpr_platform"],
)

grpc_cc_library(
    name = "prioritized_race",
    public_hdrs = ["lib/promise/prioritized_race.h"],
    deps = [
        "promise_like",
        "//:gpr_platform",
    ],
)

grpc_cc_library(
    name = "loop",
    external_deps = [
        "absl/status",
        "absl/status:statusor",
    ],
    public_hdrs = [
        "lib/promise/loop.h",
    ],
    deps = [
        "construct_destruct",
        "poll",
        "promise_factory",
        "//:gpr_platform",
        "//:grpc_trace",
    ],
)

grpc_cc_library(
    name = "join_state",
    external_deps = [
        "absl/log",
        "absl/log:check",
    ],
    public_hdrs = [
        "lib/promise/detail/join_state.h",
    ],
    deps = [
        "bitset",
        "construct_destruct",
        "poll",
        "promise_like",
        "//:gpr",
        "//:grpc_trace",
    ],
)

grpc_cc_library(
    name = "join",
    external_deps = ["absl/meta:type_traits"],
    public_hdrs = [
        "lib/promise/join.h",
    ],
    deps = [
        "join_state",
        "map",
        "promise_factory",
        "//:gpr_platform",
    ],
)

grpc_cc_library(
    name = "try_join",
    external_deps = [
        "absl/log:check",
        "absl/meta:type_traits",
        "absl/status",
        "absl/status:statusor",
    ],
    public_hdrs = [
        "lib/promise/try_join.h",
    ],
    deps = [
        "join_state",
        "map",
        "poll",
        "status_flag",
        "//:gpr_platform",
    ],
)

grpc_cc_library(
    name = "all_ok",
    external_deps = [
        "absl/meta:type_traits",
        "absl/status",
        "absl/status:statusor",
    ],
    public_hdrs = [
        "lib/promise/all_ok.h",
    ],
    deps = [
        "join_state",
        "map",
        "poll",
        "promise_factory",
        "status_flag",
        "//:gpr_platform",
    ],
)

grpc_cc_library(
    name = "basic_seq",
    public_hdrs = [
        "lib/promise/detail/basic_seq.h",
    ],
    deps = [
        "construct_destruct",
        "poll",
        "promise_factory",
        "//:gpr_platform",
    ],
)

grpc_cc_library(
    name = "seq_state",
    external_deps = [
        "absl/base:core_headers",
        "absl/log",
        "absl/log:check",
        "absl/strings",
    ],
    public_hdrs = [
        "lib/promise/detail/seq_state.h",
    ],
    deps = [
        "construct_destruct",
        "poll",
        "promise_factory",
        "promise_like",
        "//:debug_location",
        "//:gpr",
        "//:grpc_trace",
    ],
)

grpc_cc_library(
    name = "seq",
    public_hdrs = [
        "lib/promise/seq.h",
    ],
    deps = [
        "basic_seq",
        "poll",
        "promise_like",
        "seq_state",
        "//:debug_location",
        "//:gpr_platform",
    ],
)

grpc_cc_library(
    name = "try_seq",
    external_deps = [
        "absl/log:check",
        "absl/meta:type_traits",
        "absl/status",
        "absl/status:statusor",
    ],
    public_hdrs = [
        "lib/promise/try_seq.h",
    ],
    deps = [
        "basic_seq",
        "poll",
        "promise_like",
        "promise_status",
        "seq_state",
        "status_flag",
        "//:gpr_platform",
    ],
)

grpc_cc_library(
    name = "activity",
    srcs = [
        "lib/promise/activity.cc",
    ],
    external_deps = [
        "absl/base:core_headers",
        "absl/log:check",
        "absl/status",
        "absl/strings",
        "absl/strings:str_format",
    ],
    public_hdrs = [
        "lib/promise/activity.h",
    ],
    deps = [
        "atomic_utils",
        "construct_destruct",
        "context",
        "dump_args",
        "latent_see",
        "no_destruct",
        "poll",
        "promise_factory",
        "promise_status",
        "sync",
        "//:gpr",
        "//:grpc_trace",
        "//:orphanable",
    ],
)

grpc_cc_library(
    name = "exec_ctx_wakeup_scheduler",
    hdrs = [
        "lib/promise/exec_ctx_wakeup_scheduler.h",
    ],
    external_deps = ["absl/status"],
    deps = [
        "closure",
        "error",
        "//:debug_location",
        "//:exec_ctx",
        "//:gpr_platform",
    ],
)

grpc_cc_library(
    name = "event_engine_wakeup_scheduler",
    hdrs = [
        "lib/promise/event_engine_wakeup_scheduler.h",
    ],
    external_deps = ["absl/log:check"],
    deps = [
        "//:event_engine_base_hdrs",
        "//:exec_ctx",
        "//:gpr_platform",
    ],
)

grpc_cc_library(
    name = "wait_set",
    srcs = [
        "lib/promise/wait_set.cc",
    ],
    hdrs = [
        "lib/promise/wait_set.h",
    ],
    external_deps = [
        "absl/container:flat_hash_set",
        "absl/strings",
        "absl/hash",
    ],
    deps = [
        "activity",
        "poll",
        "//:gpr_platform",
    ],
)

grpc_cc_library(
    name = "latch",
    external_deps = [
        "absl/log",
        "absl/log:check",
        "absl/strings",
    ],
    public_hdrs = [
        "lib/promise/latch.h",
    ],
    deps = [
        "activity",
        "poll",
        "//:gpr",
        "//:grpc_trace",
    ],
)

grpc_cc_library(
    name = "inter_activity_latch",
    external_deps = [
        "absl/base:core_headers",
        "absl/log",
        "absl/strings",
    ],
    public_hdrs = [
        "lib/promise/inter_activity_latch.h",
    ],
    deps = [
        "activity",
        "poll",
        "sync",
        "wait_set",
        "//:gpr",
        "//:grpc_trace",
    ],
)

grpc_cc_library(
    name = "interceptor_list",
    hdrs = [
        "lib/promise/interceptor_list.h",
    ],
    external_deps = [
        "absl/log",
        "absl/log:check",
        "absl/strings",
        "absl/strings:str_format",
    ],
    deps = [
        "arena",
        "construct_destruct",
        "context",
        "poll",
        "promise_factory",
        "//:debug_location",
        "//:gpr",
    ],
)

grpc_cc_library(
    name = "pipe",
    hdrs = [
        "lib/promise/pipe.h",
    ],
    external_deps = [
        "absl/log",
        "absl/log:check",
        "absl/strings",
    ],
    deps = [
        "activity",
        "arena",
        "context",
        "if",
        "interceptor_list",
        "map",
        "poll",
        "seq",
        "//:debug_location",
        "//:gpr",
        "//:ref_counted_ptr",
    ],
)

grpc_cc_library(
    name = "promise_mutex",
    hdrs = [
        "lib/promise/promise_mutex.h",
    ],
    external_deps = ["absl/log:check"],
    deps = [
        "activity",
        "poll",
        "//:gpr",
    ],
)

grpc_cc_library(
    name = "inter_activity_mutex",
    hdrs = [
        "lib/promise/inter_activity_mutex.h",
    ],
    external_deps = [
        "absl/log:check",
        "absl/log",
    ],
    deps = [
        "activity",
        "dump_args",
        "poll",
        "//:grpc_trace",
    ],
)

grpc_cc_library(
    name = "inter_activity_pipe",
    hdrs = [
        "lib/promise/inter_activity_pipe.h",
    ],
    external_deps = ["absl/base:core_headers"],
    deps = [
        "activity",
        "gpr_manual_constructor",
        "poll",
        "ref_counted",
        "sync",
        "//:gpr",
        "//:ref_counted_ptr",
    ],
)

grpc_cc_library(
    name = "mpsc",
    hdrs = [
        "lib/promise/mpsc.h",
    ],
    external_deps = [
        "absl/base:core_headers",
        "absl/log:check",
    ],
    deps = [
        "activity",
        "dump_args",
        "poll",
        "ref_counted",
        "status_flag",
        "sync",
        "wait_set",
        "//:gpr",
        "//:ref_counted_ptr",
    ],
)

grpc_cc_library(
    name = "observable",
    hdrs = [
        "lib/promise/observable.h",
    ],
    external_deps = [
        "absl/container:flat_hash_set",
        "absl/functional:any_invocable",
        "absl/log:check",
    ],
    deps = [
        "activity",
        "poll",
        "sync",
        "//:gpr",
    ],
)

grpc_cc_library(
    name = "for_each",
    external_deps = [
        "absl/log",
        "absl/log:check",
        "absl/status",
        "absl/strings",
    ],
    public_hdrs = ["lib/promise/for_each.h"],
    deps = [
        "activity",
        "construct_destruct",
        "poll",
        "promise_factory",
        "promise_status",
        "status_flag",
        "//:gpr_platform",
        "//:grpc_trace",
    ],
)

grpc_cc_library(
    name = "ref_counted",
    external_deps = [
        "absl/log",
        "absl/log:check",
    ],
    public_hdrs = ["util/ref_counted.h"],
    deps = [
        "atomic_utils",
        "down_cast",
        "//:debug_location",
        "//:gpr",
        "//:ref_counted_ptr",
    ],
)

grpc_cc_library(
    name = "dual_ref_counted",
    external_deps = [
        "absl/log",
        "absl/log:check",
    ],
    public_hdrs = ["util/dual_ref_counted.h"],
    deps = [
        "down_cast",
        "ref_counted",
        "//:debug_location",
        "//:gpr",
        "//:orphanable",
        "//:ref_counted_ptr",
    ],
)

grpc_cc_library(
    name = "ref_counted_string",
    srcs = [
        "util/ref_counted_string.cc",
    ],
    hdrs = [
        "util/ref_counted_string.h",
    ],
    external_deps = ["absl/strings"],
    deps = [
        "ref_counted",
        "//:gpr",
        "//:ref_counted_ptr",
    ],
)

grpc_cc_library(
    name = "uuid_v4",
    srcs = ["util/uuid_v4.cc"],
    external_deps = ["absl/strings:str_format"],
    public_hdrs = ["util/uuid_v4.h"],
    deps = ["//:gpr"],
)

grpc_cc_library(
    name = "handshaker_factory",
    public_hdrs = [
        "handshaker/handshaker_factory.h",
    ],
    visibility = ["//bazel:alt_grpc_base_legacy"],
    deps = [
        "channel_args",
        "iomgr_fwd",
        "//:gpr_platform",
    ],
)

grpc_cc_library(
    name = "handshaker_registry",
    srcs = [
        "handshaker/handshaker_registry.cc",
    ],
    public_hdrs = [
        "handshaker/handshaker_registry.h",
    ],
    visibility = ["//bazel:alt_grpc_base_legacy"],
    deps = [
        "channel_args",
        "handshaker_factory",
        "iomgr_fwd",
        "//:gpr_platform",
    ],
)

grpc_cc_library(
    name = "tcp_connect_handshaker",
    srcs = [
        "handshaker/tcp_connect/tcp_connect_handshaker.cc",
    ],
    external_deps = [
        "absl/base:core_headers",
        "absl/functional:any_invocable",
        "absl/log:check",
        "absl/status",
        "absl/status:statusor",
    ],
    public_hdrs = [
        "handshaker/tcp_connect/tcp_connect_handshaker.h",
    ],
    deps = [
        "channel_args",
        "channel_args_endpoint_config",
        "closure",
        "error",
        "handshaker_factory",
        "handshaker_registry",
        "iomgr_fwd",
        "pollset_set",
        "resolved_address",
        "slice",
        "sync",
        "//:config",
        "//:debug_location",
        "//:exec_ctx",
        "//:gpr",
        "//:grpc_base",
        "//:handshaker",
        "//:iomgr",
        "//:parse_address",
        "//:ref_counted_ptr",
        "//:uri",
    ],
)

grpc_cc_library(
    name = "endpoint_info_handshaker",
    srcs = [
        "handshaker/endpoint_info/endpoint_info_handshaker.cc",
    ],
    hdrs = [
        "handshaker/endpoint_info/endpoint_info_handshaker.h",
    ],
    external_deps = [
        "absl/functional:any_invocable",
        "absl/status",
    ],
    deps = [
        "channel_args",
        "closure",
        "handshaker_factory",
        "handshaker_registry",
        "//:config",
        "//:debug_location",
        "//:exec_ctx",
        "//:gpr",
        "//:handshaker",
        "//:iomgr",
        "//:ref_counted_ptr",
    ],
)

grpc_cc_library(
    name = "channel_creds_registry",
    hdrs = [
        "credentials/transport/channel_creds_registry.h",
    ],
    external_deps = ["absl/strings"],
    deps = [
        "json",
        "json_args",
        "ref_counted",
        "validation_errors",
        "//:gpr_platform",
        "//:ref_counted_ptr",
    ],
)

grpc_cc_library(
    name = "event_engine_memory_allocator",
    hdrs = [
        "//:include/grpc/event_engine/internal/memory_allocator_impl.h",
        "//:include/grpc/event_engine/memory_allocator.h",
        "//:include/grpc/event_engine/memory_request.h",
    ],
    external_deps = ["absl/strings"],
    deps = [
        "slice",
        "//:gpr_platform",
    ],
)

grpc_cc_library(
    name = "event_engine_memory_allocator_factory",
    hdrs = [
        "lib/event_engine/memory_allocator_factory.h",
    ],
    external_deps = ["absl/strings"],
    deps = [
        "event_engine_memory_allocator",
        "memory_quota",
        "//:gpr_platform",
    ],
)

grpc_cc_library(
    name = "memory_quota",
    srcs = [
        "lib/resource_quota/memory_quota.cc",
    ],
    hdrs = [
        "lib/resource_quota/memory_quota.h",
    ],
    external_deps = [
        "absl/base:core_headers",
        "absl/container:flat_hash_set",
        "absl/log",
        "absl/log:check",
        "absl/status",
        "absl/strings",
    ],
    deps = [
        "activity",
        "event_engine_memory_allocator",
        "exec_ctx_wakeup_scheduler",
        "experiments",
        "loop",
        "map",
        "periodic_update",
        "poll",
        "race",
        "seq",
        "slice_refcount",
        "sync",
        "time",
        "useful",
        "//:gpr",
        "//:grpc_trace",
        "//:orphanable",
        "//:ref_counted_ptr",
    ],
)

grpc_cc_library(
    name = "periodic_update",
    srcs = [
        "lib/resource_quota/periodic_update.cc",
    ],
    hdrs = [
        "lib/resource_quota/periodic_update.h",
    ],
    external_deps = ["absl/functional:function_ref"],
    deps = [
        "time",
        "useful",
        "//:gpr_platform",
    ],
)

grpc_cc_library(
    name = "arena",
    srcs = [
        "lib/resource_quota/arena.cc",
    ],
    hdrs = [
        "lib/resource_quota/arena.h",
    ],
    external_deps = ["absl/log"],
    visibility = [
        "//bazel:alt_grpc_base_legacy",
    ],
    deps = [
        "construct_destruct",
        "context",
        "event_engine_memory_allocator",
        "memory_quota",
        "resource_quota",
        "//:gpr",
    ],
)

grpc_cc_library(
    name = "thread_quota",
    srcs = [
        "lib/resource_quota/thread_quota.cc",
    ],
    hdrs = [
        "lib/resource_quota/thread_quota.h",
    ],
    external_deps = [
        "absl/base:core_headers",
        "absl/log:check",
    ],
    deps = [
        "ref_counted",
        "sync",
        "//:gpr",
        "//:ref_counted_ptr",
    ],
)

grpc_cc_library(
    name = "connection_quota",
    srcs = [
        "lib/resource_quota/connection_quota.cc",
    ],
    hdrs = [
        "lib/resource_quota/connection_quota.h",
    ],
    external_deps = [
        "absl/base:core_headers",
        "absl/log:check",
    ],
    deps = [
        "memory_quota",
        "ref_counted",
        "sync",
        "//:gpr",
        "//:ref_counted_ptr",
    ],
)

grpc_cc_library(
    name = "resource_quota",
    srcs = [
        "lib/resource_quota/resource_quota.cc",
    ],
    hdrs = [
        "lib/resource_quota/resource_quota.h",
    ],
    external_deps = ["absl/strings"],
    visibility = [
        "//bazel:alt_grpc_base_legacy",
    ],
    deps = [
        "memory_quota",
        "ref_counted",
        "thread_quota",
        "useful",
        "//:channel_arg_names",
        "//:cpp_impl_of",
        "//:event_engine_base_hdrs",
        "//:gpr_platform",
        "//:ref_counted_ptr",
    ],
)

grpc_cc_library(
    name = "request_buffer",
    srcs = [
        "call/request_buffer.cc",
    ],
    hdrs = [
        "call/request_buffer.h",
    ],
    external_deps = ["absl/strings"],
    deps = [
        "call_spine",
        "match",
        "message",
        "metadata",
    ],
)

grpc_cc_library(
    name = "slice_refcount",
    hdrs = [
        "lib/slice/slice_refcount.h",
    ],
    public_hdrs = [
        "//:include/grpc/slice.h",
    ],
    deps = [
        "//:debug_location",
        "//:event_engine_base_hdrs",
        "//:gpr",
        "//:grpc_trace",
    ],
)

grpc_cc_library(
    name = "slice",
    srcs = [
        "lib/slice/slice.cc",
        "lib/slice/slice_string_helpers.cc",
    ],
    hdrs = [
        "lib/slice/slice.h",
        "lib/slice/slice_internal.h",
        "lib/slice/slice_string_helpers.h",
        "//:include/grpc/slice.h",
    ],
    external_deps = [
        "absl/hash",
        "absl/log:check",
        "absl/strings",
    ],
    visibility = ["//bazel:alt_grpc_base_legacy"],
    deps = [
        "slice_cast",
        "slice_refcount",
        "//:debug_location",
        "//:event_engine_base_hdrs",
        "//:gpr",
    ],
)

grpc_cc_library(
    name = "slice_buffer",
    srcs = [
        "lib/slice/slice_buffer.cc",
    ],
    hdrs = [
        "lib/slice/slice_buffer.h",
        "//:include/grpc/slice_buffer.h",
    ],
    external_deps = ["absl/log:check"],
    deps = [
        "slice",
        "slice_refcount",
        "//:gpr",
    ],
)

grpc_cc_library(
    name = "error",
    srcs = [
        "lib/iomgr/error.cc",
    ],
    hdrs = [
        "lib/iomgr/error.h",
    ],
    external_deps = [
        "absl/log",
        "absl/log:check",
        "absl/status",
        "absl/strings",
        "absl/strings:str_format",
    ],
    visibility = ["//bazel:alt_grpc_base_legacy"],
    deps = [
        "experiments",
        "gpr_spinlock",
        "slice",
        "slice_refcount",
        "status_helper",
        "strerror",
        "useful",
        "//:gpr",
        "//:grpc_public_hdrs",
        "//:grpc_trace",
    ],
)

grpc_cc_library(
    name = "closure",
    srcs = [
        "lib/iomgr/closure.cc",
    ],
    hdrs = [
        "lib/iomgr/closure.h",
    ],
    external_deps = [
        "absl/log",
        "absl/log:check",
        "absl/strings:str_format",
    ],
    visibility = ["//bazel:alt_grpc_base_legacy"],
    deps = [
        "error",
        "gpr_manual_constructor",
        "//:debug_location",
        "//:gpr",
    ],
)

grpc_cc_library(
    name = "time",
    srcs = [
        "util/time.cc",
    ],
    hdrs = [
        "util/time.h",
    ],
    external_deps = [
        "absl/log",
        "absl/log:check",
        "absl/strings:str_format",
    ],
    deps = [
        "no_destruct",
        "time_precise",
        "useful",
        "//:event_engine_base_hdrs",
        "//:gpr",
    ],
)

grpc_cc_library(
    name = "iomgr_port",
    hdrs = [
        "lib/iomgr/port.h",
    ],
    deps = ["//:gpr_platform"],
)

grpc_cc_library(
    name = "iomgr_fwd",
    hdrs = [
        "lib/iomgr/iomgr_fwd.h",
    ],
    visibility = ["//bazel:alt_grpc_base_legacy"],
    deps = ["//:gpr_platform"],
)

grpc_cc_library(
    name = "grpc_sockaddr",
    srcs = [
        "lib/iomgr/sockaddr_utils_posix.cc",
        "lib/iomgr/socket_utils_windows.cc",
    ],
    hdrs = [
        "lib/iomgr/sockaddr.h",
        "lib/iomgr/sockaddr_posix.h",
        "lib/iomgr/sockaddr_windows.h",
        "lib/iomgr/socket_utils.h",
    ],
    external_deps = ["absl/log:check"],
    deps = [
        "iomgr_port",
        "//:gpr",
    ],
)

grpc_cc_library(
    name = "avl",
    hdrs = [
        "util/avl.h",
    ],
    deps = [
        "ref_counted",
        "useful",
        "//:gpr_platform",
        "//:ref_counted_ptr",
    ],
)

grpc_cc_library(
    name = "time_averaged_stats",
    srcs = ["util/time_averaged_stats.cc"],
    hdrs = [
        "util/time_averaged_stats.h",
    ],
    deps = ["//:gpr"],
)

grpc_cc_library(
    name = "forkable",
    srcs = [
        "lib/event_engine/forkable.cc",
    ],
    hdrs = [
        "lib/event_engine/forkable.h",
    ],
    external_deps = ["absl/log:check"],
    deps = [
        "//:config_vars",
        "//:gpr_platform",
        "//:grpc_trace",
    ],
)

grpc_cc_library(
    name = "event_engine_poller",
    hdrs = [
        "lib/event_engine/poller.h",
    ],
    external_deps = ["absl/functional:function_ref"],
    deps = [
        "//:event_engine_base_hdrs",
        "//:gpr_platform",
    ],
)

grpc_cc_library(
    name = "event_engine_time_util",
    srcs = ["lib/event_engine/time_util.cc"],
    hdrs = ["lib/event_engine/time_util.h"],
    deps = [
        "//:event_engine_base_hdrs",
        "//:gpr_platform",
    ],
)

grpc_cc_library(
    name = "event_engine_query_extensions",
    hdrs = [
        "lib/event_engine/query_extensions.h",
    ],
    external_deps = ["absl/strings"],
    deps = [
        "//:event_engine_base_hdrs",
        "//:gpr_platform",
    ],
)

grpc_cc_library(
    name = "event_engine_work_queue",
    hdrs = [
        "lib/event_engine/work_queue/work_queue.h",
    ],
    external_deps = ["absl/functional:any_invocable"],
    deps = [
        "//:event_engine_base_hdrs",
        "//:gpr",
    ],
)

grpc_cc_library(
    name = "event_engine_basic_work_queue",
    srcs = [
        "lib/event_engine/work_queue/basic_work_queue.cc",
    ],
    hdrs = [
        "lib/event_engine/work_queue/basic_work_queue.h",
    ],
    external_deps = [
        "absl/base:core_headers",
        "absl/functional:any_invocable",
    ],
    deps = [
        "common_event_engine_closures",
        "event_engine_work_queue",
        "sync",
        "//:event_engine_base_hdrs",
        "//:gpr",
    ],
)

grpc_cc_library(
    name = "common_event_engine_closures",
    hdrs = ["lib/event_engine/common_closures.h"],
    external_deps = ["absl/functional:any_invocable"],
    deps = [
        "//:event_engine_base_hdrs",
        "//:gpr_platform",
    ],
)

grpc_cc_library(
    name = "posix_event_engine_timer",
    srcs = [
        "lib/event_engine/posix_engine/timer.cc",
        "lib/event_engine/posix_engine/timer_heap.cc",
    ],
    hdrs = [
        "lib/event_engine/posix_engine/timer.h",
        "lib/event_engine/posix_engine/timer_heap.h",
    ],
    external_deps = ["absl/base:core_headers"],
    deps = [
        "sync",
        "time",
        "time_averaged_stats",
        "useful",
        "//:event_engine_base_hdrs",
        "//:gpr",
    ],
)

grpc_cc_library(
    name = "event_engine_thread_local",
    srcs = ["lib/event_engine/thread_local.cc"],
    hdrs = ["lib/event_engine/thread_local.h"],
    deps = ["//:gpr_platform"],
)

grpc_cc_library(
    name = "event_engine_thread_count",
    srcs = [
        "lib/event_engine/thread_pool/thread_count.cc",
    ],
    hdrs = ["lib/event_engine/thread_pool/thread_count.h"],
    external_deps = [
        "absl/base:core_headers",
        "absl/log",
        "absl/status",
        "absl/strings:str_format",
        "absl/time",
    ],
    deps = [
        "sync",
        "time",
        "useful",
        "//:gpr",
    ],
)

grpc_cc_library(
    name = "event_engine_thread_pool",
    srcs = [
        "lib/event_engine/thread_pool/thread_pool_factory.cc",
        "lib/event_engine/thread_pool/work_stealing_thread_pool.cc",
    ],
    hdrs = [
        "lib/event_engine/thread_pool/thread_pool.h",
        "lib/event_engine/thread_pool/work_stealing_thread_pool.h",
    ],
    external_deps = [
        "absl/base:core_headers",
        "absl/container:flat_hash_set",
        "absl/functional:any_invocable",
        "absl/log",
        "absl/log:check",
        "absl/time",
    ],
    deps = [
        "common_event_engine_closures",
        "env",
        "event_engine_basic_work_queue",
        "event_engine_thread_count",
        "event_engine_thread_local",
        "event_engine_work_queue",
        "examine_stack",
        "forkable",
        "no_destruct",
        "notification",
        "sync",
        "time",
        "//:backoff",
        "//:event_engine_base_hdrs",
        "//:gpr",
        "//:grpc_trace",
    ],
)

grpc_cc_library(
    name = "posix_event_engine_base_hdrs",
    srcs = [],
    hdrs = [
        "lib/event_engine/posix.h",
    ],
    deps = [
        "event_engine_extensions",
        "event_engine_query_extensions",
        "//:event_engine_base_hdrs",
        "//:gpr",
    ],
)

grpc_cc_library(
    name = "posix_event_engine_timer_manager",
    srcs = ["lib/event_engine/posix_engine/timer_manager.cc"],
    hdrs = [
        "lib/event_engine/posix_engine/timer_manager.h",
    ],
    external_deps = [
        "absl/base:core_headers",
        "absl/log",
        "absl/log:check",
        "absl/time",
    ],
    deps = [
        "event_engine_thread_pool",
        "forkable",
        "notification",
        "posix_event_engine_timer",
        "sync",
        "time",
        "//:event_engine_base_hdrs",
        "//:gpr",
        "//:grpc_trace",
    ],
)

grpc_cc_library(
    name = "posix_event_engine_event_poller",
    srcs = [],
    hdrs = [
        "lib/event_engine/posix_engine/event_poller.h",
    ],
    external_deps = [
        "absl/functional:any_invocable",
        "absl/status",
        "absl/strings",
    ],
    deps = [
        "event_engine_poller",
        "forkable",
        "posix_event_engine_closure",
        "//:event_engine_base_hdrs",
        "//:gpr_platform",
    ],
)

grpc_cc_library(
    name = "posix_event_engine_closure",
    srcs = [],
    hdrs = [
        "lib/event_engine/posix_engine/posix_engine_closure.h",
    ],
    external_deps = [
        "absl/functional:any_invocable",
        "absl/status",
    ],
    deps = [
        "//:event_engine_base_hdrs",
        "//:gpr_platform",
    ],
)

grpc_cc_library(
    name = "posix_event_engine_lockfree_event",
    srcs = [
        "lib/event_engine/posix_engine/lockfree_event.cc",
    ],
    hdrs = [
        "lib/event_engine/posix_engine/lockfree_event.h",
    ],
    external_deps = [
        "absl/log:check",
        "absl/status",
    ],
    deps = [
        "gpr_atm",
        "posix_event_engine_closure",
        "posix_event_engine_event_poller",
        "status_helper",
        "//:gpr",
    ],
)

grpc_cc_library(
    name = "posix_event_engine_wakeup_fd_posix",
    hdrs = [
        "lib/event_engine/posix_engine/wakeup_fd_posix.h",
    ],
    external_deps = ["absl/status"],
    deps = ["//:gpr_platform"],
)

grpc_cc_library(
    name = "posix_event_engine_wakeup_fd_posix_pipe",
    srcs = [
        "lib/event_engine/posix_engine/wakeup_fd_pipe.cc",
    ],
    hdrs = [
        "lib/event_engine/posix_engine/wakeup_fd_pipe.h",
    ],
    external_deps = [
        "absl/status",
        "absl/status:statusor",
        "absl/strings",
    ],
    deps = [
        "iomgr_port",
        "posix_event_engine_wakeup_fd_posix",
        "strerror",
        "//:gpr",
    ],
)

grpc_cc_library(
    name = "posix_event_engine_wakeup_fd_posix_eventfd",
    srcs = [
        "lib/event_engine/posix_engine/wakeup_fd_eventfd.cc",
    ],
    hdrs = [
        "lib/event_engine/posix_engine/wakeup_fd_eventfd.h",
    ],
    external_deps = [
        "absl/status",
        "absl/status:statusor",
        "absl/strings",
    ],
    deps = [
        "iomgr_port",
        "posix_event_engine_wakeup_fd_posix",
        "strerror",
        "//:gpr",
    ],
)

grpc_cc_library(
    name = "posix_event_engine_wakeup_fd_posix_default",
    srcs = [
        "lib/event_engine/posix_engine/wakeup_fd_posix_default.cc",
    ],
    hdrs = [
        "lib/event_engine/posix_engine/wakeup_fd_posix_default.h",
    ],
    external_deps = [
        "absl/status",
        "absl/status:statusor",
    ],
    deps = [
        "iomgr_port",
        "posix_event_engine_wakeup_fd_posix",
        "posix_event_engine_wakeup_fd_posix_eventfd",
        "posix_event_engine_wakeup_fd_posix_pipe",
        "//:gpr_platform",
    ],
)

grpc_cc_library(
    name = "posix_event_engine_poller_posix_epoll1",
    srcs = [
        "lib/event_engine/posix_engine/ev_epoll1_linux.cc",
    ],
    hdrs = [
        "lib/event_engine/posix_engine/ev_epoll1_linux.h",
    ],
    external_deps = [
        "absl/base:core_headers",
        "absl/container:inlined_vector",
        "absl/functional:function_ref",
        "absl/log",
        "absl/log:check",
        "absl/status",
        "absl/status:statusor",
        "absl/strings",
        "absl/strings:str_format",
    ],
    deps = [
        "event_engine_poller",
        "event_engine_time_util",
        "iomgr_port",
        "posix_event_engine_closure",
        "posix_event_engine_event_poller",
        "posix_event_engine_internal_errqueue",
        "posix_event_engine_lockfree_event",
        "posix_event_engine_wakeup_fd_posix",
        "posix_event_engine_wakeup_fd_posix_default",
        "status_helper",
        "strerror",
        "sync",
        "//:event_engine_base_hdrs",
        "//:gpr",
        "//:grpc_public_hdrs",
    ],
)

grpc_cc_library(
    name = "posix_event_engine_poller_posix_poll",
    srcs = [
        "lib/event_engine/posix_engine/ev_poll_posix.cc",
    ],
    hdrs = [
        "lib/event_engine/posix_engine/ev_poll_posix.h",
    ],
    external_deps = [
        "absl/base:core_headers",
        "absl/container:inlined_vector",
        "absl/functional:any_invocable",
        "absl/functional:function_ref",
        "absl/log:check",
        "absl/status",
        "absl/status:statusor",
        "absl/strings",
        "absl/strings:str_format",
    ],
    deps = [
        "common_event_engine_closures",
        "event_engine_poller",
        "event_engine_time_util",
        "iomgr_port",
        "posix_event_engine_closure",
        "posix_event_engine_event_poller",
        "posix_event_engine_wakeup_fd_posix",
        "posix_event_engine_wakeup_fd_posix_default",
        "status_helper",
        "strerror",
        "sync",
        "time",
        "//:event_engine_base_hdrs",
        "//:gpr",
        "//:grpc_public_hdrs",
    ],
)

grpc_cc_library(
    name = "posix_event_engine_poller_posix_default",
    srcs = [
        "lib/event_engine/posix_engine/event_poller_posix_default.cc",
    ],
    hdrs = [
        "lib/event_engine/posix_engine/event_poller_posix_default.h",
    ],
    external_deps = ["absl/strings"],
    deps = [
        "forkable",
        "iomgr_port",
        "no_destruct",
        "posix_event_engine_event_poller",
        "posix_event_engine_poller_posix_epoll1",
        "posix_event_engine_poller_posix_poll",
        "//:config_vars",
        "//:gpr",
    ],
)

grpc_cc_library(
    name = "posix_event_engine_internal_errqueue",
    srcs = [
        "lib/event_engine/posix_engine/internal_errqueue.cc",
    ],
    hdrs = [
        "lib/event_engine/posix_engine/internal_errqueue.h",
    ],
    external_deps = ["absl/log"],
    deps = [
        "iomgr_port",
        "strerror",
        "//:gpr",
    ],
)

grpc_cc_library(
    name = "posix_event_engine_traced_buffer_list",
    srcs = [
        "lib/event_engine/posix_engine/traced_buffer_list.cc",
    ],
    hdrs = [
        "lib/event_engine/posix_engine/traced_buffer_list.h",
    ],
    external_deps = [
        "absl/functional:any_invocable",
        "absl/log",
        "absl/status",
    ],
    deps = [
        "iomgr_port",
        "posix_event_engine_internal_errqueue",
        "sync",
        "//:gpr",
    ],
)

grpc_cc_library(
    name = "posix_event_engine_endpoint",
    srcs = [
        "lib/event_engine/posix_engine/posix_endpoint.cc",
    ],
    hdrs = [
        "lib/event_engine/posix_engine/posix_endpoint.h",
    ],
    external_deps = [
        "absl/base:core_headers",
        "absl/container:flat_hash_map",
        "absl/functional:any_invocable",
        "absl/hash",
        "absl/log",
        "absl/log:check",
        "absl/status",
        "absl/status:statusor",
        "absl/strings",
    ],
    deps = [
        "event_engine_common",
        "event_engine_extensions",
        "event_engine_tcp_socket_utils",
        "experiments",
        "iomgr_port",
        "load_file",
        "memory_quota",
        "posix_event_engine_base_hdrs",
        "posix_event_engine_closure",
        "posix_event_engine_event_poller",
        "posix_event_engine_internal_errqueue",
        "posix_event_engine_tcp_socket_utils",
        "posix_event_engine_traced_buffer_list",
        "ref_counted",
        "resource_quota",
        "slice",
        "status_helper",
        "strerror",
        "sync",
        "time",
        "//:debug_location",
        "//:event_engine_base_hdrs",
        "//:exec_ctx",
        "//:gpr",
        "//:grpc_public_hdrs",
        "//:grpc_trace",
        "//:ref_counted_ptr",
        "//:stats",
    ],
)

grpc_cc_library(
    name = "event_engine_utils",
    srcs = ["lib/event_engine/utils.cc"],
    hdrs = ["lib/event_engine/utils.h"],
    external_deps = [
        "absl/status:statusor",
        "absl/strings",
    ],
    deps = [
        "event_engine_extensions",
        "event_engine_query_extensions",
        "notification",
        "time",
        "//:event_engine_base_hdrs",
        "//:gpr_platform",
    ],
)

grpc_cc_library(
    name = "posix_event_engine_tcp_socket_utils",
    srcs = [
        "lib/event_engine/posix_engine/set_socket_dualstack.cc",
        "lib/event_engine/posix_engine/tcp_socket_utils.cc",
    ],
    hdrs = [
        "lib/event_engine/posix_engine/tcp_socket_utils.h",
    ],
    external_deps = [
        "absl/cleanup",
        "absl/log",
        "absl/log:check",
        "absl/status",
        "absl/status:statusor",
        "absl/strings",
    ],
    deps = [
        "event_engine_tcp_socket_utils",
        "iomgr_port",
        "resource_quota",
        "socket_mutator",
        "status_helper",
        "strerror",
        "time",
        "useful",
        "//:channel_arg_names",
        "//:event_engine_base_hdrs",
        "//:gpr",
        "//:ref_counted_ptr",
    ],
)

grpc_cc_library(
    name = "posix_event_engine_listener_utils",
    srcs = [
        "lib/event_engine/posix_engine/posix_engine_listener_utils.cc",
    ],
    hdrs = [
        "lib/event_engine/posix_engine/posix_engine_listener_utils.h",
    ],
    external_deps = [
        "absl/cleanup",
        "absl/log",
        "absl/log:check",
        "absl/status",
        "absl/status:statusor",
        "absl/strings",
    ],
    deps = [
        "event_engine_tcp_socket_utils",
        "iomgr_port",
        "posix_event_engine_tcp_socket_utils",
        "socket_mutator",
        "status_helper",
        "//:event_engine_base_hdrs",
        "//:gpr",
    ],
)

grpc_cc_library(
    name = "posix_event_engine_listener",
    srcs = [
        "lib/event_engine/posix_engine/posix_engine_listener.cc",
    ],
    hdrs = [
        "lib/event_engine/posix_engine/posix_engine_listener.h",
    ],
    external_deps = [
        "absl/base:core_headers",
        "absl/functional:any_invocable",
        "absl/log",
        "absl/log:check",
        "absl/status",
        "absl/status:statusor",
        "absl/strings",
    ],
    deps = [
        "event_engine_tcp_socket_utils",
        "iomgr_port",
        "posix_event_engine_base_hdrs",
        "posix_event_engine_closure",
        "posix_event_engine_endpoint",
        "posix_event_engine_event_poller",
        "posix_event_engine_listener_utils",
        "posix_event_engine_tcp_socket_utils",
        "socket_mutator",
        "status_helper",
        "strerror",
        "sync",
        "time",
        "//:event_engine_base_hdrs",
        "//:exec_ctx",
        "//:gpr",
        "//:grpc_trace",
    ],
)

grpc_cc_library(
    name = "posix_event_engine",
    srcs = ["lib/event_engine/posix_engine/posix_engine.cc"],
    hdrs = ["lib/event_engine/posix_engine/posix_engine.h"],
    external_deps = [
        "absl/base:core_headers",
        "absl/cleanup",
        "absl/container:flat_hash_map",
        "absl/functional:any_invocable",
        "absl/hash",
        "absl/log",
        "absl/log:check",
        "absl/status",
        "absl/status:statusor",
        "absl/strings",
    ],
    deps = [
        "ares_resolver",
        "event_engine_common",
        "event_engine_poller",
        "event_engine_tcp_socket_utils",
        "event_engine_thread_pool",
        "event_engine_utils",
        "experiments",
        "forkable",
        "init_internally",
        "iomgr_port",
        "native_posix_dns_resolver",
        "no_destruct",
        "posix_event_engine_base_hdrs",
        "posix_event_engine_closure",
        "posix_event_engine_endpoint",
        "posix_event_engine_event_poller",
        "posix_event_engine_listener",
        "posix_event_engine_poller_posix_default",
        "posix_event_engine_tcp_socket_utils",
        "posix_event_engine_timer",
        "posix_event_engine_timer_manager",
        "ref_counted_dns_resolver_interface",
        "sync",
        "useful",
        "//:event_engine_base_hdrs",
        "//:gpr",
        "//:grpc_trace",
        "//:orphanable",
    ],
)

grpc_cc_library(
    name = "windows_event_engine",
    srcs = ["lib/event_engine/windows/windows_engine.cc"],
    hdrs = ["lib/event_engine/windows/windows_engine.h"],
    external_deps = [
        "absl/log",
        "absl/log:check",
        "absl/status",
        "absl/status:statusor",
        "absl/strings",
    ],
    deps = [
        "ares_resolver",
        "channel_args_endpoint_config",
        "common_event_engine_closures",
        "dump_args",
        "error",
        "event_engine_common",
        "event_engine_extensions",
        "event_engine_query_extensions",
        "event_engine_tcp_socket_utils",
        "event_engine_thread_pool",
        "event_engine_utils",
        "init_internally",
        "iomgr_port",
        "posix_event_engine_timer_manager",
        "sync",
        "time",
        "windows_endpoint",
        "windows_event_engine_listener",
        "windows_iocp",
        "windows_native_resolver",
        "//:event_engine_base_hdrs",
        "//:gpr",
    ],
)

grpc_cc_library(
    name = "windows_native_resolver",
    srcs = ["lib/event_engine/windows/native_windows_dns_resolver.cc"],
    hdrs = ["lib/event_engine/windows/native_windows_dns_resolver.h"],
    external_deps = [
        "absl/strings",
        "absl/strings:str_format",
    ],
    deps = [
        "error",
        "status_helper",
        "//:event_engine_base_hdrs",
        "//:gpr",
    ],
)

grpc_cc_library(
    name = "windows_iocp",
    srcs = [
        "lib/event_engine/windows/iocp.cc",
        "lib/event_engine/windows/win_socket.cc",
    ],
    hdrs = [
        "lib/event_engine/windows/iocp.h",
        "lib/event_engine/windows/win_socket.h",
    ],
    external_deps = [
        "absl/base:core_headers",
        "absl/functional:any_invocable",
        "absl/log",
        "absl/log:check",
        "absl/status",
        "absl/strings:str_format",
    ],
    deps = [
        "error",
        "event_engine_poller",
        "event_engine_tcp_socket_utils",
        "event_engine_thread_pool",
        "event_engine_time_util",
        "sync",
        "//:debug_location",
        "//:event_engine_base_hdrs",
        "//:gpr",
        "//:gpr_platform",
    ],
)

grpc_cc_library(
    name = "windows_endpoint",
    srcs = [
        "lib/event_engine/windows/windows_endpoint.cc",
    ],
    hdrs = [
        "lib/event_engine/windows/windows_endpoint.h",
    ],
    external_deps = [
        "absl/cleanup",
        "absl/functional:any_invocable",
        "absl/log",
        "absl/log:check",
        "absl/status",
        "absl/strings:str_format",
    ],
    deps = [
        "error",
        "event_engine_tcp_socket_utils",
        "event_engine_thread_pool",
        "status_helper",
        "windows_iocp",
        "//:debug_location",
        "//:event_engine_base_hdrs",
        "//:gpr",
        "//:gpr_platform",
    ],
)

grpc_cc_library(
    name = "windows_event_engine_listener",
    srcs = [
        "lib/event_engine/windows/windows_listener.cc",
    ],
    hdrs = [
        "lib/event_engine/windows/windows_listener.h",
    ],
    external_deps = [
        "absl/base:core_headers",
        "absl/log",
        "absl/log:check",
        "absl/status",
        "absl/status:statusor",
        "absl/strings:str_format",
    ],
    deps = [
        "common_event_engine_closures",
        "error",
        "event_engine_extensions",
        "event_engine_query_extensions",
        "event_engine_tcp_socket_utils",
        "event_engine_thread_pool",
        "iomgr_port",
        "sync",
        "windows_endpoint",
        "windows_iocp",
        "//:event_engine_base_hdrs",
        "//:gpr",
        "//:gpr_platform",
    ],
)

grpc_cc_library(
    name = "cf_event_engine",
    srcs = [
        "lib/event_engine/cf_engine/cf_engine.cc",
        "lib/event_engine/cf_engine/cfstream_endpoint.cc",
        "lib/event_engine/cf_engine/dns_service_resolver.cc",
    ],
    hdrs = [
        "lib/event_engine/cf_engine/cf_engine.h",
        "lib/event_engine/cf_engine/cfstream_endpoint.h",
        "lib/event_engine/cf_engine/cftype_unique_ref.h",
        "lib/event_engine/cf_engine/dns_service_resolver.h",
    ],
    external_deps = [
        "absl/container:flat_hash_map",
        "absl/log",
        "absl/log:check",
        "absl/status",
        "absl/strings",
        "absl/strings:str_format",
    ],
    deps = [
        "event_engine_common",
        "event_engine_tcp_socket_utils",
        "event_engine_thread_pool",
        "event_engine_utils",
        "init_internally",
        "posix_event_engine_closure",
        "posix_event_engine_event_poller",
        "posix_event_engine_lockfree_event",
        "posix_event_engine_timer_manager",
        "ref_counted",
        "strerror",
        "sync",
        "//:event_engine_base_hdrs",
        "//:gpr",
        "//:parse_address",
        "//:ref_counted_ptr",
        "//:sockaddr_utils",
    ],
)

grpc_cc_library(
    name = "event_engine_tcp_socket_utils",
    srcs = [
        "lib/event_engine/tcp_socket_utils.cc",
    ],
    hdrs = [
        "lib/event_engine/tcp_socket_utils.h",
    ],
    external_deps = [
        "absl/log",
        "absl/log:check",
        "absl/status",
        "absl/status:statusor",
        "absl/strings",
        "absl/strings:str_format",
    ],
    deps = [
        "event_engine_common",
        "iomgr_port",
        "resolved_address",
        "status_helper",
        "//:event_engine_base_hdrs",
        "//:gpr",
        "//:gpr_platform",
        "//:parse_address",
        "//:uri",
    ],
)

grpc_cc_library(
    name = "event_engine_shim",
    srcs = [
        "lib/event_engine/shim.cc",
    ],
    hdrs = [
        "lib/event_engine/shim.h",
    ],
    deps = [
        "experiments",
        "iomgr_port",
        "//:gpr_platform",
    ],
)

# NOTE: this target gets replaced inside Google's build system to be one that
# integrates with other internal systems better. Please do not rename or fold
# this into other targets.
grpc_cc_library(
    name = "default_event_engine_factory",
    srcs = ["lib/event_engine/default_event_engine_factory.cc"],
    hdrs = ["lib/event_engine/default_event_engine_factory.h"],
    external_deps = ["absl/memory"],
    select_deps = [
        {
            "//:windows": ["windows_event_engine"],
            "//:mac": [
                "posix_event_engine",
                "cf_event_engine",
            ],
            "//:ios": ["cf_event_engine"],
            "//:tvos": ["cf_event_engine"],
            "//:visionos": ["cf_event_engine"],
            "//:watchos": ["cf_event_engine"],
            "//conditions:default": ["posix_event_engine"],
        },
    ],
    deps = [
        "//:event_engine_base_hdrs",
        "//:gpr_platform",
    ],
)

grpc_cc_library(
    name = "channel_args_endpoint_config",
    srcs = [
        "lib/event_engine/channel_args_endpoint_config.cc",
    ],
    hdrs = [
        "lib/event_engine/channel_args_endpoint_config.h",
    ],
    external_deps = ["absl/strings"],
    visibility = ["//bazel:alt_grpc_base_legacy"],
    deps = [
        "channel_args",
        "//:event_engine_base_hdrs",
        "//:gpr_platform",
    ],
)

grpc_cc_library(
    name = "thready_event_engine",
    srcs = ["lib/event_engine/thready_event_engine/thready_event_engine.cc"],
    hdrs = ["lib/event_engine/thready_event_engine/thready_event_engine.h"],
    external_deps = [
        "absl/functional:any_invocable",
        "absl/status",
        "absl/status:statusor",
        "absl/strings",
    ],
    deps = [
        "sync",
        "//:event_engine_base_hdrs",
        "//:gpr",
    ],
)

grpc_cc_library(
    name = "event_engine_context",
    hdrs = [
        "lib/event_engine/event_engine_context.h",
    ],
    visibility = [
        "//bazel:alt_grpc_base_legacy",
    ],
    deps = [
        "arena",
        "//:event_engine_base_hdrs",
        "//:gpr",
    ],
)

grpc_cc_library(
    name = "default_event_engine",
    srcs = [
        "lib/event_engine/default_event_engine.cc",
    ],
    hdrs = [
        "lib/event_engine/default_event_engine.h",
    ],
    defines = select({
        ":maximize_threadyness": ["GRPC_MAXIMIZE_THREADYNESS"],
        "//conditions:default": [],
    }),
    external_deps = ["absl/functional:any_invocable"],
    visibility = [
        "//bazel:alt_grpc_base_legacy",
    ],
    deps = [
        "channel_args",
        "default_event_engine_factory",
        "match",
        "no_destruct",
        "sync",
        "thready_event_engine",
        "wait_for_single_owner",
        "//:config",
        "//:debug_location",
        "//:event_engine_base_hdrs",
        "//:gpr",
    ],
)

grpc_cc_library(
    name = "ref_counted_dns_resolver_interface",
    hdrs = ["lib/event_engine/ref_counted_dns_resolver_interface.h"],
    external_deps = ["absl/strings"],
    deps = [
        "//:event_engine_base_hdrs",
        "//:gpr_platform",
        "//:orphanable",
    ],
)

grpc_cc_library(
    name = "native_posix_dns_resolver",
    srcs = [
        "lib/event_engine/posix_engine/native_posix_dns_resolver.cc",
    ],
    hdrs = [
        "lib/event_engine/posix_engine/native_posix_dns_resolver.h",
    ],
    external_deps = [
        "absl/functional:any_invocable",
        "absl/status",
        "absl/status:statusor",
        "absl/strings",
        "absl/strings:str_format",
    ],
    deps = [
        "iomgr_port",
        "useful",
        "//:event_engine_base_hdrs",
        "//:gpr",
    ],
)

grpc_cc_library(
    name = "ares_resolver",
    srcs = [
        "lib/event_engine/ares_resolver.cc",
        "lib/event_engine/windows/grpc_polled_fd_windows.cc",
    ],
    hdrs = [
        "lib/event_engine/ares_resolver.h",
        "lib/event_engine/grpc_polled_fd.h",
        "lib/event_engine/nameser.h",
        "lib/event_engine/posix_engine/grpc_polled_fd_posix.h",
        "lib/event_engine/windows/grpc_polled_fd_windows.h",
    ],
    external_deps = [
        "absl/base:core_headers",
        "absl/container:flat_hash_map",
        "absl/functional:any_invocable",
        "absl/hash",
        "absl/log",
        "absl/log:check",
        "absl/status",
        "absl/status:statusor",
        "absl/strings",
        "absl/strings:str_format",
        "address_sorting",
        "cares",
    ],
    deps = [
        "common_event_engine_closures",
        "error",
        "event_engine_time_util",
        "grpc_sockaddr",
        "iomgr_port",
        "posix_event_engine_closure",
        "posix_event_engine_event_poller",
        "posix_event_engine_tcp_socket_utils",
        "ref_counted_dns_resolver_interface",
        "resolved_address",
        "slice",
        "sync",
        "windows_iocp",
        "//:config_vars",
        "//:debug_location",
        "//:event_engine_base_hdrs",
        "//:gpr",
        "//:grpc_trace",
        "//:orphanable",
        "//:parse_address",
        "//:ref_counted_ptr",
        "//:sockaddr_utils",
    ],
)

grpc_cc_library(
    name = "channel_args_preconditioning",
    srcs = [
        "lib/channel/channel_args_preconditioning.cc",
    ],
    hdrs = [
        "lib/channel/channel_args_preconditioning.h",
    ],
    deps = [
        "channel_args",
        "//:event_engine_base_hdrs",
        "//:gpr_platform",
    ],
)

grpc_cc_library(
    name = "bdp_estimator",
    srcs = [
        "lib/transport/bdp_estimator.cc",
    ],
    hdrs = ["lib/transport/bdp_estimator.h"],
    external_deps = [
        "absl/log",
        "absl/log:check",
        "absl/strings",
    ],
    deps = [
        "time",
        "//:gpr",
        "//:grpc_trace",
    ],
)

grpc_cc_library(
    name = "percent_encoding",
    srcs = [
        "lib/slice/percent_encoding.cc",
    ],
    hdrs = [
        "lib/slice/percent_encoding.h",
    ],
    external_deps = ["absl/log:check"],
    deps = [
        "bitset",
        "slice",
        "//:gpr",
    ],
)

grpc_cc_library(
    name = "socket_mutator",
    srcs = [
        "lib/iomgr/socket_mutator.cc",
    ],
    hdrs = [
        "lib/iomgr/socket_mutator.h",
    ],
    visibility = ["//bazel:alt_grpc_base_legacy"],
    deps = [
        "channel_args",
        "useful",
        "//:event_engine_base_hdrs",
        "//:gpr",
    ],
)

grpc_cc_library(
    name = "pollset_set",
    srcs = [
        "lib/iomgr/pollset_set.cc",
    ],
    hdrs = [
        "lib/iomgr/pollset_set.h",
    ],
    deps = [
        "iomgr_fwd",
        "//:gpr",
    ],
)

grpc_cc_library(
    name = "histogram_view",
    srcs = [
        "telemetry/histogram_view.cc",
    ],
    hdrs = [
        "telemetry/histogram_view.h",
    ],
    deps = ["//:gpr"],
)

grpc_cc_library(
    name = "stats_data",
    srcs = ["telemetry/stats_data.cc"],
    hdrs = ["telemetry/stats_data.h"],
    external_deps = ["absl/strings"],
    deps = [
        "histogram_view",
        "no_destruct",
        "per_cpu",
        "//:gpr_platform",
    ],
)

grpc_cc_library(
    name = "per_cpu",
    srcs = [
        "util/per_cpu.cc",
    ],
    hdrs = [
        "util/per_cpu.h",
    ],
    deps = [
        "useful",
        "//:gpr",
    ],
)

grpc_cc_library(
    name = "event_log",
    srcs = [
        "util/event_log.cc",
    ],
    hdrs = [
        "util/event_log.h",
    ],
    external_deps = [
        "absl/base:core_headers",
        "absl/log:check",
        "absl/strings",
        "absl/types:span",
    ],
    deps = [
        "per_cpu",
        "sync",
        "time_precise",
        "//:gpr",
    ],
)

grpc_cc_library(
    name = "load_file",
    srcs = [
        "util/load_file.cc",
    ],
    hdrs = [
        "util/load_file.h",
    ],
    external_deps = [
        "absl/cleanup",
        "absl/status",
        "absl/status:statusor",
        "absl/strings",
    ],
    deps = [
        "slice",
        "strerror",
        "//:gpr",
    ],
)

grpc_cc_library(
    name = "channel_stack_type",
    srcs = [
        "lib/surface/channel_stack_type.cc",
    ],
    hdrs = [
        "lib/surface/channel_stack_type.h",
    ],
    deps = ["//:gpr_platform"],
)

grpc_cc_library(
    name = "channel_init",
    srcs = [
        "lib/surface/channel_init.cc",
    ],
    hdrs = [
        "lib/surface/channel_init.h",
    ],
    external_deps = [
        "absl/functional:any_invocable",
        "absl/log",
        "absl/log:check",
        "absl/strings",
    ],
    deps = [
        "call_filters",
        "channel_args",
        "channel_fwd",
        "channel_stack_type",
        "interception_chain",
        "sync",
        "unique_type_name",
        "//:channel_stack_builder",
        "//:debug_location",
        "//:gpr",
        "//:gpr_platform",
        "//:grpc_trace",
    ],
)

grpc_cc_library(
    name = "server_interface",
    hdrs = [
        "server/server_interface.h",
    ],
    deps = [
        "channel_args",
        "//:channelz",
        "//:event_engine_base_hdrs",
        "//:gpr_platform",
    ],
)

grpc_cc_library(
    name = "single_set_ptr",
    hdrs = [
        "util/single_set_ptr.h",
    ],
    external_deps = ["absl/log:check"],
    deps = [
        "//:gpr",
        "//:ref_counted_ptr",
    ],
)

grpc_cc_library(
    name = "grpc_service_config",
    hdrs = [
        "service_config/service_config.h",
        "service_config/service_config_call_data.h",
    ],
    external_deps = ["absl/strings"],
    deps = [
        "arena",
        "chunked_vector",
        "down_cast",
        "ref_counted",
        "service_config_parser",
        "slice_refcount",
        "unique_type_name",
        "useful",
        "//:gpr_platform",
        "//:ref_counted_ptr",
    ],
)

grpc_cc_library(
    name = "service_config_parser",
    srcs = [
        "service_config/service_config_parser.cc",
    ],
    hdrs = [
        "service_config/service_config_parser.h",
    ],
    external_deps = [
        "absl/log",
        "absl/strings",
    ],
    deps = [
        "channel_args",
        "json",
        "validation_errors",
        "//:gpr",
    ],
)

grpc_cc_library(
    name = "notification",
    hdrs = [
        "util/notification.h",
    ],
    external_deps = ["absl/time"],
    deps = [
        "sync",
        "//:gpr",
    ],
)

grpc_cc_library(
    name = "channel_args",
    srcs = [
        "lib/channel/channel_args.cc",
    ],
    hdrs = [
        "lib/channel/channel_args.h",
    ],
    external_deps = [
        "absl/log",
        "absl/log:check",
        "absl/meta:type_traits",
        "absl/strings",
        "absl/strings:str_format",
    ],
    visibility = [
        "//bazel:alt_grpc_base_legacy",
    ],
    deps = [
        "avl",
        "channel_stack_type",
        "dual_ref_counted",
        "ref_counted",
        "ref_counted_string",
        "time",
        "useful",
        "//:channel_arg_names",
        "//:debug_location",
        "//:event_engine_base_hdrs",
        "//:gpr",
        "//:ref_counted_ptr",
    ],
)

grpc_cc_library(
    name = "resolved_address",
    hdrs = ["lib/iomgr/resolved_address.h"],
    deps = [
        "iomgr_port",
        "//:gpr_platform",
    ],
)

grpc_cc_library(
    name = "client_channel_internal_header",
    hdrs = [
        "client_channel/client_channel_internal.h",
    ],
    external_deps = [
        "absl/functional:any_invocable",
        "absl/log:check",
    ],
    deps = [
        "arena",
        "call_destination",
        "down_cast",
        "grpc_service_config",
        "lb_policy",
        "unique_type_name",
        "//:call_tracer",
        "//:gpr",
    ],
)

grpc_cc_library(
    name = "blackboard",
    srcs = [
        "filter/blackboard.cc",
    ],
    hdrs = [
        "filter/blackboard.h",
    ],
    external_deps = [
        "absl/container:flat_hash_map",
        "absl/strings",
    ],
    deps = [
        "ref_counted",
        "unique_type_name",
        "useful",
        "//:debug_location",
        "//:endpoint_addresses",
        "//:ref_counted_ptr",
    ],
)

grpc_cc_library(
    name = "filter_args",
    hdrs = [
        "filter/filter_args.h",
    ],
    deps = [
        "blackboard",
        "channel_fwd",
        "match",
    ],
)

grpc_cc_library(
    name = "subchannel_connector",
    hdrs = [
        "client_channel/connector.h",
    ],
    deps = [
        "channel_args",
        "closure",
        "error",
        "iomgr_fwd",
        "resolved_address",
        "time",
        "//:channelz",
        "//:gpr_platform",
        "//:grpc_base",
        "//:orphanable",
        "//:ref_counted_ptr",
    ],
)

grpc_cc_library(
    name = "subchannel_pool_interface",
    srcs = [
        "client_channel/subchannel_pool_interface.cc",
    ],
    hdrs = [
        "client_channel/subchannel_pool_interface.h",
    ],
    external_deps = [
        "absl/status",
        "absl/status:statusor",
        "absl/strings",
    ],
    deps = [
        "channel_args",
        "ref_counted",
        "resolved_address",
        "useful",
        "//:gpr_platform",
        "//:grpc_trace",
        "//:ref_counted_ptr",
        "//:sockaddr_utils",
    ],
)

grpc_cc_library(
    name = "config_selector",
    hdrs = [
        "client_channel/config_selector.h",
    ],
    external_deps = [
        "absl/log:check",
        "absl/status",
        "absl/strings",
    ],
    deps = [
        "arena",
        "channel_fwd",
        "client_channel_internal_header",
        "grpc_service_config",
        "interception_chain",
        "metadata_batch",
        "ref_counted",
        "slice",
        "unique_type_name",
        "useful",
        "//:gpr_platform",
        "//:grpc_public_hdrs",
        "//:ref_counted_ptr",
    ],
)

grpc_cc_library(
    name = "client_channel_service_config",
    srcs = [
        "client_channel/client_channel_service_config.cc",
    ],
    hdrs = [
        "client_channel/client_channel_service_config.h",
    ],
    external_deps = [
        "absl/status",
        "absl/status:statusor",
        "absl/strings",
    ],
    deps = [
        "channel_args",
        "json",
        "json_args",
        "json_object_loader",
        "lb_policy",
        "lb_policy_registry",
        "service_config_parser",
        "time",
        "validation_errors",
        "//:config",
        "//:gpr_platform",
        "//:ref_counted_ptr",
    ],
)

grpc_cc_library(
    name = "client_channel_args",
    hdrs = [
        "client_channel/client_channel_args.h",
    ],
)

grpc_cc_library(
    name = "retry_interceptor",
    srcs = [
        "client_channel/retry_interceptor.cc",
    ],
    hdrs = [
        "client_channel/retry_interceptor.h",
    ],
    deps = [
        "cancel_callback",
        "client_channel_args",
        "filter_args",
        "for_each",
        "grpc_service_config",
        "interception_chain",
        "map",
        "request_buffer",
        "retry_service_config",
        "retry_throttle",
        "sleep",
        "//:backoff",
    ],
)

grpc_cc_library(
    name = "retry_service_config",
    srcs = [
        "client_channel/retry_service_config.cc",
    ],
    hdrs = [
        "client_channel/retry_service_config.h",
    ],
    external_deps = [
        "absl/log",
        "absl/strings",
    ],
    deps = [
        "channel_args",
        "json",
        "json_args",
        "json_channel_args",
        "json_object_loader",
        "service_config_parser",
        "time",
        "validation_errors",
        "//:channel_arg_names",
        "//:config",
        "//:gpr",
        "//:grpc_base",
        "//:grpc_public_hdrs",
    ],
)

grpc_cc_library(
    name = "retry_throttle",
    srcs = [
        "client_channel/retry_throttle.cc",
    ],
    hdrs = [
        "client_channel/retry_throttle.h",
    ],
    external_deps = ["absl/base:core_headers"],
    deps = [
        "ref_counted",
        "sync",
        "useful",
        "//:gpr",
        "//:ref_counted_ptr",
    ],
)

grpc_cc_library(
    name = "client_channel_backup_poller",
    srcs = [
        "client_channel/backup_poller.cc",
    ],
    hdrs = [
        "client_channel/backup_poller.h",
    ],
    external_deps = [
        "absl/log",
        "absl/status",
    ],
    deps = [
        "closure",
        "error",
        "iomgr_fwd",
        "pollset_set",
        "time",
        "//:config_vars",
        "//:gpr",
        "//:gpr_platform",
        "//:iomgr",
        "//:iomgr_timer",
    ],
)

grpc_cc_library(
    name = "service_config_channel_arg_filter",
    srcs = [
        "service_config/service_config_channel_arg_filter.cc",
    ],
    external_deps = [
        "absl/log",
        "absl/status",
        "absl/status:statusor",
    ],
    deps = [
        "arena",
        "arena_promise",
        "channel_args",
        "channel_fwd",
        "channel_stack_type",
        "context",
        "grpc_message_size_filter",
        "grpc_service_config",
        "latent_see",
        "metadata_batch",
        "service_config_parser",
        "//:channel_arg_names",
        "//:config",
        "//:gpr_platform",
        "//:grpc_base",
        "//:grpc_service_config_impl",
        "//:ref_counted_ptr",
    ],
)

grpc_cc_library(
    name = "lb_policy",
    srcs = ["load_balancing/lb_policy.cc"],
    hdrs = ["load_balancing/lb_policy.h"],
    external_deps = [
        "absl/base:core_headers",
        "absl/container:inlined_vector",
        "absl/status",
        "absl/status:statusor",
        "absl/strings",
    ],
    deps = [
        "channel_args",
        "closure",
        "dual_ref_counted",
        "error",
        "grpc_backend_metric_data",
        "iomgr_fwd",
        "metrics",
        "pollset_set",
        "ref_counted",
        "resolved_address",
        "subchannel_interface",
        "sync",
        "//:debug_location",
        "//:endpoint_addresses",
        "//:event_engine_base_hdrs",
        "//:exec_ctx",
        "//:gpr_platform",
        "//:grpc_trace",
        "//:orphanable",
        "//:ref_counted_ptr",
        "//:work_serializer",
    ],
)

grpc_cc_library(
    name = "lb_policy_factory",
    hdrs = ["load_balancing/lb_policy_factory.h"],
    external_deps = [
        "absl/status:statusor",
        "absl/strings",
    ],
    deps = [
        "json",
        "lb_policy",
        "//:gpr_platform",
        "//:orphanable",
        "//:ref_counted_ptr",
    ],
)

grpc_cc_library(
    name = "lb_policy_registry",
    srcs = ["load_balancing/lb_policy_registry.cc"],
    hdrs = ["load_balancing/lb_policy_registry.h"],
    external_deps = [
        "absl/log",
        "absl/log:check",
        "absl/status",
        "absl/status:statusor",
        "absl/strings",
        "absl/strings:str_format",
    ],
    deps = [
        "json",
        "lb_policy",
        "lb_policy_factory",
        "//:gpr",
        "//:orphanable",
        "//:ref_counted_ptr",
    ],
)

grpc_cc_library(
    name = "lb_metadata",
    srcs = ["client_channel/lb_metadata.cc"],
    hdrs = ["client_channel/lb_metadata.h"],
    external_deps = [
        "absl/log",
        "absl/strings",
    ],
    deps = [
        "event_engine_common",
        "lb_policy",
        "metadata_batch",
    ],
)

grpc_cc_library(
    name = "connection_context",
    srcs = ["lib/surface/connection_context.cc"],
    hdrs = ["lib/surface/connection_context.h"],
    deps = [
        "no_destruct",
        "//:gpr",
        "//:gpr_platform",
        "//:orphanable",
    ],
)

grpc_cc_library(
    name = "subchannel_interface",
    hdrs = ["load_balancing/subchannel_interface.h"],
    external_deps = [
        "absl/status",
        "absl/strings",
    ],
    deps = [
        "dual_ref_counted",
        "iomgr_fwd",
        "//:event_engine_base_hdrs",
        "//:gpr_platform",
        "//:ref_counted_ptr",
    ],
)

grpc_cc_library(
    name = "delegating_helper",
    hdrs = ["load_balancing/delegating_helper.h"],
    external_deps = [
        "absl/status",
        "absl/strings",
    ],
    deps = [
        "channel_args",
        "lb_policy",
        "resolved_address",
        "subchannel_interface",
        "//:debug_location",
        "//:event_engine_base_hdrs",
        "//:gpr_platform",
        "//:grpc_security_base",
        "//:ref_counted_ptr",
        "//:transport_auth_context",
    ],
)

grpc_cc_library(
    name = "backend_metric_parser",
    srcs = [
        "load_balancing/backend_metric_parser.cc",
    ],
    hdrs = [
        "load_balancing/backend_metric_parser.h",
    ],
    external_deps = [
        "@com_google_protobuf//upb:base",
        "@com_google_protobuf//upb:mem",
        "@com_google_protobuf//upb:message",
        "absl/strings",
    ],
    deps = [
        "grpc_backend_metric_data",
        "//:gpr_platform",
        "//:xds_orca_upb",
    ],
)

grpc_cc_library(
    name = "proxy_mapper",
    hdrs = ["handshaker/proxy_mapper.h"],
    external_deps = ["absl/strings"],
    deps = [
        "channel_args",
        "resolved_address",
        "//:gpr_platform",
    ],
)

grpc_cc_library(
    name = "proxy_mapper_registry",
    srcs = ["handshaker/proxy_mapper_registry.cc"],
    hdrs = ["handshaker/proxy_mapper_registry.h"],
    external_deps = ["absl/strings"],
    deps = [
        "channel_args",
        "proxy_mapper",
        "resolved_address",
        "//:gpr_platform",
    ],
)

grpc_cc_library(
    name = "http_proxy_mapper",
    srcs = [
        "handshaker/http_connect/http_proxy_mapper.cc",
    ],
    hdrs = [
        "handshaker/http_connect/http_proxy_mapper.h",
    ],
    external_deps = [
        "absl/log",
        "absl/log:check",
        "absl/status",
        "absl/status:statusor",
        "absl/strings",
    ],
    deps = [
        "channel_args",
        "env",
        "proxy_mapper",
        "resolved_address",
        "//:channel_arg_names",
        "//:config",
        "//:gpr",
        "//:http_connect_handshaker",
        "//:iomgr",
        "//:parse_address",
        "//:sockaddr_utils",
        "//:uri",
    ],
)

grpc_cc_library(
    name = "xds_http_proxy_mapper",
    srcs = [
        "handshaker/http_connect/xds_http_proxy_mapper.cc",
    ],
    hdrs = [
        "handshaker/http_connect/xds_http_proxy_mapper.h",
    ],
    external_deps = [
        "absl/log",
        "absl/strings",
    ],
    deps = [
        "channel_args",
        "proxy_mapper",
        "resolved_address",
        "xds_endpoint",
        "//:config",
        "//:http_connect_handshaker",
        "//:parse_address",
        "//:sockaddr_utils",
    ],
)

grpc_cc_library(
    name = "grpc_server_config_selector",
    hdrs = [
        "server/server_config_selector.h",
    ],
    external_deps = [
        "absl/status:statusor",
        "absl/strings",
    ],
    deps = [
        "dual_ref_counted",
        "grpc_service_config",
        "metadata_batch",
        "ref_counted",
        "service_config_parser",
        "useful",
        "//:gpr_platform",
        "//:ref_counted_ptr",
    ],
)

grpc_cc_library(
    name = "grpc_server_config_selector_filter",
    srcs = [
        "server/server_config_selector_filter.cc",
    ],
    hdrs = [
        "server/server_config_selector_filter.h",
    ],
    external_deps = [
        "absl/base:core_headers",
        "absl/log:check",
        "absl/status",
        "absl/status:statusor",
    ],
    deps = [
        "arena",
        "arena_promise",
        "channel_args",
        "channel_fwd",
        "context",
        "event_engine_context",
        "grpc_server_config_selector",
        "grpc_service_config",
        "latent_see",
        "metadata_batch",
        "status_helper",
        "sync",
        "//:gpr",
        "//:grpc_base",
        "//:promise",
        "//:ref_counted_ptr",
    ],
)

grpc_cc_library(
    name = "sorted_pack",
    hdrs = [
        "util/sorted_pack.h",
    ],
    deps = [
        "type_list",
        "//:gpr_platform",
    ],
)

grpc_cc_library(
    name = "type_list",
    hdrs = [
        "util/type_list.h",
    ],
)

grpc_cc_library(
    name = "if_list",
    hdrs = [
        "util/if_list.h",
    ],
    deps = ["//:gpr_platform"],
)

grpc_cc_library(
    name = "tdigest",
    srcs = [
        "util/tdigest.cc",
    ],
    hdrs = [
        "util/tdigest.h",
    ],
    external_deps = [
        "absl/log",
        "absl/log:check",
        "absl/status",
        "absl/strings",
    ],
)

grpc_cc_library(
    name = "certificate_provider_factory",
    hdrs = [
        "credentials/transport/tls/certificate_provider_factory.h",
    ],
    external_deps = ["absl/strings"],
    deps = [
        "json",
        "json_args",
        "ref_counted",
        "validation_errors",
        "//:alts_util",
        "//:gpr",
        "//:grpc_core_credentials_header",
        "//:ref_counted_ptr",
    ],
)

grpc_cc_library(
    name = "certificate_provider_registry",
    srcs = [
        "credentials/transport/tls/certificate_provider_registry.cc",
    ],
    hdrs = [
        "credentials/transport/tls/certificate_provider_registry.h",
    ],
    external_deps = [
        "absl/log",
        "absl/log:check",
        "absl/strings",
    ],
    deps = [
        "certificate_provider_factory",
        "//:gpr",
    ],
)

grpc_cc_library(
    name = "grpc_audit_logging",
    srcs = [
        "lib/security/authorization/audit_logging.cc",
        "lib/security/authorization/stdout_logger.cc",
    ],
    hdrs = [
        "lib/security/authorization/audit_logging.h",
        "lib/security/authorization/stdout_logger.h",
    ],
    external_deps = [
        "absl/base:core_headers",
        "absl/log:check",
        "absl/status",
        "absl/status:statusor",
        "absl/strings",
        "absl/strings:str_format",
        "absl/time",
    ],
    deps = [
        "sync",
        "//:gpr",
        "//:grpc_base",
    ],
)

grpc_cc_library(
    name = "grpc_authorization_base",
    srcs = [
        "lib/security/authorization/authorization_policy_provider_vtable.cc",
        "lib/security/authorization/evaluate_args.cc",
        "lib/security/authorization/grpc_server_authz_filter.cc",
    ],
    hdrs = [
        "lib/security/authorization/authorization_engine.h",
        "lib/security/authorization/authorization_policy_provider.h",
        "lib/security/authorization/evaluate_args.h",
        "lib/security/authorization/grpc_server_authz_filter.h",
    ],
    external_deps = [
        "absl/log",
        "absl/status",
        "absl/status:statusor",
        "absl/strings",
    ],
    deps = [
        "arena_promise",
        "channel_args",
        "channel_fwd",
        "dual_ref_counted",
        "endpoint_info_handshaker",
        "latent_see",
        "metadata_batch",
        "ref_counted",
        "resolved_address",
        "slice",
        "useful",
        "//:channel_arg_names",
        "//:gpr",
        "//:grpc_base",
        "//:grpc_credentials_util",
        "//:grpc_security_base",
        "//:grpc_trace",
        "//:parse_address",
        "//:promise",
        "//:ref_counted_ptr",
        "//:transport_auth_context",
        "//:uri",
    ],
)

grpc_cc_library(
    name = "grpc_crl_provider",
    srcs = [
        "credentials/transport/tls/grpc_tls_crl_provider.cc",
    ],
    hdrs = [
        "credentials/transport/tls/grpc_tls_crl_provider.h",
    ],
    external_deps = [
        "absl/base:core_headers",
        "absl/container:flat_hash_map",
        "absl/log",
        "absl/status",
        "absl/status:statusor",
        "absl/strings",
        "absl/types:span",
        "libcrypto",
        "libssl",
    ],
    deps = [
        "default_event_engine",
        "directory_reader",
        "load_file",
        "slice",
        "sync",
        "time",
        "//:exec_ctx",
        "//:gpr",
        "//:grpc_base",
    ],
)

grpc_cc_library(
    name = "grpc_fake_credentials",
    srcs = [
        "credentials/transport/fake/fake_credentials.cc",
        "credentials/transport/fake/fake_security_connector.cc",
    ],
    hdrs = [
        "credentials/transport/fake/fake_credentials.h",
        "credentials/transport/fake/fake_security_connector.h",
        "load_balancing/grpclb/grpclb.h",
    ],
    external_deps = [
        "absl/log",
        "absl/log:check",
        "absl/status",
        "absl/status:statusor",
        "absl/strings",
        "absl/strings:str_format",
    ],
    deps = [
        "arena_promise",
        "channel_args",
        "closure",
        "error",
        "iomgr_fwd",
        "metadata_batch",
        "slice",
        "unique_type_name",
        "useful",
        "//:channel_arg_names",
        "//:debug_location",
        "//:exec_ctx",
        "//:gpr",
        "//:grpc_base",
        "//:grpc_core_credentials_header",
        "//:grpc_security_base",
        "//:handshaker",
        "//:iomgr",
        "//:promise",
        "//:ref_counted_ptr",
        "//:transport_auth_context",
        "//:tsi_base",
        "//:tsi_fake_credentials",
    ],
)

grpc_cc_library(
    name = "grpc_insecure_credentials",
    srcs = [
        "credentials/transport/insecure/insecure_credentials.cc",
        "credentials/transport/insecure/insecure_security_connector.cc",
    ],
    hdrs = [
        "credentials/transport/insecure/insecure_credentials.h",
        "credentials/transport/insecure/insecure_security_connector.h",
    ],
    external_deps = [
        "absl/log:check",
        "absl/status",
        "absl/strings",
    ],
    deps = [
        "arena_promise",
        "channel_args",
        "closure",
        "error",
        "iomgr_fwd",
        "tsi_local_credentials",
        "unique_type_name",
        "//:debug_location",
        "//:exec_ctx",
        "//:gpr",
        "//:grpc_base",
        "//:grpc_core_credentials_header",
        "//:grpc_security_base",
        "//:handshaker",
        "//:iomgr",
        "//:promise",
        "//:ref_counted_ptr",
        "//:transport_auth_context",
        "//:tsi_base",
    ],
)

grpc_cc_library(
    name = "tsi_local_credentials",
    srcs = [
        "tsi/local_transport_security.cc",
    ],
    hdrs = [
        "tsi/local_transport_security.h",
    ],
    external_deps = ["absl/log"],
    deps = [
        "//:event_engine_base_hdrs",
        "//:exec_ctx",
        "//:gpr",
        "//:tsi_base",
    ],
)

grpc_cc_library(
    name = "grpc_local_credentials",
    srcs = [
        "credentials/transport/local/local_credentials.cc",
        "credentials/transport/local/local_security_connector.cc",
    ],
    hdrs = [
        "credentials/transport/local/local_credentials.h",
        "credentials/transport/local/local_security_connector.h",
    ],
    external_deps = [
        "absl/log",
        "absl/log:check",
        "absl/status",
        "absl/status:statusor",
        "absl/strings",
    ],
    deps = [
        "arena_promise",
        "channel_args",
        "closure",
        "error",
        "experiments",
        "grpc_sockaddr",
        "iomgr_fwd",
        "resolved_address",
        "tsi_local_credentials",
        "unique_type_name",
        "useful",
        "//:debug_location",
        "//:exec_ctx",
        "//:gpr",
        "//:grpc_base",
        "//:grpc_client_channel",
        "//:grpc_core_credentials_header",
        "//:grpc_security_base",
        "//:handshaker",
        "//:iomgr",
        "//:parse_address",
        "//:promise",
        "//:ref_counted_ptr",
        "//:sockaddr_utils",
        "//:transport_auth_context",
        "//:tsi_base",
        "//:uri",
    ],
)

grpc_cc_library(
    name = "grpc_ssl_credentials",
    srcs = [
        "credentials/transport/ssl/ssl_credentials.cc",
        "credentials/transport/ssl/ssl_security_connector.cc",
    ],
    hdrs = [
        "credentials/transport/ssl/ssl_credentials.h",
        "credentials/transport/ssl/ssl_security_connector.h",
    ],
    external_deps = [
        "absl/log",
        "absl/log:check",
        "absl/status",
        "absl/strings",
        "absl/strings:str_format",
    ],
    deps = [
        "arena_promise",
        "channel_args",
        "closure",
        "error",
        "iomgr_fwd",
        "sync",
        "unique_type_name",
        "useful",
        "//:channel_arg_names",
        "//:debug_location",
        "//:exec_ctx",
        "//:gpr",
        "//:grpc_base",
        "//:grpc_core_credentials_header",
        "//:grpc_security_base",
        "//:grpc_trace",
        "//:handshaker",
        "//:iomgr",
        "//:promise",
        "//:ref_counted_ptr",
        "//:transport_auth_context",
        "//:tsi_base",
        "//:tsi_ssl_credentials",
        "//:tsi_ssl_session_cache",
    ],
)

grpc_cc_library(
    name = "grpc_google_default_credentials",
    srcs = [
        "credentials/transport/google_default/credentials_generic.cc",
        "credentials/transport/google_default/google_default_credentials.cc",
    ],
    hdrs = [
        "credentials/transport/google_default/google_default_credentials.h",
        "load_balancing/grpclb/grpclb.h",
    ],
    external_deps = [
        "absl/log:check",
        "absl/log:log",
        "absl/status:statusor",
        "absl/strings",
    ],
    tags = ["nofixdeps"],
    deps = [
        "channel_args",
        "closure",
        "env",
        "error",
        "error_utils",
        "event_engine_shim",
        "grpc_external_account_credentials",
        "grpc_lb_xds_channel_args",
        "grpc_oauth2_credentials",
        "grpc_ssl_credentials",
        "iomgr_fwd",
        "json",
        "json_reader",
        "load_file",
        "notification",
        "slice",
        "slice_refcount",
        "status_helper",
        "sync",
        "time",
        "unique_type_name",
        "useful",
        "//:alts_util",
        "//:channel_arg_names",
        "//:exec_ctx",
        "//:gpr",
        "//:grpc_alts_credentials",
        "//:grpc_base",
        "//:grpc_core_credentials_header",
        "//:grpc_jwt_credentials",
        "//:grpc_public_hdrs",
        "//:grpc_security_base",
        "//:grpc_trace",
        "//:httpcli",
        "//:iomgr",
        "//:orphanable",
        "//:ref_counted_ptr",
        "//:transport_auth_context",
        "//:uri",
    ],
)

grpc_cc_library(
    name = "strerror",
    srcs = [
        "util/strerror.cc",
    ],
    hdrs = [
        "util/strerror.h",
    ],
    external_deps = ["absl/strings:str_format"],
    deps = ["//:gpr_platform"],
)

grpc_cc_library(
    name = "grpc_tls_credentials",
    srcs = [
        "credentials/transport/tls/grpc_tls_certificate_distributor.cc",
        "credentials/transport/tls/grpc_tls_certificate_match.cc",
        "credentials/transport/tls/grpc_tls_certificate_provider.cc",
        "credentials/transport/tls/grpc_tls_certificate_verifier.cc",
        "credentials/transport/tls/grpc_tls_credentials_options.cc",
        "credentials/transport/tls/tls_credentials.cc",
        "credentials/transport/tls/tls_security_connector.cc",
    ],
    hdrs = [
        "credentials/transport/tls/grpc_tls_certificate_distributor.h",
        "credentials/transport/tls/grpc_tls_certificate_provider.h",
        "credentials/transport/tls/grpc_tls_certificate_verifier.h",
        "credentials/transport/tls/grpc_tls_credentials_options.h",
        "credentials/transport/tls/tls_credentials.h",
        "credentials/transport/tls/tls_security_connector.h",
    ],
    external_deps = [
        "absl/base:core_headers",
        "absl/container:inlined_vector",
        "absl/functional:bind_front",
        "absl/log",
        "absl/log:check",
        "absl/status",
        "absl/status:statusor",
        "absl/strings",
        "libcrypto",
        "libssl",
    ],
    deps = [
        "arena_promise",
        "channel_args",
        "closure",
        "error",
        "iomgr_fwd",
        "load_file",
        "ref_counted",
        "slice",
        "slice_refcount",
        "status_helper",
        "sync",
        "unique_type_name",
        "useful",
        "//:channel_arg_names",
        "//:debug_location",
        "//:exec_ctx",
        "//:gpr",
        "//:grpc_base",
        "//:grpc_core_credentials_header",
        "//:grpc_credentials_util",
        "//:grpc_public_hdrs",
        "//:grpc_security_base",
        "//:grpc_trace",
        "//:handshaker",
        "//:iomgr",
        "//:promise",
        "//:ref_counted_ptr",
        "//:transport_auth_context",
        "//:tsi_base",
        "//:tsi_ssl_credentials",
        "//:tsi_ssl_session_cache",
    ],
)

grpc_cc_library(
    name = "grpc_iam_credentials",
    srcs = [
        "credentials/call/iam/iam_credentials.cc",
    ],
    hdrs = [
        "credentials/call/iam/iam_credentials.h",
    ],
    external_deps = [
        "absl/log:check",
        "absl/status:statusor",
        "absl/strings",
        "absl/strings:str_format",
    ],
    deps = [
        "arena_promise",
        "metadata_batch",
        "slice",
        "unique_type_name",
        "useful",
        "//:exec_ctx",
        "//:gpr",
        "//:grpc_base",
        "//:grpc_core_credentials_header",
        "//:grpc_security_base",
        "//:grpc_trace",
        "//:promise",
        "//:ref_counted_ptr",
        "//:transport_auth_context",
    ],
)

grpc_cc_library(
    name = "token_fetcher_credentials",
    srcs = [
        "credentials/call/token_fetcher/token_fetcher_credentials.cc",
    ],
    hdrs = [
        "credentials/call/token_fetcher/token_fetcher_credentials.h",
    ],
    external_deps = [
        "absl/container:flat_hash_set",
        "absl/functional:any_invocable",
        "absl/status:statusor",
    ],
    deps = [
        "arena_promise",
        "context",
        "default_event_engine",
        "metadata",
        "poll",
        "pollset_set",
        "ref_counted",
        "sync",
        "time",
        "useful",
        "//:backoff",
        "//:grpc_security_base",
        "//:grpc_trace",
        "//:httpcli",
        "//:iomgr",
        "//:orphanable",
        "//:promise",
        "//:ref_counted_ptr",
        "//:transport_auth_context",
    ],
)

grpc_cc_library(
    name = "gcp_service_account_identity_credentials",
    srcs = [
        "credentials/call/gcp_service_account_identity/gcp_service_account_identity_credentials.cc",
    ],
    hdrs = [
        "credentials/call/gcp_service_account_identity/gcp_service_account_identity_credentials.h",
    ],
    external_deps = [
        "absl/functional:any_invocable",
        "absl/status",
        "absl/status:statusor",
        "absl/strings",
    ],
    deps = [
        "closure",
        "error",
        "json",
        "json_args",
        "json_object_loader",
        "json_reader",
        "metadata",
        "slice",
        "status_conversion",
        "status_helper",
        "time",
        "token_fetcher_credentials",
        "unique_type_name",
        "//:gpr",
        "//:grpc_base",
        "//:grpc_core_credentials_header",
        "//:grpc_security_base",
        "//:httpcli",
        "//:iomgr",
        "//:orphanable",
        "//:ref_counted_ptr",
        "//:transport_auth_context",
        "//:uri",
    ],
)

grpc_cc_library(
    name = "grpc_oauth2_credentials",
    srcs = [
        "credentials/call/oauth2/oauth2_credentials.cc",
    ],
    hdrs = [
        "credentials/call/oauth2/oauth2_credentials.h",
    ],
    external_deps = [
        "absl/log",
        "absl/log:check",
        "absl/status",
        "absl/status:statusor",
        "absl/strings",
        "absl/strings:str_format",
    ],
    deps = [
        "activity",
        "arena_promise",
        "closure",
        "context",
        "error",
        "error_utils",
        "httpcli_ssl_credentials",
        "json",
        "json_reader",
        "load_file",
        "metadata_batch",
        "poll",
        "pollset_set",
        "ref_counted",
        "slice",
        "slice_refcount",
        "status_helper",
        "time",
        "token_fetcher_credentials",
        "unique_type_name",
        "useful",
        "//:gpr",
        "//:grpc_base",
        "//:grpc_core_credentials_header",
        "//:grpc_credentials_util",
        "//:grpc_security_base",
        "//:grpc_trace",
        "//:httpcli",
        "//:iomgr",
        "//:orphanable",
        "//:promise",
        "//:ref_counted_ptr",
        "//:transport_auth_context",
        "//:uri",
    ],
)

grpc_cc_library(
    name = "grpc_external_account_credentials",
    srcs = [
        "credentials/call/external/aws_external_account_credentials.cc",
        "credentials/call/external/aws_request_signer.cc",
        "credentials/call/external/external_account_credentials.cc",
        "credentials/call/external/file_external_account_credentials.cc",
        "credentials/call/external/url_external_account_credentials.cc",
    ],
    hdrs = [
        "credentials/call/external/aws_external_account_credentials.h",
        "credentials/call/external/aws_request_signer.h",
        "credentials/call/external/external_account_credentials.h",
        "credentials/call/external/file_external_account_credentials.h",
        "credentials/call/external/url_external_account_credentials.h",
    ],
    external_deps = [
        "absl/log",
        "absl/log:check",
        "absl/status",
        "absl/status:statusor",
        "absl/strings",
        "absl/strings:str_format",
        "absl/time",
        "libcrypto",
    ],
    deps = [
        "closure",
        "env",
        "error",
        "error_utils",
        "grpc_oauth2_credentials",
        "httpcli_ssl_credentials",
        "json",
        "json_reader",
        "json_writer",
        "load_file",
        "slice",
        "slice_refcount",
        "status_helper",
        "time",
        "token_fetcher_credentials",
        "//:gpr",
        "//:grpc_base",
        "//:grpc_core_credentials_header",
        "//:grpc_credentials_util",
        "//:grpc_security_base",
        "//:httpcli",
        "//:iomgr",
        "//:orphanable",
        "//:ref_counted_ptr",
        "//:transport_auth_context",
        "//:uri",
    ],
)

grpc_cc_library(
    name = "httpcli_ssl_credentials",
    srcs = [
        "util/http_client/httpcli_security_connector.cc",
    ],
    hdrs = [
        "util/http_client/httpcli_ssl_credentials.h",
    ],
    external_deps = [
        "absl/log",
        "absl/status",
        "absl/strings",
    ],
    deps = [
        "arena_promise",
        "channel_args",
        "closure",
        "error",
        "iomgr_fwd",
        "unique_type_name",
        "//:channel_arg_names",
        "//:debug_location",
        "//:exec_ctx",
        "//:gpr",
        "//:grpc_base",
        "//:grpc_core_credentials_header",
        "//:grpc_security_base",
        "//:handshaker",
        "//:iomgr",
        "//:promise",
        "//:ref_counted_ptr",
        "//:transport_auth_context",
        "//:tsi_base",
        "//:tsi_ssl_credentials",
    ],
)

grpc_cc_library(
    name = "tsi_ssl_types",
    hdrs = [
        "tsi/ssl_types.h",
    ],
    external_deps = ["libssl"],
    deps = ["//:gpr_platform"],
)

# This target depends on RE2 and should not be linked into grpc by default for binary-size reasons.
grpc_cc_library(
    name = "grpc_matchers",
    srcs = [
        "util/matchers.cc",
    ],
    hdrs = [
        "util/matchers.h",
    ],
    external_deps = [
        "absl/status",
        "absl/status:statusor",
        "absl/strings",
        "absl/strings:str_format",
        "re2",
    ],
    deps = ["//:gpr"],
)

# This target pulls in a dependency on RE2 and should not be linked into grpc by default for binary-size reasons.
grpc_cc_library(
    name = "grpc_rbac_engine",
    srcs = [
        "lib/security/authorization/grpc_authorization_engine.cc",
        "lib/security/authorization/matchers.cc",
        "lib/security/authorization/rbac_policy.cc",
    ],
    hdrs = [
        "lib/security/authorization/grpc_authorization_engine.h",
        "lib/security/authorization/matchers.h",
        "lib/security/authorization/rbac_policy.h",
    ],
    external_deps = [
        "absl/log",
        "absl/log:check",
        "absl/status",
        "absl/status:statusor",
        "absl/strings",
        "absl/strings:str_format",
    ],
    deps = [
        "grpc_audit_logging",
        "grpc_authorization_base",
        "grpc_matchers",
        "resolved_address",
        "//:gpr",
        "//:grpc_base",
        "//:parse_address",
        "//:sockaddr_utils",
    ],
)

grpc_cc_library(
    name = "json",
    hdrs = [
        "util/json/json.h",
    ],
    deps = ["//:gpr"],
)

grpc_cc_library(
    name = "json_reader",
    srcs = [
        "util/json/json_reader.cc",
    ],
    hdrs = [
        "util/json/json_reader.h",
    ],
    external_deps = [
        "absl/base:core_headers",
        "absl/log:check",
        "absl/status",
        "absl/status:statusor",
        "absl/strings",
        "absl/strings:str_format",
    ],
    visibility = ["//bazel:json_reader_legacy"],
    deps = [
        "json",
        "match",
        "//:gpr",
    ],
)

grpc_cc_library(
    name = "json_writer",
    srcs = [
        "util/json/json_writer.cc",
    ],
    hdrs = [
        "util/json/json_writer.h",
    ],
    external_deps = ["absl/strings"],
    deps = [
        "json",
        "//:gpr",
    ],
)

grpc_cc_library(
    name = "json_util",
    srcs = ["util/json/json_util.cc"],
    hdrs = ["util/json/json_util.h"],
    external_deps = ["absl/strings"],
    deps = [
        "error",
        "json",
        "json_args",
        "json_object_loader",
        "no_destruct",
        "time",
        "validation_errors",
        "//:gpr",
    ],
)

grpc_cc_library(
    name = "json_args",
    hdrs = ["util/json/json_args.h"],
    external_deps = ["absl/strings"],
    deps = ["//:gpr"],
)

grpc_cc_library(
    name = "json_object_loader",
    srcs = ["util/json/json_object_loader.cc"],
    hdrs = ["util/json/json_object_loader.h"],
    external_deps = [
        "absl/meta:type_traits",
        "absl/status",
        "absl/status:statusor",
        "absl/strings",
    ],
    deps = [
        "json",
        "json_args",
        "no_destruct",
        "time",
        "validation_errors",
        "//:gpr",
        "//:ref_counted_ptr",
    ],
)

grpc_cc_library(
    name = "json_channel_args",
    hdrs = ["util/json/json_channel_args.h"],
    external_deps = ["absl/strings"],
    deps = [
        "channel_args",
        "json_args",
        "//:gpr",
    ],
)

grpc_cc_library(
    name = "idle_filter_state",
    srcs = [
        "ext/filters/channel_idle/idle_filter_state.cc",
    ],
    hdrs = [
        "ext/filters/channel_idle/idle_filter_state.h",
    ],
    deps = ["//:gpr_platform"],
)

grpc_cc_library(
    name = "grpc_channel_idle_filter",
    srcs = [
        "ext/filters/channel_idle/legacy_channel_idle_filter.cc",
    ],
    hdrs = [
        "ext/filters/channel_idle/legacy_channel_idle_filter.h",
    ],
    external_deps = [
        "absl/base:core_headers",
        "absl/meta:type_traits",
        "absl/random",
        "absl/status",
        "absl/status:statusor",
    ],
    deps = [
        "activity",
        "arena",
        "arena_promise",
        "channel_args",
        "channel_fwd",
        "channel_stack_type",
        "closure",
        "connectivity_state",
        "error",
        "exec_ctx_wakeup_scheduler",
        "experiments",
        "http2_status",
        "idle_filter_state",
        "loop",
        "metadata_batch",
        "no_destruct",
        "per_cpu",
        "poll",
        "shared_bit_gen",
        "single_set_ptr",
        "sleep",
        "status_helper",
        "sync",
        "time",
        "try_seq",
        "//:channel_arg_names",
        "//:config",
        "//:debug_location",
        "//:exec_ctx",
        "//:gpr",
        "//:grpc_base",
        "//:grpc_trace",
        "//:orphanable",
        "//:promise",
        "//:ref_counted_ptr",
    ],
)

grpc_cc_library(
    name = "grpc_client_authority_filter",
    srcs = [
        "ext/filters/http/client_authority_filter.cc",
    ],
    hdrs = [
        "ext/filters/http/client_authority_filter.h",
    ],
    external_deps = [
        "absl/status",
        "absl/status:statusor",
        "absl/strings",
    ],
    deps = [
        "arena_promise",
        "channel_args",
        "channel_fwd",
        "channel_stack_type",
        "latent_see",
        "metadata_batch",
        "slice",
        "//:channel_arg_names",
        "//:config",
        "//:gpr_platform",
        "//:grpc_base",
        "//:grpc_security_base",
        "//:transport_auth_context",
    ],
)

grpc_cc_library(
    name = "grpc_message_size_filter",
    srcs = [
        "ext/filters/message_size/message_size_filter.cc",
    ],
    hdrs = [
        "ext/filters/message_size/message_size_filter.h",
    ],
    external_deps = [
        "absl/log",
        "absl/status:statusor",
        "absl/strings",
        "absl/strings:str_format",
    ],
    deps = [
        "activity",
        "arena",
        "arena_promise",
        "channel_args",
        "channel_fwd",
        "channel_stack_type",
        "context",
        "grpc_service_config",
        "json",
        "json_args",
        "json_object_loader",
        "latch",
        "latent_see",
        "metadata_batch",
        "race",
        "service_config_parser",
        "slice",
        "slice_buffer",
        "validation_errors",
        "//:channel_arg_names",
        "//:config",
        "//:gpr",
        "//:grpc_base",
        "//:grpc_public_hdrs",
        "//:grpc_trace",
    ],
)

grpc_cc_library(
    name = "grpc_fault_injection_filter",
    srcs = [
        "ext/filters/fault_injection/fault_injection_filter.cc",
        "ext/filters/fault_injection/fault_injection_service_config_parser.cc",
    ],
    hdrs = [
        "ext/filters/fault_injection/fault_injection_filter.h",
        "ext/filters/fault_injection/fault_injection_service_config_parser.h",
    ],
    external_deps = [
        "absl/base:core_headers",
        "absl/log",
        "absl/meta:type_traits",
        "absl/random",
        "absl/status",
        "absl/status:statusor",
        "absl/strings",
    ],
    deps = [
        "arena_promise",
        "channel_args",
        "channel_fwd",
        "context",
        "grpc_service_config",
        "json",
        "json_args",
        "json_object_loader",
        "metadata_batch",
        "service_config_parser",
        "sleep",
        "sync",
        "time",
        "try_seq",
        "validation_errors",
        "//:config",
        "//:gpr",
        "//:grpc_base",
        "//:grpc_public_hdrs",
        "//:grpc_trace",
    ],
)

grpc_cc_library(
    name = "grpc_rbac_filter",
    srcs = [
        "ext/filters/rbac/rbac_filter.cc",
        "ext/filters/rbac/rbac_service_config_parser.cc",
    ],
    hdrs = [
        "ext/filters/rbac/rbac_filter.h",
        "ext/filters/rbac/rbac_service_config_parser.h",
    ],
    external_deps = [
        "absl/status",
        "absl/status:statusor",
        "absl/strings",
    ],
    deps = [
        "arena_promise",
        "channel_args",
        "channel_fwd",
        "context",
        "error",
        "grpc_audit_logging",
        "grpc_authorization_base",
        "grpc_matchers",
        "grpc_rbac_engine",
        "grpc_service_config",
        "json",
        "json_args",
        "json_object_loader",
        "latent_see",
        "metadata_batch",
        "service_config_parser",
        "validation_errors",
        "//:config",
        "//:gpr",
        "//:grpc_base",
        "//:grpc_security_base",
        "//:promise",
        "//:transport_auth_context",
    ],
)

grpc_cc_library(
    name = "grpc_stateful_session_filter",
    srcs = [
        "ext/filters/stateful_session/stateful_session_filter.cc",
        "ext/filters/stateful_session/stateful_session_service_config_parser.cc",
    ],
    hdrs = [
        "ext/filters/stateful_session/stateful_session_filter.h",
        "ext/filters/stateful_session/stateful_session_service_config_parser.h",
    ],
    external_deps = [
        "absl/log:check",
        "absl/status:statusor",
        "absl/strings",
    ],
    deps = [
        "arena",
        "arena_promise",
        "channel_args",
        "channel_fwd",
        "context",
        "grpc_resolver_xds_attributes",
        "grpc_service_config",
        "json",
        "json_args",
        "json_object_loader",
        "latent_see",
        "map",
        "metadata_batch",
        "pipe",
        "ref_counted_string",
        "service_config_parser",
        "slice",
        "time",
        "unique_type_name",
        "validation_errors",
        "//:config",
        "//:gpr",
        "//:grpc_base",
        "//:grpc_trace",
    ],
)

grpc_cc_library(
    name = "gcp_authentication_filter",
    srcs = [
        "ext/filters/gcp_authentication/gcp_authentication_filter.cc",
        "ext/filters/gcp_authentication/gcp_authentication_service_config_parser.cc",
    ],
    hdrs = [
        "ext/filters/gcp_authentication/gcp_authentication_filter.h",
        "ext/filters/gcp_authentication/gcp_authentication_service_config_parser.h",
    ],
    external_deps = [
        "absl/log:check",
        "absl/status",
        "absl/status:statusor",
        "absl/strings",
    ],
    deps = [
        "arena",
        "blackboard",
        "channel_args",
        "channel_fwd",
        "context",
        "gcp_service_account_identity_credentials",
        "grpc_resolver_xds_attributes",
        "grpc_service_config",
        "json",
        "json_args",
        "json_object_loader",
        "lru_cache",
        "service_config_parser",
        "sync",
        "validation_errors",
        "xds_config",
        "//:config",
        "//:gpr",
        "//:grpc_base",
        "//:grpc_security_base",
        "//:ref_counted_ptr",
        "//:transport_auth_context",
    ],
)

grpc_cc_library(
    name = "grpc_lb_policy_grpclb",
    srcs = [
        "load_balancing/grpclb/client_load_reporting_filter.cc",
        "load_balancing/grpclb/grpclb.cc",
        "load_balancing/grpclb/grpclb_client_stats.cc",
        "load_balancing/grpclb/load_balancer_api.cc",
    ],
    hdrs = [
        "load_balancing/grpclb/client_load_reporting_filter.h",
        "load_balancing/grpclb/grpclb.h",
        "load_balancing/grpclb/grpclb_client_stats.h",
        "load_balancing/grpclb/load_balancer_api.h",
    ],
    external_deps = [
        "@com_google_protobuf//upb:base",
        "@com_google_protobuf//upb:mem",
        "absl/base:core_headers",
        "absl/container:inlined_vector",
        "absl/functional:function_ref",
        "absl/log",
        "absl/log:check",
        "absl/log:globals",
        "absl/status",
        "absl/status:statusor",
        "absl/strings",
        "absl/strings:str_format",
    ],
    deps = [
        "arena",
        "arena_promise",
        "channel_args",
        "channel_fwd",
        "channel_stack_type",
        "closure",
        "connectivity_state",
        "context",
        "delegating_helper",
        "error",
        "experiments",
        "gpr_atm",
        "grpc_sockaddr",
        "json",
        "json_args",
        "json_object_loader",
        "latent_see",
        "lb_policy",
        "lb_policy_factory",
        "lb_policy_registry",
        "map",
        "metadata_batch",
        "pipe",
        "pollset_set",
        "ref_counted",
        "resolved_address",
        "slice",
        "slice_refcount",
        "status_helper",
        "subchannel_interface",
        "sync",
        "time",
        "useful",
        "validation_errors",
        "//:backoff",
        "//:channel",
        "//:channel_arg_names",
        "//:channelz",
        "//:config",
        "//:debug_location",
        "//:endpoint_addresses",
        "//:exec_ctx",
        "//:gpr",
        "//:grpc_base",
        "//:grpc_client_channel",
        "//:grpc_grpclb_balancer_addresses",
        "//:grpc_lb_upb",
        "//:grpc_public_hdrs",
        "//:grpc_resolver",
        "//:grpc_resolver_fake",
        "//:grpc_security_base",
        "//:grpc_trace",
        "//:lb_child_policy_handler",
        "//:orphanable",
        "//:protobuf_duration_upb",
        "//:protobuf_timestamp_upb",
        "//:ref_counted_ptr",
        "//:sockaddr_utils",
        "//:transport_auth_context",
        "//:work_serializer",
    ],
)

grpc_cc_library(
    name = "random_early_detection",
    srcs = [
        "util/random_early_detection.cc",
    ],
    hdrs = [
        "util/random_early_detection.h",
    ],
    external_deps = [
        "absl/random:bit_gen_ref",
        "absl/random:distributions",
    ],
    deps = ["//:gpr_platform"],
)

grpc_cc_library(
    name = "grpc_backend_metric_data",
    hdrs = [
        "load_balancing/backend_metric_data.h",
    ],
    external_deps = ["absl/strings"],
    deps = ["//:gpr_platform"],
)

grpc_cc_library(
    name = "grpc_backend_metric_provider",
    hdrs = [
        "ext/filters/backend_metrics/backend_metric_provider.h",
    ],
    deps = ["arena"],
)

grpc_cc_library(
    name = "grpc_lb_policy_rls",
    srcs = [
        "load_balancing/rls/rls.cc",
    ],
    hdrs = [
        "load_balancing/rls/rls.h",
    ],
    external_deps = [
        "@com_google_protobuf//upb:base",
        "@com_google_protobuf//upb:mem",
        "absl/base:core_headers",
        "absl/hash",
        "absl/log",
        "absl/log:check",
        "absl/random",
        "absl/status",
        "absl/status:statusor",
        "absl/strings",
        "absl/strings:str_format",
    ],
    deps = [
        "channel_args",
        "closure",
        "connectivity_state",
        "delegating_helper",
        "dual_ref_counted",
        "error",
        "error_utils",
        "grpc_fake_credentials",
        "json",
        "json_args",
        "json_object_loader",
        "json_writer",
        "lb_policy",
        "lb_policy_factory",
        "lb_policy_registry",
        "match",
        "metrics",
        "pollset_set",
        "shared_bit_gen",
        "slice",
        "slice_refcount",
        "status_helper",
        "sync",
        "time",
        "upb_utils",
        "uuid_v4",
        "validation_errors",
        "//:backoff",
        "//:channel",
        "//:channel_arg_names",
        "//:channelz",
        "//:config",
        "//:debug_location",
        "//:endpoint_addresses",
        "//:exec_ctx",
        "//:gpr",
        "//:grpc_base",
        "//:grpc_client_channel",
        "//:grpc_public_hdrs",
        "//:grpc_resolver",
        "//:grpc_security_base",
        "//:grpc_service_config_impl",
        "//:grpc_trace",
        "//:lb_child_policy_handler",
        "//:orphanable",
        "//:ref_counted_ptr",
        "//:rls_upb",
        "//:transport_auth_context",
        "//:work_serializer",
    ],
)

grpc_cc_library(
    name = "lru_cache",
    hdrs = [
        "util/lru_cache.h",
    ],
    external_deps = [
        "absl/container:flat_hash_map",
        "absl/functional:any_invocable",
        "absl/log:check",
    ],
)

grpc_cc_library(
    name = "upb_utils",
    hdrs = [
        "util/upb_utils.h",
    ],
    external_deps = [
        "@com_google_protobuf//upb:base",
        "absl/strings",
    ],
)

grpc_cc_library(
    name = "xds_enabled_server",
    hdrs = [
        "xds/grpc/xds_enabled_server.h",
    ],
)

grpc_cc_library(
    name = "xds_certificate_provider",
    srcs = [
        "xds/grpc/xds_certificate_provider.cc",
    ],
    hdrs = [
        "xds/grpc/xds_certificate_provider.h",
    ],
    external_deps = [
        "absl/base:core_headers",
        "absl/functional:bind_front",
        "absl/log:check",
        "absl/log:log",
        "absl/strings",
    ],
    tags = ["nofixdeps"],
    deps = [
        "channel_args",
        "error",
        "grpc_matchers",
        "grpc_tls_credentials",
        "sync",
        "unique_type_name",
        "useful",
        "//:gpr",
        "//:grpc_base",
        "//:ref_counted_ptr",
        "//:tsi_ssl_credentials",
    ],
)

grpc_cc_library(
    name = "xds_certificate_provider_store",
    srcs = [
        "xds/grpc/certificate_provider_store.cc",
    ],
    hdrs = [
        "xds/grpc/certificate_provider_store.h",
    ],
    external_deps = [
        "absl/base:core_headers",
        "absl/log:log",
        "absl/strings",
    ],
    tags = ["nofixdeps"],
    deps = [
        "certificate_provider_factory",
        "certificate_provider_registry",
        "grpc_tls_credentials",
        "json",
        "json_args",
        "json_object_loader",
        "sync",
        "unique_type_name",
        "useful",
        "validation_errors",
        "//:config",
        "//:gpr",
        "//:grpc_base",
        "//:orphanable",
        "//:ref_counted_ptr",
    ],
)

grpc_cc_library(
    name = "xds_credentials",
    srcs = [
        "credentials/transport/xds/xds_credentials.cc",
    ],
    hdrs = [
        "credentials/transport/xds/xds_credentials.h",
    ],
    external_deps = [
        "absl/status",
        "absl/log:check",
        "absl/log:log",
    ],
    tags = ["nofixdeps"],
    deps = [
        "channel_args",
        "grpc_lb_xds_channel_args",
        "grpc_matchers",
        "grpc_tls_credentials",
        "unique_type_name",
        "useful",
        "xds_certificate_provider",
        "//:channel_arg_names",
        "//:gpr",
        "//:grpc_base",
        "//:grpc_core_credentials_header",
        "//:grpc_credentials_util",
        "//:grpc_security_base",
        "//:ref_counted_ptr",
        "//:transport_auth_context",
    ],
)

grpc_cc_library(
    name = "xds_file_watcher_certificate_provider_factory",
    srcs = [
        "xds/grpc/file_watcher_certificate_provider_factory.cc",
    ],
    hdrs = [
        "xds/grpc/file_watcher_certificate_provider_factory.h",
    ],
    external_deps = [
        "absl/log:log",
        "absl/strings",
        "absl/strings:str_format",
    ],
    tags = ["nofixdeps"],
    deps = [
        "certificate_provider_factory",
        "down_cast",
        "grpc_tls_credentials",
        "json",
        "json_args",
        "json_object_loader",
        "time",
        "validation_errors",
        "//:config",
        "//:gpr",
        "//:grpc_base",
        "//:ref_counted_ptr",
    ],
)

grpc_cc_library(
    name = "xds_common_types",
    srcs = [
        "xds/grpc/xds_common_types.cc",
    ],
    hdrs = [
        "xds/grpc/xds_common_types.h",
    ],
    external_deps = [
        "absl/strings",
        "absl/strings:str_format",
    ],
    tags = ["nofixdeps"],
    deps = [
        "grpc_matchers",
        "json",
        "match",
        "validation_errors",
    ],
)

grpc_cc_library(
    name = "xds_http_filter",
    hdrs = [
        "xds/grpc/xds_http_filter.h",
    ],
    external_deps = [
        "absl/status:statusor",
        "absl/strings",
        "@com_google_protobuf//upb:reflection",
    ],
    tags = ["nofixdeps"],
    deps = [
        "channel_args",
        "channel_fwd",
        "interception_chain",
        "json",
        "json_writer",
        "validation_errors",
        "xds_common_types",
        "//:xds_client",
    ],
)

grpc_cc_library(
    name = "xds_route_config",
    srcs = [
        "xds/grpc/xds_route_config.cc",
    ],
    hdrs = [
        "xds/grpc/xds_route_config.h",
    ],
    external_deps = [
        "absl/strings",
        "absl/strings:str_format",
        "re2",
    ],
    tags = ["nofixdeps"],
    deps = [
        "grpc_matchers",
        "match",
        "time",
        "xds_http_filter",
        "//:grpc_base",
        "//:xds_client",
    ],
)

grpc_cc_library(
    name = "xds_listener",
    srcs = [
        "xds/grpc/xds_listener.cc",
    ],
    hdrs = [
        "xds/grpc/xds_listener.h",
    ],
    external_deps = [
        "absl/strings",
        "absl/strings:str_format",
    ],
    tags = ["nofixdeps"],
    deps = [
        "match",
        "resolved_address",
        "time",
        "xds_common_types",
        "xds_http_filter",
        "xds_route_config",
        "//:sockaddr_utils",
        "//:xds_client",
    ],
)

grpc_cc_library(
    name = "xds_health_status",
    srcs = [
        "xds/grpc/xds_health_status.cc",
    ],
    hdrs = [
        "xds/grpc/xds_health_status.h",
    ],
    external_deps = [
        "absl/strings",
        "absl/types:span",
    ],
    tags = ["nofixdeps"],
    deps = [
        "envoy_config_core_upb",
        "//:endpoint_addresses",
    ],
)

grpc_cc_library(
    name = "xds_server_grpc_interface",
    hdrs = [
        "xds/grpc/xds_server_grpc_interface.h",
    ],
    tags = ["nofixdeps"],
    visibility = ["//bazel:xds_client_core"],
    deps = [
        "channel_creds_registry",
        "//:ref_counted_ptr",
        "//:xds_client",
    ],
)

grpc_cc_library(
    name = "xds_server_grpc",
    srcs = [
        "xds/grpc/xds_server_grpc.cc",
    ],
    hdrs = [
        "xds/grpc/xds_server_grpc.h",
    ],
    external_deps = [
        "absl/strings",
    ],
    tags = ["nofixdeps"],
    deps = [
        "channel_creds_registry",
        "down_cast",
        "json",
        "json_args",
        "json_object_loader",
        "json_reader",
        "json_writer",
        "validation_errors",
        "xds_server_grpc_interface",
        "//:config",
        "//:ref_counted_ptr",
        "//:xds_client",
    ],
)

grpc_cc_library(
    name = "xds_metadata",
    srcs = [
        "xds/grpc/xds_metadata.cc",
    ],
    hdrs = [
        "xds/grpc/xds_metadata.h",
    ],
    external_deps = [
        "absl/log:check",
        "absl/container:flat_hash_map",
        "absl/strings",
    ],
    tags = ["nofixdeps"],
    deps = [
        "down_cast",
        "json",
        "json_writer",
        "validation_errors",
    ],
)

grpc_cc_library(
    name = "xds_cluster",
    srcs = [
        "xds/grpc/xds_cluster.cc",
    ],
    hdrs = [
        "xds/grpc/xds_cluster.h",
    ],
    external_deps = [
        "absl/container:flat_hash_map",
        "absl/strings",
    ],
    tags = ["nofixdeps"],
    deps = [
        "grpc_outlier_detection_header",
        "json",
        "json_writer",
        "match",
        "time",
        "xds_backend_metric_propagation",
        "xds_common_types",
        "xds_health_status",
        "xds_metadata",
        "xds_server_grpc",
        "//:xds_client",
    ],
)

grpc_cc_library(
    name = "xds_endpoint",
    srcs = [
        "xds/grpc/xds_endpoint.cc",
    ],
    hdrs = [
        "xds/grpc/xds_endpoint.h",
    ],
    external_deps = [
        "absl/base:core_headers",
        "absl/random",
        "absl/strings",
    ],
    tags = ["nofixdeps"],
    deps = [
        "ref_counted",
        "sync",
        "//:endpoint_addresses",
        "//:gpr",
        "//:ref_counted_ptr",
        "//:xds_client",
    ],
)

grpc_cc_library(
    name = "xds_backend_metric_propagation",
    srcs = [
        "xds/xds_client/xds_backend_metric_propagation.cc",
    ],
    hdrs = [
        "xds/xds_client/xds_backend_metric_propagation.h",
    ],
    external_deps = [
        "absl/container:flat_hash_set",
        "absl/strings",
    ],
    tags = ["nofixdeps"],
    visibility = ["//bazel:xds_client_core"],
    deps = [
        "ref_counted",
        "useful",
        "//:ref_counted_ptr",
    ],
)

# TODO(roth): Split this up into individual targets.
grpc_cc_library(
    name = "grpc_xds_client",
    srcs = [
        "xds/grpc/xds_audit_logger_registry.cc",
        "xds/grpc/xds_bootstrap_grpc.cc",
        "xds/grpc/xds_client_grpc.cc",
        "xds/grpc/xds_cluster_parser.cc",
        "xds/grpc/xds_cluster_specifier_plugin.cc",
        "xds/grpc/xds_common_types_parser.cc",
        "xds/grpc/xds_endpoint_parser.cc",
        "xds/grpc/xds_http_fault_filter.cc",
        "xds/grpc/xds_http_filter_registry.cc",
        "xds/grpc/xds_http_gcp_authn_filter.cc",
        "xds/grpc/xds_http_rbac_filter.cc",
        "xds/grpc/xds_http_stateful_session_filter.cc",
        "xds/grpc/xds_lb_policy_registry.cc",
        "xds/grpc/xds_listener_parser.cc",
        "xds/grpc/xds_metadata_parser.cc",
        "xds/grpc/xds_route_config_parser.cc",
        "xds/grpc/xds_routing.cc",
    ],
    hdrs = [
        "xds/grpc/xds_audit_logger_registry.h",
        "xds/grpc/xds_bootstrap_grpc.h",
        "xds/grpc/xds_client_grpc.h",
        "xds/grpc/xds_cluster_parser.h",
        "xds/grpc/xds_cluster_specifier_plugin.h",
        "xds/grpc/xds_common_types_parser.h",
        "xds/grpc/xds_endpoint_parser.h",
        "xds/grpc/xds_http_fault_filter.h",
        "xds/grpc/xds_http_filter_registry.h",
        "xds/grpc/xds_http_gcp_authn_filter.h",
        "xds/grpc/xds_http_rbac_filter.h",
        "xds/grpc/xds_http_stateful_session_filter.h",
        "xds/grpc/xds_lb_policy_registry.h",
        "xds/grpc/xds_listener_parser.h",
        "xds/grpc/xds_metadata_parser.h",
        "xds/grpc/xds_route_config_parser.h",
        "xds/grpc/xds_routing.h",
    ],
    external_deps = [
        "absl/base:core_headers",
        "absl/cleanup",
        "absl/container:flat_hash_map",
        "absl/functional:bind_front",
        "absl/log:check",
        "absl/log:log",
        "absl/memory",
        "absl/random",
        "absl/status",
        "absl/status:statusor",
        "absl/strings",
        "absl/strings:str_format",
        "absl/synchronization",
        "absl/types:span",
        "@com_google_protobuf//upb:base",
        "@com_google_protobuf//upb:mem",
        "@com_google_protobuf//upb:text",
        "@com_google_protobuf//upb:json",
        "re2",
        "@com_google_protobuf//upb:reflection",
        "@com_google_protobuf//upb:message",
    ],
    tags = ["nofixdeps"],
    deps = [
        "certificate_provider_factory",
        "certificate_provider_registry",
        "channel_args",
        "channel_args_endpoint_config",
        "channel_creds_registry",
        "channel_fwd",
        "closure",
        "connectivity_state",
        "default_event_engine",
        "down_cast",
        "env",
        "envoy_admin_upb",
        "envoy_config_cluster_upb",
        "envoy_config_cluster_upbdefs",
        "envoy_config_core_upb",
        "envoy_config_core_upbdefs",
        "envoy_config_endpoint_upb",
        "envoy_config_endpoint_upbdefs",
        "envoy_config_listener_upb",
        "envoy_config_listener_upbdefs",
        "envoy_config_rbac_upb",
        "envoy_config_route_upb",
        "envoy_config_route_upbdefs",
        "envoy_extensions_clusters_aggregate_upb",
        "envoy_extensions_clusters_aggregate_upbdefs",
        "envoy_extensions_filters_common_fault_upb",
        "envoy_extensions_filters_http_fault_upb",
        "envoy_extensions_filters_http_fault_upbdefs",
        "envoy_extensions_filters_http_gcp_authn_upb",
        "envoy_extensions_filters_http_gcp_authn_upbdefs",
        "envoy_extensions_filters_http_rbac_upb",
        "envoy_extensions_filters_http_rbac_upbdefs",
        "envoy_extensions_filters_http_router_upb",
        "envoy_extensions_filters_http_router_upbdefs",
        "envoy_extensions_filters_http_stateful_session_upb",
        "envoy_extensions_filters_http_stateful_session_upbdefs",
        "envoy_extensions_filters_network_http_connection_manager_upb",
        "envoy_extensions_filters_network_http_connection_manager_upbdefs",
        "envoy_extensions_http_stateful_session_cookie_upb",
        "envoy_extensions_http_stateful_session_cookie_upbdefs",
        "envoy_extensions_load_balancing_policies_client_side_weighted_round_robin_upb",
        "envoy_extensions_load_balancing_policies_pick_first_upb",
        "envoy_extensions_load_balancing_policies_ring_hash_upb",
        "envoy_extensions_load_balancing_policies_wrr_locality_upb",
        "envoy_extensions_transport_sockets_http_11_proxy_upb",
        "envoy_extensions_transport_sockets_http_11_proxy_upbdefs",
        "envoy_extensions_transport_sockets_tls_upb",
        "envoy_extensions_transport_sockets_tls_upbdefs",
        "envoy_extensions_upstreams_http_upb",
        "envoy_extensions_upstreams_http_upbdefs",
        "envoy_service_discovery_upb",
        "envoy_service_discovery_upbdefs",
        "envoy_service_load_stats_upb",
        "envoy_service_load_stats_upbdefs",
        "envoy_service_status_upb",
        "envoy_service_status_upbdefs",
        "envoy_type_http_upb",
        "envoy_type_matcher_upb",
        "envoy_type_upb",
        "error",
        "error_utils",
        "gcp_authentication_filter",
        "google_rpc_status_upb",
        "grpc_audit_logging",
        "grpc_fake_credentials",
        "grpc_fault_injection_filter",
        "grpc_lb_policy_pick_first",
        "grpc_lb_policy_ring_hash",
        "grpc_lb_xds_channel_args",
        "grpc_matchers",
        "grpc_outlier_detection_header",
        "grpc_rbac_filter",
        "grpc_sockaddr",
        "grpc_stateful_session_filter",
        "grpc_tls_credentials",
        "grpc_transport_chttp2_client_connector",
        "init_internally",
        "interception_chain",
        "iomgr_fwd",
        "json",
        "json_args",
        "json_object_loader",
        "json_reader",
        "json_util",
        "json_writer",
        "lb_policy_registry",
        "load_file",
        "match",
        "metadata_batch",
        "metrics",
        "pollset_set",
        "protobuf_any_upb",
        "protobuf_duration_upb",
        "protobuf_struct_upb",
        "protobuf_struct_upbdefs",
        "protobuf_timestamp_upb",
        "protobuf_wrappers_upb",
        "ref_counted",
        "resolved_address",
        "rls_config_upb",
        "rls_config_upbdefs",
        "slice",
        "slice_refcount",
        "status_conversion",
        "status_helper",
        "sync",
        "time",
        "unique_type_name",
        "upb_utils",
        "useful",
        "validation_errors",
        "xds_backend_metric_propagation",
        "xds_certificate_provider",
        "xds_certificate_provider_store",
        "xds_cluster",
        "xds_common_types",
        "xds_credentials",
        "xds_endpoint",
        "xds_file_watcher_certificate_provider_factory",
        "xds_health_status",
        "xds_http_filter",
        "xds_listener",
        "xds_metadata",
        "xds_route_config",
        "xds_server_grpc",
        "xds_transport_grpc",
        "xds_type_upb",
        "xds_type_upbdefs",
        "//:channel",
        "//:channel_arg_names",
        "//:channel_create",
        "//:config",
        "//:debug_location",
        "//:endpoint_addresses",
        "//:exec_ctx",
        "//:gpr",
        "//:grpc_base",
        "//:grpc_client_channel",
        "//:grpc_core_credentials_header",
        "//:grpc_credentials_util",
        "//:grpc_public_hdrs",
        "//:grpc_security_base",
        "//:grpc_trace",
        "//:iomgr",
        "//:iomgr_timer",
        "//:orphanable",
        "//:parse_address",
        "//:ref_counted_ptr",
        "//:sockaddr_utils",
        "//:transport_auth_context",
        "//:tsi_ssl_credentials",
        "//:uri",
        "//:work_serializer",
        "//:xds_client",
    ],
)

grpc_cc_library(
    name = "xds_transport_grpc",
    srcs = [
        "xds/grpc/xds_transport_grpc.cc",
    ],
    hdrs = [
        "xds/grpc/xds_transport_grpc.h",
    ],
    external_deps = [
        "absl/base:core_headers",
        "absl/container:flat_hash_map",
        "absl/log:check",
        "absl/status",
        "absl/strings",
    ],
    tags = ["nofixdeps"],
    visibility = ["//bazel:xds_client_core"],
    deps = [
        "channel_args",
        "channel_creds_registry",
        "channel_fwd",
        "closure",
        "connectivity_state",
        "default_event_engine",
        "down_cast",
        "error",
        "init_internally",
        "iomgr_fwd",
        "metadata_batch",
        "pollset_set",
        "slice",
        "slice_refcount",
        "sync",
        "time",
        "useful",
        "xds_server_grpc_interface",
        "//:channel",
        "//:channel_arg_names",
        "//:config",
        "//:debug_location",
        "//:exec_ctx",
        "//:gpr",
        "//:grpc_base",
        "//:grpc_client_channel",
        "//:grpc_core_credentials_header",
        "//:grpc_public_hdrs",
        "//:grpc_security_base",
        "//:grpc_trace",
        "//:iomgr",
        "//:iomgr_timer",
        "//:orphanable",
        "//:ref_counted_ptr",
        "//:transport_auth_context",
        "//:xds_client",
    ],
)

grpc_cc_library(
    name = "grpc_xds_channel_stack_modifier",
    srcs = [
        "server/xds_channel_stack_modifier.cc",
    ],
    hdrs = [
        "server/xds_channel_stack_modifier.h",
    ],
    external_deps = ["absl/strings"],
    deps = [
        "channel_args",
        "channel_fwd",
        "channel_init",
        "channel_stack_type",
        "ref_counted",
        "useful",
        "//:channel_stack_builder",
        "//:config",
        "//:gpr_platform",
        "//:grpc_base",
        "//:ref_counted_ptr",
    ],
)

grpc_cc_library(
    name = "grpc_xds_server_config_fetcher",
    srcs = [
        "server/xds_server_config_fetcher.cc",
    ],
    external_deps = [
        "absl/base:core_headers",
        "absl/log",
        "absl/log:check",
        "absl/status",
        "absl/status:statusor",
        "absl/strings",
    ],
    deps = [
        "channel_args",
        "channel_args_preconditioning",
        "channel_fwd",
        "grpc_server_config_selector",
        "grpc_server_config_selector_filter",
        "grpc_service_config",
        "grpc_sockaddr",
        "grpc_tls_credentials",
        "grpc_xds_channel_stack_modifier",
        "grpc_xds_client",
        "iomgr_fwd",
        "match",
        "metadata_batch",
        "resolved_address",
        "slice_refcount",
        "sync",
        "unique_type_name",
        "xds_certificate_provider",
        "xds_certificate_provider_store",
        "xds_common_types",
        "xds_credentials",
        "xds_http_filter",
        "xds_listener",
        "xds_route_config",
        "//:config",
        "//:debug_location",
        "//:exec_ctx",
        "//:gpr",
        "//:grpc_base",
        "//:grpc_core_credentials_header",
        "//:grpc_public_hdrs",
        "//:grpc_security_base",
        "//:grpc_service_config_impl",
        "//:grpc_trace",
        "//:iomgr",
        "//:parse_address",
        "//:ref_counted_ptr",
        "//:server",
        "//:sockaddr_utils",
        "//:transport_auth_context",
        "//:uri",
        "//:xds_client",
    ],
)

grpc_cc_library(
    name = "channel_creds_registry_init",
    srcs = [
        "credentials/transport/channel_creds_registry_init.cc",
    ],
    external_deps = ["absl/strings"],
    deps = [
        "channel_creds_registry",
        "grpc_fake_credentials",
        "grpc_google_default_credentials",
        "grpc_tls_credentials",
        "json",
        "json_args",
        "json_object_loader",
        "time",
        "validation_errors",
        "//:config",
        "//:gpr",
        "//:gpr_platform",
        "//:grpc_core_credentials_header",
        "//:grpc_security_base",
        "//:ref_counted_ptr",
        "//:transport_auth_context",
    ],
)

grpc_cc_library(
    name = "grpc_lb_policy_cds",
    srcs = [
        "load_balancing/xds/cds.cc",
    ],
    external_deps = [
        "absl/log",
        "absl/log:check",
        "absl/status",
        "absl/status:statusor",
        "absl/strings",
    ],
    deps = [
        "channel_args",
        "delegating_helper",
        "env",
        "grpc_lb_address_filtering",
        "grpc_lb_xds_channel_args",
        "grpc_outlier_detection_header",
        "json",
        "json_args",
        "json_object_loader",
        "json_writer",
        "lb_policy",
        "lb_policy_factory",
        "lb_policy_registry",
        "match",
        "pollset_set",
        "time",
        "unique_type_name",
        "xds_cluster",
        "xds_common_types",
        "xds_dependency_manager",
        "xds_health_status",
        "//:config",
        "//:debug_location",
        "//:gpr",
        "//:grpc_base",
        "//:grpc_security_base",
        "//:grpc_trace",
        "//:orphanable",
        "//:ref_counted_ptr",
        "//:transport_auth_context",
        "//:work_serializer",
    ],
)

grpc_cc_library(
    name = "grpc_lb_xds_channel_args",
    hdrs = [
        "load_balancing/xds/xds_channel_args.h",
    ],
    deps = [
        "//:endpoint_addresses",
        "//:gpr_platform",
    ],
)

grpc_cc_library(
    name = "shared_bit_gen",
    srcs = ["util/shared_bit_gen.cc"],
    hdrs = [
        "util/shared_bit_gen.h",
    ],
    external_deps = [
        "absl/random",
    ],
)

grpc_cc_library(
    name = "grpc_lb_policy_xds_cluster_impl",
    srcs = [
        "load_balancing/xds/xds_cluster_impl.cc",
    ],
    external_deps = [
        "absl/base:core_headers",
        "absl/log",
        "absl/log:check",
        "absl/status",
        "absl/status:statusor",
        "absl/strings",
    ],
    deps = [
        "channel_args",
        "client_channel_internal_header",
        "connectivity_state",
        "delegating_helper",
        "grpc_backend_metric_data",
        "grpc_lb_xds_channel_args",
        "grpc_resolver_xds_attributes",
        "grpc_xds_client",
        "json",
        "json_args",
        "json_object_loader",
        "lb_policy",
        "lb_policy_factory",
        "lb_policy_registry",
        "match",
        "pollset_set",
        "ref_counted",
        "ref_counted_string",
        "resolved_address",
        "subchannel_interface",
        "sync",
        "validation_errors",
        "xds_config",
        "xds_credentials",
        "xds_endpoint",
        "//:call_tracer",
        "//:config",
        "//:debug_location",
        "//:endpoint_addresses",
        "//:gpr",
        "//:grpc_base",
        "//:grpc_trace",
        "//:lb_child_policy_handler",
        "//:orphanable",
        "//:ref_counted_ptr",
        "//:xds_client",
    ],
)

grpc_cc_library(
    name = "grpc_lb_policy_xds_cluster_manager",
    srcs = [
        "load_balancing/xds/xds_cluster_manager.cc",
    ],
    external_deps = [
        "absl/log",
        "absl/status",
        "absl/status:statusor",
        "absl/strings",
    ],
    deps = [
        "channel_args",
        "client_channel_internal_header",
        "connectivity_state",
        "delegating_helper",
        "grpc_resolver_xds_attributes",
        "json",
        "json_args",
        "json_object_loader",
        "lb_policy",
        "lb_policy_factory",
        "lb_policy_registry",
        "pollset_set",
        "time",
        "validation_errors",
        "//:config",
        "//:debug_location",
        "//:endpoint_addresses",
        "//:exec_ctx",
        "//:gpr_platform",
        "//:grpc_base",
        "//:grpc_trace",
        "//:lb_child_policy_handler",
        "//:orphanable",
        "//:ref_counted_ptr",
        "//:work_serializer",
    ],
)

grpc_cc_library(
    name = "grpc_lb_policy_xds_wrr_locality",
    srcs = [
        "load_balancing/xds/xds_wrr_locality.cc",
    ],
    external_deps = [
        "absl/log",
        "absl/status",
        "absl/status:statusor",
        "absl/strings",
    ],
    deps = [
        "channel_args",
        "delegating_helper",
        "grpc_lb_xds_channel_args",
        "json",
        "json_args",
        "json_object_loader",
        "json_writer",
        "lb_policy",
        "lb_policy_factory",
        "lb_policy_registry",
        "pollset_set",
        "ref_counted_string",
        "validation_errors",
        "//:config",
        "//:debug_location",
        "//:endpoint_addresses",
        "//:gpr",
        "//:grpc_base",
        "//:grpc_trace",
        "//:orphanable",
        "//:ref_counted_ptr",
        "//:xds_client",
    ],
)

grpc_cc_library(
    name = "grpc_lb_address_filtering",
    srcs = [
        "load_balancing/address_filtering.cc",
    ],
    hdrs = [
        "load_balancing/address_filtering.h",
    ],
    external_deps = [
        "absl/functional:function_ref",
        "absl/status:statusor",
        "absl/strings",
    ],
    deps = [
        "channel_args",
        "ref_counted",
        "ref_counted_string",
        "resolved_address",
        "//:endpoint_addresses",
        "//:gpr_platform",
        "//:ref_counted_ptr",
    ],
)

grpc_cc_library(
    name = "health_check_client",
    srcs = [
        "load_balancing/health_check_client.cc",
    ],
    hdrs = [
        "load_balancing/health_check_client.h",
        "load_balancing/health_check_client_internal.h",
    ],
    external_deps = [
        "@com_google_protobuf//upb:base",
        "@com_google_protobuf//upb:mem",
        "absl/base:core_headers",
        "absl/log",
        "absl/log:check",
        "absl/status",
        "absl/status:statusor",
        "absl/strings",
    ],
    deps = [
        "channel_args",
        "client_channel_internal_header",
        "closure",
        "connectivity_state",
        "error",
        "iomgr_fwd",
        "pollset_set",
        "slice",
        "subchannel_interface",
        "sync",
        "unique_type_name",
        "//:channel_arg_names",
        "//:channelz",
        "//:debug_location",
        "//:exec_ctx",
        "//:gpr",
        "//:grpc_base",
        "//:grpc_client_channel",
        "//:grpc_health_upb",
        "//:grpc_public_hdrs",
        "//:grpc_trace",
        "//:orphanable",
        "//:ref_counted_ptr",
        "//:sockaddr_utils",
        "//:work_serializer",
    ],
)

grpc_cc_library(
    name = "lb_endpoint_list",
    srcs = [
        "load_balancing/endpoint_list.cc",
    ],
    hdrs = [
        "load_balancing/endpoint_list.h",
    ],
    external_deps = [
        "absl/functional:function_ref",
        "absl/log",
        "absl/log:check",
        "absl/status",
        "absl/status:statusor",
    ],
    deps = [
        "channel_args",
        "delegating_helper",
        "down_cast",
        "grpc_lb_policy_pick_first",
        "json",
        "lb_policy",
        "lb_policy_registry",
        "pollset_set",
        "resolved_address",
        "subchannel_interface",
        "//:config",
        "//:debug_location",
        "//:endpoint_addresses",
        "//:gpr",
        "//:grpc_base",
        "//:orphanable",
        "//:ref_counted_ptr",
        "//:work_serializer",
    ],
)

grpc_cc_library(
    name = "grpc_lb_policy_pick_first",
    srcs = [
        "load_balancing/pick_first/pick_first.cc",
    ],
    hdrs = [
        "load_balancing/pick_first/pick_first.h",
    ],
    external_deps = [
        "absl/algorithm:container",
        "absl/log",
        "absl/log:check",
        "absl/random",
        "absl/status",
        "absl/status:statusor",
        "absl/strings",
    ],
    deps = [
        "channel_args",
        "connectivity_state",
        "experiments",
        "health_check_client",
        "iomgr_fwd",
        "json",
        "json_args",
        "json_object_loader",
        "lb_policy",
        "lb_policy_factory",
        "metrics",
        "resolved_address",
        "shared_bit_gen",
        "subchannel_interface",
        "time",
        "useful",
        "//:channel_arg_names",
        "//:config",
        "//:debug_location",
        "//:endpoint_addresses",
        "//:exec_ctx",
        "//:gpr",
        "//:grpc_base",
        "//:grpc_trace",
        "//:orphanable",
        "//:ref_counted_ptr",
        "//:sockaddr_utils",
        "//:work_serializer",
    ],
)

grpc_cc_library(
    name = "down_cast",
    hdrs = ["util/down_cast.h"],
    external_deps = [
        "absl/base:config",
        "absl/log:check",
    ],
    deps = ["//:gpr"],
)

grpc_cc_library(
    name = "glob",
    srcs = ["util/glob.cc"],
    hdrs = ["util/glob.h"],
    external_deps = ["absl/strings"],
)

grpc_cc_library(
    name = "status_conversion",
    srcs = ["lib/transport/status_conversion.cc"],
    hdrs = ["lib/transport/status_conversion.h"],
    deps = [
        "http2_status",
        "time",
        "//:gpr_platform",
        "//:grpc_public_hdrs",
    ],
)

grpc_cc_library(
    name = "error_utils",
    srcs = ["lib/transport/error_utils.cc"],
    hdrs = [
        "lib/transport/error_utils.h",
    ],
    external_deps = ["absl/status"],
    deps = [
        "error",
        "experiments",
        "http2_status",
        "status_conversion",
        "status_helper",
        "time",
        "//:gpr",
        "//:grpc_public_hdrs",
    ],
)

grpc_cc_library(
    name = "connectivity_state",
    srcs = [
        "lib/transport/connectivity_state.cc",
    ],
    hdrs = [
        "lib/transport/connectivity_state.h",
    ],
    external_deps = [
        "absl/container:flat_hash_set",
        "absl/log",
        "absl/status",
    ],
    deps = [
        "closure",
        "error",
        "//:debug_location",
        "//:exec_ctx",
        "//:gpr",
        "//:grpc_public_hdrs",
        "//:grpc_trace",
        "//:orphanable",
        "//:ref_counted_ptr",
        "//:work_serializer",
    ],
)

grpc_cc_library(
    name = "xxhash_inline",
    hdrs = ["util/xxhash_inline.h"],
    external_deps = ["xxhash"],
    deps = ["//:gpr_platform"],
)

grpc_cc_library(
    name = "grpc_lb_policy_ring_hash",
    srcs = [
        "load_balancing/ring_hash/ring_hash.cc",
    ],
    hdrs = [
        "load_balancing/ring_hash/ring_hash.h",
    ],
    external_deps = [
        "absl/base:core_headers",
        "absl/container:inlined_vector",
        "absl/log",
        "absl/log:check",
        "absl/random",
        "absl/status",
        "absl/status:statusor",
        "absl/strings",
    ],
    deps = [
        "channel_args",
        "client_channel_internal_header",
        "closure",
        "connectivity_state",
        "delegating_helper",
        "env",
        "error",
        "grpc_lb_policy_pick_first",
        "grpc_service_config",
        "json",
        "json_args",
        "json_object_loader",
        "lb_policy",
        "lb_policy_factory",
        "lb_policy_registry",
        "pollset_set",
        "ref_counted",
        "ref_counted_string",
        "resolved_address",
        "unique_type_name",
        "validation_errors",
        "xxhash_inline",
        "//:channel_arg_names",
        "//:config",
        "//:debug_location",
        "//:endpoint_addresses",
        "//:exec_ctx",
        "//:gpr",
        "//:grpc_base",
        "//:grpc_trace",
        "//:orphanable",
        "//:ref_counted_ptr",
        "//:sockaddr_utils",
        "//:work_serializer",
    ],
)

grpc_cc_library(
    name = "grpc_lb_policy_round_robin",
    srcs = [
        "load_balancing/round_robin/round_robin.cc",
    ],
    external_deps = [
        "absl/log",
        "absl/log:check",
        "absl/meta:type_traits",
        "absl/random",
        "absl/status",
        "absl/status:statusor",
        "absl/strings",
    ],
    deps = [
        "channel_args",
        "connectivity_state",
        "json",
        "lb_endpoint_list",
        "lb_policy",
        "lb_policy_factory",
        "shared_bit_gen",
        "//:config",
        "//:debug_location",
        "//:endpoint_addresses",
        "//:gpr",
        "//:grpc_base",
        "//:grpc_trace",
        "//:orphanable",
        "//:ref_counted_ptr",
        "//:work_serializer",
    ],
)

grpc_cc_library(
    name = "static_stride_scheduler",
    srcs = [
        "load_balancing/weighted_round_robin/static_stride_scheduler.cc",
    ],
    hdrs = [
        "load_balancing/weighted_round_robin/static_stride_scheduler.h",
    ],
    external_deps = [
        "absl/functional:any_invocable",
        "absl/log:check",
        "absl/types:span",
    ],
    deps = ["//:gpr"],
)

grpc_cc_library(
    name = "grpc_lb_policy_weighted_round_robin",
    srcs = [
        "load_balancing/weighted_round_robin/weighted_round_robin.cc",
    ],
    external_deps = [
        "absl/base:core_headers",
        "absl/log",
        "absl/log:check",
        "absl/meta:type_traits",
        "absl/random",
        "absl/status",
        "absl/status:statusor",
        "absl/strings",
    ],
    deps = [
        "channel_args",
        "connectivity_state",
        "experiments",
        "grpc_backend_metric_data",
        "grpc_lb_policy_weighted_target",
        "json",
        "json_args",
        "json_object_loader",
        "lb_endpoint_list",
        "lb_policy",
        "lb_policy_factory",
        "metrics",
        "ref_counted",
        "resolved_address",
        "shared_bit_gen",
        "static_stride_scheduler",
        "stats_data",
        "subchannel_interface",
        "sync",
        "time",
        "validation_errors",
        "//:config",
        "//:debug_location",
        "//:endpoint_addresses",
        "//:exec_ctx",
        "//:gpr",
        "//:grpc_base",
        "//:grpc_trace",
        "//:oob_backend_metric",
        "//:orphanable",
        "//:ref_counted_ptr",
        "//:stats",
        "//:work_serializer",
    ],
)

grpc_cc_library(
    name = "grpc_outlier_detection_header",
    hdrs = [
        "load_balancing/outlier_detection/outlier_detection.h",
    ],
    deps = [
        "json",
        "json_args",
        "json_object_loader",
        "time",
        "validation_errors",
        "//:gpr_platform",
    ],
)

grpc_cc_library(
    name = "grpc_lb_policy_outlier_detection",
    srcs = [
        "load_balancing/outlier_detection/outlier_detection.cc",
    ],
    external_deps = [
        "absl/base:core_headers",
        "absl/log",
        "absl/log:check",
        "absl/meta:type_traits",
        "absl/random",
        "absl/status",
        "absl/status:statusor",
        "absl/strings",
    ],
    deps = [
        "channel_args",
        "connectivity_state",
        "delegating_helper",
        "experiments",
        "grpc_outlier_detection_header",
        "health_check_client",
        "iomgr_fwd",
        "json",
        "lb_policy",
        "lb_policy_factory",
        "lb_policy_registry",
        "pollset_set",
        "ref_counted",
        "resolved_address",
        "shared_bit_gen",
        "subchannel_interface",
        "sync",
        "unique_type_name",
        "validation_errors",
        "//:config",
        "//:debug_location",
        "//:endpoint_addresses",
        "//:exec_ctx",
        "//:gpr",
        "//:grpc_base",
        "//:grpc_client_channel",
        "//:grpc_trace",
        "//:lb_child_policy_handler",
        "//:orphanable",
        "//:ref_counted_ptr",
        "//:sockaddr_utils",
        "//:work_serializer",
    ],
)

grpc_cc_library(
    name = "grpc_lb_policy_priority",
    srcs = [
        "load_balancing/priority/priority.cc",
    ],
    external_deps = [
        "absl/log",
        "absl/log:check",
        "absl/status",
        "absl/status:statusor",
        "absl/strings",
    ],
    deps = [
        "channel_args",
        "connectivity_state",
        "delegating_helper",
        "grpc_lb_address_filtering",
        "json",
        "json_args",
        "json_object_loader",
        "lb_policy",
        "lb_policy_factory",
        "lb_policy_registry",
        "pollset_set",
        "ref_counted_string",
        "time",
        "validation_errors",
        "//:channel_arg_names",
        "//:config",
        "//:debug_location",
        "//:endpoint_addresses",
        "//:exec_ctx",
        "//:gpr",
        "//:grpc_base",
        "//:grpc_trace",
        "//:lb_child_policy_handler",
        "//:orphanable",
        "//:ref_counted_ptr",
        "//:work_serializer",
    ],
)

grpc_cc_library(
    name = "grpc_lb_policy_weighted_target",
    srcs = [
        "load_balancing/weighted_target/weighted_target.cc",
    ],
    hdrs = [
        "load_balancing/weighted_target/weighted_target.h",
    ],
    external_deps = [
        "absl/base:core_headers",
        "absl/log",
        "absl/log:check",
        "absl/meta:type_traits",
        "absl/random",
        "absl/status",
        "absl/status:statusor",
        "absl/strings",
    ],
    deps = [
        "channel_args",
        "connectivity_state",
        "delegating_helper",
        "grpc_lb_address_filtering",
        "json",
        "json_args",
        "json_object_loader",
        "lb_policy",
        "lb_policy_factory",
        "lb_policy_registry",
        "pollset_set",
        "shared_bit_gen",
        "sync",
        "time",
        "validation_errors",
        "//:config",
        "//:debug_location",
        "//:endpoint_addresses",
        "//:exec_ctx",
        "//:gpr",
        "//:grpc_base",
        "//:grpc_trace",
        "//:lb_child_policy_handler",
        "//:orphanable",
        "//:ref_counted_ptr",
        "//:work_serializer",
    ],
)

grpc_cc_library(
    name = "grpc_lb_policy_xds_override_host",
    srcs = [
        "load_balancing/xds/xds_override_host.cc",
    ],
    hdrs = [
        "load_balancing/xds/xds_override_host.h",
    ],
    external_deps = [
        "absl/base:core_headers",
        "absl/functional:function_ref",
        "absl/log",
        "absl/log:check",
        "absl/status",
        "absl/status:statusor",
        "absl/strings",
        "absl/types:span",
    ],
    deps = [
        "channel_args",
        "client_channel_internal_header",
        "closure",
        "connectivity_state",
        "delegating_helper",
        "error",
        "experiments",
        "grpc_stateful_session_filter",
        "iomgr_fwd",
        "json",
        "json_args",
        "json_object_loader",
        "lb_policy",
        "lb_policy_factory",
        "lb_policy_registry",
        "match",
        "pollset_set",
        "ref_counted_string",
        "resolved_address",
        "subchannel_interface",
        "sync",
        "validation_errors",
        "xds_config",
        "xds_health_status",
        "//:config",
        "//:debug_location",
        "//:endpoint_addresses",
        "//:exec_ctx",
        "//:gpr",
        "//:grpc_base",
        "//:grpc_trace",
        "//:lb_child_policy_handler",
        "//:orphanable",
        "//:parse_address",
        "//:ref_counted_ptr",
        "//:sockaddr_utils",
        "//:work_serializer",
    ],
)

grpc_cc_library(
    name = "lb_server_load_reporting_filter",
    srcs = [
        "ext/filters/load_reporting/server_load_reporting_filter.cc",
    ],
    hdrs = [
        "ext/filters/load_reporting/registered_opencensus_objects.h",
        "ext/filters/load_reporting/server_load_reporting_filter.h",
        "//:src/cpp/server/load_reporter/constants.h",
    ],
    external_deps = [
        "absl/container:inlined_vector",
        "absl/log",
        "absl/status",
        "absl/status:statusor",
        "absl/strings",
        "absl/strings:str_format",
        "opencensus-stats",
        "opencensus-tags",
    ],
    tags = [
        "grpc:broken-internally",
    ],
    deps = [
        "arena_promise",
        "call_finalization",
        "channel_args",
        "channel_fwd",
        "channel_stack_type",
        "context",
        "grpc_sockaddr",
        "latent_see",
        "metadata_batch",
        "resolved_address",
        "seq",
        "slice",
        "//:channel_arg_names",
        "//:config",
        "//:gpr",
        "//:gpr_platform",
        "//:grpc_base",
        "//:grpc_public_hdrs",
        "//:grpc_security_base",
        "//:parse_address",
        "//:promise",
        "//:transport_auth_context",
        "//:uri",
    ],
    alwayslink = 1,
)

grpc_cc_library(
    name = "grpc_backend_metric_filter",
    srcs = [
        "ext/filters/backend_metrics/backend_metric_filter.cc",
    ],
    hdrs = [
        "ext/filters/backend_metrics/backend_metric_filter.h",
    ],
    external_deps = [
        "@com_google_protobuf//upb:base",
        "@com_google_protobuf//upb:mem",
        "absl/log",
        "absl/status:statusor",
        "absl/strings",
    ],
    deps = [
        "arena_promise",
        "channel_args",
        "channel_fwd",
        "channel_stack_type",
        "context",
        "experiments",
        "grpc_backend_metric_data",
        "grpc_backend_metric_provider",
        "latent_see",
        "map",
        "metadata_batch",
        "slice",
        "//:channel_arg_names",
        "//:config",
        "//:gpr_platform",
        "//:grpc_base",
        "//:grpc_trace",
        "//:xds_orca_upb",
    ],
)

grpc_cc_library(
    name = "polling_resolver",
    srcs = [
        "resolver/polling_resolver.cc",
    ],
    hdrs = [
        "resolver/polling_resolver.h",
    ],
    external_deps = [
        "absl/log",
        "absl/log:check",
        "absl/status",
        "absl/status:statusor",
        "absl/strings",
    ],
    deps = [
        "channel_args",
        "grpc_service_config",
        "iomgr_fwd",
        "time",
        "//:backoff",
        "//:debug_location",
        "//:endpoint_addresses",
        "//:event_engine_base_hdrs",
        "//:exec_ctx",
        "//:gpr",
        "//:grpc_resolver",
        "//:grpc_trace",
        "//:orphanable",
        "//:ref_counted_ptr",
        "//:uri",
        "//:work_serializer",
    ],
)

grpc_cc_library(
    name = "service_config_helper",
    srcs = [
        "resolver/dns/event_engine/service_config_helper.cc",
    ],
    hdrs = [
        "resolver/dns/event_engine/service_config_helper.h",
    ],
    external_deps = [
        "absl/status:statusor",
        "absl/strings",
    ],
    deps = [
        "json",
        "json_args",
        "json_object_loader",
        "json_reader",
        "json_writer",
        "status_helper",
        "//:gpr_platform",
        "//:iomgr",
    ],
)

grpc_cc_library(
    name = "grpc_resolver_dns_event_engine",
    srcs = [
        "resolver/dns/event_engine/event_engine_client_channel_resolver.cc",
    ],
    hdrs = [
        "resolver/dns/event_engine/event_engine_client_channel_resolver.h",
    ],
    external_deps = [
        "absl/base:core_headers",
        "absl/cleanup",
        "absl/log",
        "absl/log:check",
        "absl/status",
        "absl/status:statusor",
        "absl/strings",
    ],
    deps = [
        "channel_args",
        "event_engine_common",
        "grpc_service_config",
        "polling_resolver",
        "service_config_helper",
        "sync",
        "time",
        "validation_errors",
        "//:backoff",
        "//:channel_arg_names",
        "//:debug_location",
        "//:endpoint_addresses",
        "//:exec_ctx",
        "//:gpr_platform",
        "//:grpc_base",
        "//:grpc_grpclb_balancer_addresses",
        "//:grpc_resolver",
        "//:grpc_service_config_impl",
        "//:grpc_trace",
        "//:iomgr",
        "//:orphanable",
        "//:ref_counted_ptr",
        "//:uri",
    ],
)

grpc_cc_library(
    name = "grpc_resolver_dns_plugin",
    srcs = [
        "resolver/dns/dns_resolver_plugin.cc",
    ],
    hdrs = [
        "resolver/dns/dns_resolver_plugin.h",
    ],
    external_deps = [
        "absl/log",
        "absl/strings",
    ],
    deps = [
        "experiments",
        "grpc_resolver_dns_event_engine",
        "grpc_resolver_dns_native",
        "//:config",
        "//:config_vars",
        "//:gpr",
        "//:grpc_resolver",
        "//:grpc_resolver_dns_ares",
    ],
)

grpc_cc_library(
    name = "grpc_resolver_dns_native",
    srcs = [
        "resolver/dns/native/dns_resolver.cc",
    ],
    hdrs = [
        "resolver/dns/native/dns_resolver.h",
    ],
    external_deps = [
        "absl/functional:bind_front",
        "absl/log",
        "absl/status",
        "absl/status:statusor",
        "absl/strings",
    ],
    deps = [
        "channel_args",
        "polling_resolver",
        "resolved_address",
        "time",
        "//:backoff",
        "//:channel_arg_names",
        "//:config",
        "//:debug_location",
        "//:endpoint_addresses",
        "//:gpr",
        "//:grpc_resolver",
        "//:grpc_trace",
        "//:iomgr",
        "//:orphanable",
        "//:ref_counted_ptr",
        "//:uri",
    ],
)

grpc_cc_library(
    name = "grpc_resolver_sockaddr",
    srcs = [
        "resolver/sockaddr/sockaddr_resolver.cc",
    ],
    external_deps = [
        "absl/log",
        "absl/status:statusor",
        "absl/strings",
    ],
    deps = [
        "channel_args",
        "iomgr_port",
        "resolved_address",
        "//:config",
        "//:endpoint_addresses",
        "//:gpr",
        "//:grpc_resolver",
        "//:orphanable",
        "//:parse_address",
        "//:uri",
    ],
)

grpc_cc_library(
    name = "grpc_resolver_xds_attributes",
    hdrs = [
        "resolver/xds/xds_resolver_attributes.h",
    ],
    external_deps = ["absl/strings"],
    deps = [
        "grpc_service_config",
        "unique_type_name",
        "xds_route_config",
        "//:gpr_platform",
    ],
)

grpc_cc_library(
    name = "default_tcp_tracer",
    srcs = [
        "telemetry/default_tcp_tracer.cc",
    ],
    hdrs = [
        "telemetry/default_tcp_tracer.h",
    ],
    external_deps = [
        "absl/base:core_headers",
        "absl/log",
        "absl/time",
        "absl/strings",
        "absl/types:optional",
    ],
    deps = [
        "channel_args_endpoint_config",
        "metrics",
        "sync",
        "//:gpr",
        "//:tcp_tracer",
    ],
)

grpc_cc_library(
    name = "xds_config",
    srcs = [
        "resolver/xds/xds_config.cc",
    ],
    hdrs = [
        "resolver/xds/xds_config.h",
    ],
    external_deps = [
        "absl/container:flat_hash_map",
        "absl/status:statusor",
        "absl/strings",
    ],
    deps = [
        "match",
        "ref_counted",
        "xds_cluster",
        "xds_endpoint",
        "xds_listener",
        "xds_route_config",
    ],
)

grpc_cc_library(
    name = "xds_dependency_manager",
    srcs = [
        "resolver/xds/xds_dependency_manager.cc",
    ],
    hdrs = [
        "resolver/xds/xds_dependency_manager.h",
    ],
    external_deps = [
        "absl/container:flat_hash_map",
        "absl/container:flat_hash_set",
        "absl/log",
        "absl/log:check",
        "absl/strings",
    ],
    deps = [
        "grpc_lb_xds_channel_args",
        "grpc_xds_client",
        "match",
        "ref_counted",
        "xds_cluster",
        "xds_config",
        "xds_endpoint",
        "xds_listener",
        "xds_route_config",
        "//:config",
        "//:grpc_resolver",
        "//:grpc_resolver_fake",
    ],
)

grpc_cc_library(
    name = "grpc_resolver_xds",
    srcs = [
        "resolver/xds/xds_resolver.cc",
    ],
    external_deps = [
        "absl/log",
        "absl/log:check",
        "absl/meta:type_traits",
        "absl/random",
        "absl/status",
        "absl/status:statusor",
        "absl/strings",
        "absl/strings:str_format",
        "re2",
    ],
    deps = [
        "arena",
        "arena_promise",
        "channel_args",
        "channel_fwd",
        "client_channel_internal_header",
        "config_selector",
        "context",
        "dual_ref_counted",
        "experiments",
        "grpc_lb_policy_ring_hash",
        "grpc_resolver_xds_attributes",
        "grpc_service_config",
        "grpc_xds_client",
        "iomgr_fwd",
        "match",
        "metadata_batch",
        "pollset_set",
        "ref_counted",
        "shared_bit_gen",
        "slice",
        "time",
        "xds_dependency_manager",
        "xds_http_filter",
        "xds_listener",
        "xds_route_config",
        "xxhash_inline",
        "//:channel_arg_names",
        "//:config",
        "//:debug_location",
        "//:endpoint_addresses",
        "//:gpr",
        "//:grpc_base",
        "//:grpc_public_hdrs",
        "//:grpc_resolver",
        "//:grpc_service_config_impl",
        "//:grpc_trace",
        "//:orphanable",
        "//:ref_counted_ptr",
        "//:uri",
        "//:work_serializer",
        "//:xds_client",
    ],
)

grpc_cc_library(
    name = "grpc_resolver_c2p",
    srcs = [
        "resolver/google_c2p/google_c2p_resolver.cc",
    ],
    external_deps = [
        "absl/log",
        "absl/log:check",
        "absl/status:statusor",
        "absl/strings",
    ],
    deps = [
        "channel_args",
        "env",
        "gcp_metadata_query",
        "grpc_xds_client",
        "json",
        "json_writer",
        "resource_quota",
        "time",
        "//:alts_util",
        "//:config",
        "//:debug_location",
        "//:gpr",
        "//:grpc_resolver",
        "//:iomgr",
        "//:orphanable",
        "//:ref_counted_ptr",
        "//:uri",
        "//:work_serializer",
        "//:xds_client",
    ],
)

grpc_cc_library(
    name = "hpack_constants",
    hdrs = [
        "ext/transport/chttp2/transport/hpack_constants.h",
    ],
    deps = ["//:gpr_platform"],
)

grpc_cc_library(
    name = "hpack_encoder_table",
    srcs = [
        "ext/transport/chttp2/transport/hpack_encoder_table.cc",
    ],
    hdrs = [
        "ext/transport/chttp2/transport/hpack_encoder_table.h",
    ],
    external_deps = ["absl/log:check"],
    deps = [
        "hpack_constants",
        "//:gpr",
    ],
)

grpc_cc_library(
    name = "chttp2_flow_control",
    srcs = [
        "ext/transport/chttp2/transport/flow_control.cc",
    ],
    hdrs = [
        "ext/transport/chttp2/transport/flow_control.h",
    ],
    external_deps = [
        "absl/functional:function_ref",
        "absl/log",
        "absl/log:check",
        "absl/status",
        "absl/strings",
        "absl/strings:str_format",
    ],
    deps = [
        "bdp_estimator",
        "experiments",
        "http2_settings",
        "memory_quota",
        "time",
        "useful",
        "//:gpr",
        "//:grpc_trace",
    ],
)

grpc_cc_library(
    name = "ping_abuse_policy",
    srcs = [
        "ext/transport/chttp2/transport/ping_abuse_policy.cc",
    ],
    hdrs = [
        "ext/transport/chttp2/transport/ping_abuse_policy.h",
    ],
    external_deps = ["absl/strings"],
    deps = [
        "channel_args",
        "time",
        "//:channel_arg_names",
        "//:gpr_platform",
    ],
)

grpc_cc_library(
    name = "ping_callbacks",
    srcs = [
        "ext/transport/chttp2/transport/ping_callbacks.cc",
    ],
    hdrs = [
        "ext/transport/chttp2/transport/ping_callbacks.h",
    ],
    external_deps = [
        "absl/container:flat_hash_map",
        "absl/functional:any_invocable",
        "absl/hash",
        "absl/log:check",
        "absl/meta:type_traits",
        "absl/random:bit_gen_ref",
        "absl/random:distributions",
    ],
    deps = [
        "time",
        "//:event_engine_base_hdrs",
        "//:gpr_platform",
        "//:grpc_trace",
    ],
)

grpc_cc_library(
    name = "write_size_policy",
    srcs = [
        "ext/transport/chttp2/transport/write_size_policy.cc",
    ],
    hdrs = [
        "ext/transport/chttp2/transport/write_size_policy.h",
    ],
    external_deps = ["absl/log:check"],
    deps = [
        "time",
        "//:gpr_platform",
    ],
)

grpc_cc_library(
    name = "ping_rate_policy",
    srcs = [
        "ext/transport/chttp2/transport/ping_rate_policy.cc",
    ],
    hdrs = [
        "ext/transport/chttp2/transport/ping_rate_policy.h",
    ],
    external_deps = ["absl/strings"],
    deps = [
        "channel_args",
        "experiments",
        "match",
        "time",
        "//:channel_arg_names",
        "//:gpr_platform",
    ],
)

grpc_cc_library(
    name = "huffsyms",
    srcs = [
        "ext/transport/chttp2/transport/huffsyms.cc",
    ],
    hdrs = [
        "ext/transport/chttp2/transport/huffsyms.h",
    ],
    deps = ["//:gpr_platform"],
)

grpc_cc_library(
    name = "decode_huff",
    srcs = [
        "ext/transport/chttp2/transport/decode_huff.cc",
    ],
    hdrs = [
        "ext/transport/chttp2/transport/decode_huff.h",
    ],
    deps = ["//:gpr_platform"],
)

grpc_cc_library(
    name = "http2_settings",
    srcs = [
        "ext/transport/chttp2/transport/http2_settings.cc",
    ],
    hdrs = [
        "ext/transport/chttp2/transport/http2_settings.h",
    ],
    external_deps = [
        "absl/functional:function_ref",
        "absl/log",
        "absl/strings",
    ],
    deps = [
        "http2_status",
        "json",
        "useful",
        "//:chttp2_frame",
        "//:gpr_platform",
    ],
)

grpc_cc_library(
    name = "http2_status",
    hdrs = [
        "ext/transport/chttp2/transport/http2_status.h",
    ],
    external_deps = [
        "absl/log",
        "absl/log:check",
        "absl/status",
        "absl/strings",
    ],
    deps = [
        "//:gpr_platform",
    ],
)

grpc_cc_library(
    name = "header_assembler",
    hdrs = [
        "ext/transport/chttp2/transport/header_assembler.h",
    ],
    external_deps = [
        "absl/log",
        "absl/log:check",
    ],
    deps = [
        "http2_status",
        "message",
        ":slice",
        ":slice_buffer",
        "//:chttp2_frame",
        "//:gpr_platform",
        "//:hpack_parser",
        "//:ref_counted_ptr",
    ],
)

grpc_cc_library(
    name = "message_assembler",
    hdrs = [
        "ext/transport/chttp2/transport/message_assembler.h",
    ],
    external_deps = [
        "absl/log",
        "absl/log:check",
    ],
    deps = [
        "message",
        ":slice",
        ":slice_buffer",
        "//:chttp2_frame",
        "//:ref_counted_ptr",
    ],
)

grpc_cc_library(
    name = "http2_client_transport",
    srcs = [
        "ext/transport/chttp2/transport/http2_client_transport.cc",
    ],
    hdrs = [
        "ext/transport/chttp2/transport/http2_client_transport.h",
    ],
    external_deps = [
        "absl/container:flat_hash_map",
        "absl/log",
        "absl/log:check",
        "absl/status",
        "absl/status:statusor",
    ],
    deps = [
        "1999",
        "arena",
        "call_spine",
        "channel_args",
        "check_class_size",
        "for_each",
        "grpc_promise_endpoint",
        "header_assembler",
        "http2_settings",
        "http2_status",
        "http2_transport",
        "inter_activity_mutex",
        "latent_see",
        "loop",
        "map",
        "message",
        "message_assembler",
        "metadata",
        "mpsc",
        "sync",
        ":match_promise",
        ":poll",
        ":slice",
        ":slice_buffer",
        ":try_seq",
        "//:chttp2_frame",
        "//:gpr_platform",
        "//:grpc_base",
        "//:grpc_trace",
        "//:hpack_encoder",
        "//:hpack_parser",
        "//:promise",
        "//:ref_counted_ptr",
    ],
)

grpc_cc_library(
    name = "http2_server_transport",
    srcs = [
        "ext/transport/chttp2/transport/http2_server_transport.cc",
    ],
    hdrs = [
        "ext/transport/chttp2/transport/http2_server_transport.h",
    ],
    external_deps = [
        "absl/container:flat_hash_map",
        "absl/log",
        "absl/log:check",
        "absl/status",
        "absl/status:statusor",
    ],
    deps = [
        "1999",
        "arena",
        "call_destination",
        "call_spine",
        "channel_args",
        "check_class_size",
        "grpc_promise_endpoint",
        "http2_settings",
        "http2_status",
        "loop",
        "map",
        "message",
        "metadata",
        "mpsc",
        "ref_counted",
        "sync",
        ":match_promise",
        ":poll",
        ":slice",
        ":slice_buffer",
        ":try_seq",
        "//:chttp2_frame",
        "//:gpr_platform",
        "//:grpc_base",
        "//:grpc_trace",
        "//:hpack_encoder",
        "//:hpack_parser",
        "//:promise",
        "//:ref_counted_ptr",
    ],
)

grpc_cc_library(
    name = "http2_transport",
    srcs = [
        "ext/transport/chttp2/transport/http2_transport.cc",
    ],
    hdrs = [
        "ext/transport/chttp2/transport/http2_transport.h",
    ],
    external_deps = [
        "absl/log",
        "absl/log:check",
        "absl/status",
        "absl/status:statusor",
    ],
    deps = [
        "1999",
        "arena",
        "call_spine",
        "channel_args",
        "grpc_promise_endpoint",
        "http2_settings",
        "loop",
        "map",
        "mpsc",
        "sync",
        ":match_promise",
        ":poll",
        ":slice",
        ":slice_buffer",
        ":try_seq",
        "//:chttp2_frame",
        "//:gpr_platform",
        "//:grpc_base",
        "//:grpc_trace",
        "//:hpack_encoder",
        "//:hpack_parser",
        "//:promise",
        "//:ref_counted_ptr",
    ],
)

grpc_cc_library(
    name = "grpc_transport_chttp2_alpn",
    srcs = [
        "ext/transport/chttp2/alpn/alpn.cc",
    ],
    hdrs = [
        "ext/transport/chttp2/alpn/alpn.h",
    ],
    external_deps = ["absl/log:check"],
    deps = [
        "useful",
        "//:gpr",
    ],
)

grpc_cc_library(
    name = "grpc_transport_chttp2_plugin",
    srcs = [
        "ext/transport/chttp2/chttp2_plugin.cc",
    ],
    deps = [
        "endpoint_transport",
        "grpc_transport_chttp2_client_connector",
        "grpc_transport_chttp2_server",
        "//:config",
    ],
)

grpc_cc_library(
    name = "grpc_transport_chttp2_client_connector",
    srcs = [
        "ext/transport/chttp2/client/chttp2_connector.cc",
    ],
    hdrs = [
        "ext/transport/chttp2/client/chttp2_connector.h",
    ],
    external_deps = [
        "absl/base:core_headers",
        "absl/log",
        "absl/log:check",
        "absl/status",
        "absl/status:statusor",
        "absl/strings:str_format",
    ],
    deps = [
        "channel_args",
        "channel_args_endpoint_config",
        "channel_args_preconditioning",
        "channel_stack_type",
        "closure",
        "error",
        "error_utils",
        "grpc_insecure_credentials",
        "handshaker_registry",
        "resolved_address",
        "status_helper",
        "subchannel_connector",
        "sync",
        "tcp_connect_handshaker",
        "time",
        "unique_type_name",
        "//:channel",
        "//:channel_arg_names",
        "//:channel_create",
        "//:channelz",
        "//:config",
        "//:debug_location",
        "//:exec_ctx",
        "//:gpr",
        "//:grpc_base",
        "//:grpc_client_channel",
        "//:grpc_public_hdrs",
        "//:grpc_resolver",
        "//:grpc_security_base",
        "//:grpc_trace",
        "//:grpc_transport_chttp2",
        "//:handshaker",
        "//:iomgr",
        "//:orphanable",
        "//:ref_counted_ptr",
        "//:sockaddr_utils",
        "//:transport_auth_context",
    ],
)

grpc_cc_library(
    name = "grpc_transport_chttp2_server",
    srcs = [
        "ext/transport/chttp2/server/chttp2_server.cc",
    ],
    hdrs = [
        "ext/transport/chttp2/server/chttp2_server.h",
    ],
    external_deps = [
        "absl/base:core_headers",
        "absl/log",
        "absl/log:check",
        "absl/status",
        "absl/status:statusor",
        "absl/strings",
        "absl/strings:str_format",
    ],
    deps = [
        "channel_args",
        "channel_args_endpoint_config",
        "closure",
        "connection_quota",
        "error",
        "error_utils",
        "event_engine_common",
        "event_engine_extensions",
        "event_engine_query_extensions",
        "event_engine_tcp_socket_utils",
        "event_engine_utils",
        "grpc_insecure_credentials",
        "handshaker_registry",
        "iomgr_fwd",
        "match",
        "memory_quota",
        "pollset_set",
        "resolved_address",
        "resource_quota",
        "status_helper",
        "sync",
        "time",
        "unique_type_name",
        "//:channel_arg_names",
        "//:channelz",
        "//:chttp2_legacy_frame",
        "//:config",
        "//:debug_location",
        "//:exec_ctx",
        "//:gpr",
        "//:grpc_base",
        "//:grpc_security_base",
        "//:grpc_trace",
        "//:grpc_transport_chttp2",
        "//:handshaker",
        "//:iomgr",
        "//:orphanable",
        "//:ref_counted_ptr",
        "//:server",
        "//:sockaddr_utils",
        "//:transport_auth_context",
        "//:uri",
    ],
)

grpc_cc_library(
    name = "grpc_transport_inproc",
    srcs = [
        "ext/transport/inproc/inproc_transport.cc",
        "ext/transport/inproc/legacy_inproc_transport.cc",
    ],
    hdrs = [
        "ext/transport/inproc/inproc_transport.h",
        "ext/transport/inproc/legacy_inproc_transport.h",
    ],
    external_deps = [
        "absl/log",
        "absl/log:check",
        "absl/status",
        "absl/status:statusor",
        "absl/strings",
    ],
    deps = [
        "arena",
        "channel_args",
        "channel_args_preconditioning",
        "channel_stack_type",
        "closure",
        "connectivity_state",
        "error",
        "event_engine_context",
        "experiments",
        "iomgr_fwd",
        "metadata",
        "metadata_batch",
        "resource_quota",
        "slice",
        "slice_buffer",
        "status_helper",
        "time",
        "try_seq",
        "//:channel",
        "//:channel_arg_names",
        "//:channel_create",
        "//:channelz",
        "//:config",
        "//:debug_location",
        "//:exec_ctx",
        "//:gpr",
        "//:grpc_base",
        "//:grpc_public_hdrs",
        "//:grpc_trace",
        "//:iomgr",
        "//:promise",
        "//:ref_counted_ptr",
        "//:server",
    ],
)

grpc_internal_proto_library(
    name = "chaotic_good_frame_proto",
    srcs = ["ext/transport/chaotic_good/chaotic_good_frame.proto"],
    has_services = False,
)

grpc_cc_proto_library(
    name = "chaotic_good_frame_cc_proto",
    deps = ["chaotic_good_frame_proto"],
)

grpc_cc_library(
    name = "chaotic_good_frame",
    srcs = [
        "ext/transport/chaotic_good/frame.cc",
    ],
    hdrs = [
        "ext/transport/chaotic_good/frame.h",
    ],
    external_deps = [
        "absl/log:check",
        "absl/random:bit_gen_ref",
        "absl/status",
        "absl/status:statusor",
    ],
    deps = [
        "arena",
        "bitset",
        "chaotic_good_frame_cc_proto",
        "chaotic_good_frame_header",
        "context",
        "match",
        "message",
        "metadata",
        "no_destruct",
        "slice",
        "slice_buffer",
        "status_flag",
        "status_helper",
        "switch",
        "//:gpr_platform",
        "//:grpc_base",
    ],
)

grpc_cc_library(
    name = "chaotic_good_frame_header",
    srcs = [
        "ext/transport/chaotic_good/frame_header.cc",
    ],
    hdrs = [
        "ext/transport/chaotic_good/frame_header.h",
    ],
    external_deps = [
        "absl/status",
        "absl/status:statusor",
        "absl/strings",
    ],
    deps = [
        "bitset",
        "//:gpr_platform",
    ],
)

grpc_cc_library(
    name = "chaotic_good",
    srcs = [
        "ext/transport/chaotic_good/chaotic_good.cc",
    ],
    hdrs = [
        "ext/transport/chaotic_good/chaotic_good.h",
    ],
    external_deps = [
        "absl/strings",
    ],
    visibility = ["//bazel:chaotic_good"],
    deps = [
        "chaotic_good_connector",
        "chaotic_good_server",
        "//:config",
    ],
)

grpc_cc_library(
    name = "chaotic_good_config",
    hdrs = [
        "ext/transport/chaotic_good/config.h",
    ],
    external_deps = ["absl/container:flat_hash_set"],
    deps = [
        "channel_args",
        "chaotic_good_frame_cc_proto",
        "chaotic_good_message_chunker",
        "chaotic_good_pending_connection",
        "chaotic_good_tcp_frame_transport",
        "event_engine_extensions",
    ],
)

grpc_cc_library(
    name = "chaotic_good_tcp_frame_header",
    srcs = [
        "ext/transport/chaotic_good/tcp_frame_header.cc",
    ],
    hdrs = [
        "ext/transport/chaotic_good/tcp_frame_header.h",
    ],
    external_deps = [
        "absl/strings",
    ],
    deps = [
        "chaotic_good_frame_header",
        "chaotic_good_serialize_little_endian",
    ],
)

grpc_cc_library(
    name = "chaotic_good_tcp_ztrace_collector",
    srcs = [
        "ext/transport/chaotic_good/tcp_ztrace_collector.cc",
    ],
    hdrs = [
        "ext/transport/chaotic_good/tcp_ztrace_collector.h",
    ],
    deps = [
        "chaotic_good_frame_header",
        "chaotic_good_tcp_frame_header",
        "ztrace_collector",
    ],
)

grpc_cc_library(
    name = "chaotic_good_message_chunker",
    hdrs = [
        "ext/transport/chaotic_good/message_chunker.h",
    ],
    deps = [
        "chaotic_good_frame",
        "chaotic_good_frame_transport",
        "if",
        "loop",
        "map",
        "seq",
        "status_flag",
    ],
)

grpc_cc_library(
    name = "chaotic_good_message_reassembly",
    hdrs = [
        "ext/transport/chaotic_good/message_reassembly.h",
    ],
    external_deps = ["absl/log"],
    deps = [
        "call_spine",
        "chaotic_good_frame",
    ],
)

grpc_cc_library(
    name = "chaotic_good_control_endpoint",
    srcs = [
        "ext/transport/chaotic_good/control_endpoint.cc",
    ],
    hdrs = [
        "ext/transport/chaotic_good/control_endpoint.h",
    ],
    external_deps = ["absl/cleanup"],
    deps = [
        "1999",
        "event_engine_context",
        "event_engine_tcp_socket_utils",
        "grpc_promise_endpoint",
        "loop",
        "sync",
        "try_seq",
    ],
)

grpc_cc_library(
    name = "chaotic_good_pending_connection",
    hdrs = [
        "ext/transport/chaotic_good/pending_connection.h",
    ],
    external_deps = ["absl/status:statusor"],
    deps = [
        "dual_ref_counted",
        "grpc_promise_endpoint",
        "//:promise",
    ],
)

grpc_cc_library(
    name = "chaotic_good_data_endpoints",
    srcs = [
        "ext/transport/chaotic_good/data_endpoints.cc",
    ],
    hdrs = [
        "ext/transport/chaotic_good/data_endpoints.h",
    ],
    external_deps = [
        "absl/cleanup",
        "absl/strings",
    ],
    deps = [
        "1999",
        "chaotic_good_pending_connection",
        "chaotic_good_serialize_little_endian",
        "chaotic_good_tcp_frame_header",
        "chaotic_good_tcp_ztrace_collector",
        "chaotic_good_transport_context",
        "default_tcp_tracer",
        "event_engine_context",
        "event_engine_extensions",
        "event_engine_query_extensions",
        "event_engine_tcp_socket_utils",
        "grpc_promise_endpoint",
        "loop",
        "metrics",
        "seq",
        "seq_bit_set",
        "slice_buffer",
        "status_flag",
        "try_seq",
        "//:promise",
    ],
)

grpc_cc_library(
    name = "chaotic_good_frame_transport",
    hdrs = [
        "ext/transport/chaotic_good/frame_transport.h",
    ],
    external_deps = ["absl/strings"],
    deps = [
        "1999",
        "chaotic_good_frame",
        "chaotic_good_frame_header",
        "chaotic_good_transport_context",
        "event_engine_context",
        "event_engine_tcp_socket_utils",
        "grpc_promise_endpoint",
        "inter_activity_pipe",
        "loop",
        "map",
        "match_promise",
        "mpsc",
        "pipe",
        "//:promise",
        "//:tcp_tracer",
    ],
)

grpc_cc_library(
    name = "chaotic_good_serialize_little_endian",
    hdrs = [
        "ext/transport/chaotic_good/serialize_little_endian.h",
    ],
)

grpc_cc_library(
    name = "chaotic_good_tcp_frame_transport",
    srcs = [
        "ext/transport/chaotic_good/tcp_frame_transport.cc",
    ],
    hdrs = [
        "ext/transport/chaotic_good/tcp_frame_transport.h",
    ],
    deps = [
        "chaotic_good_control_endpoint",
        "chaotic_good_data_endpoints",
        "chaotic_good_frame_header",
        "chaotic_good_frame_transport",
        "chaotic_good_pending_connection",
        "chaotic_good_serialize_little_endian",
        "chaotic_good_tcp_frame_header",
        "chaotic_good_tcp_ztrace_collector",
        "chaotic_good_transport_context",
        "event_engine_tcp_socket_utils",
        "if",
        "inter_activity_latch",
        "join",
        "loop",
        "race",
        "seq",
        "try_seq",
    ],
)

grpc_cc_library(
    name = "chaotic_good_transport_context",
    hdrs = [
        "ext/transport/chaotic_good/transport_context.h",
    ],
    deps = [
        "channel_args",
        "metrics",
        "ref_counted",
        "//:channelz",
        "//:event_engine_base_hdrs",
        "//:ref_counted_ptr",
    ],
)

grpc_cc_library(
    name = "chaotic_good_client_transport",
    srcs = [
        "ext/transport/chaotic_good/client_transport.cc",
    ],
    hdrs = [
        "ext/transport/chaotic_good/client_transport.h",
    ],
    external_deps = [
        "absl/base:core_headers",
        "absl/container:flat_hash_map",
        "absl/log",
        "absl/log:check",
        "absl/random",
        "absl/random:bit_gen_ref",
        "absl/status",
        "absl/status:statusor",
    ],
    deps = [
        "activity",
        "arena",
        "chaotic_good_config",
        "chaotic_good_frame",
        "chaotic_good_frame_header",
        "chaotic_good_frame_transport",
        "chaotic_good_message_reassembly",
        "chaotic_good_pending_connection",
        "chaotic_good_transport_context",
        "context",
        "event_engine_context",
        "event_engine_query_extensions",
        "for_each",
        "grpc_promise_endpoint",
        "if",
        "inter_activity_pipe",
        "loop",
        "map",
        "memory_quota",
        "metadata_batch",
        "mpsc",
        "pipe",
        "poll",
        "resource_quota",
        "slice",
        "slice_buffer",
        "switch",
        "sync",
        "try_join",
        "try_seq",
        "//:exec_ctx",
        "//:gpr_platform",
        "//:grpc_base",
        "//:ref_counted_ptr",
    ],
)

grpc_cc_library(
    name = "chaotic_good_server_transport",
    srcs = [
        "ext/transport/chaotic_good/server_transport.cc",
    ],
    hdrs = [
        "ext/transport/chaotic_good/server_transport.h",
    ],
    external_deps = [
        "absl/base:core_headers",
        "absl/cleanup",
        "absl/container:flat_hash_map",
        "absl/functional:any_invocable",
        "absl/log",
        "absl/log:check",
        "absl/random",
        "absl/random:bit_gen_ref",
        "absl/status",
        "absl/status:statusor",
    ],
    deps = [
        "1999",
        "activity",
        "arena",
        "chaotic_good_config",
        "chaotic_good_frame",
        "chaotic_good_frame_header",
        "chaotic_good_frame_transport",
        "chaotic_good_message_chunker",
        "chaotic_good_message_reassembly",
        "chaotic_good_pending_connection",
        "chaotic_good_transport_context",
        "context",
        "default_event_engine",
        "event_engine_context",
        "event_engine_wakeup_scheduler",
        "for_each",
        "grpc_promise_endpoint",
        "if",
        "inter_activity_latch",
        "inter_activity_pipe",
        "loop",
        "memory_quota",
        "metadata_batch",
        "mpsc",
        "pipe",
        "poll",
        "resource_quota",
        "seq",
        "slice",
        "slice_buffer",
        "switch",
        "sync",
        "try_join",
        "try_seq",
        "//:exec_ctx",
        "//:gpr_platform",
        "//:grpc_base",
        "//:ref_counted_ptr",
    ],
)

grpc_cc_library(
    name = "chaotic_good_server",
    srcs = [
        "ext/transport/chaotic_good/server/chaotic_good_server.cc",
    ],
    hdrs = [
        "ext/transport/chaotic_good/server/chaotic_good_server.h",
    ],
    external_deps = [
        "absl/container:flat_hash_map",
        "absl/log",
        "absl/log:check",
        "absl/random",
        "absl/random:bit_gen_ref",
        "absl/status",
        "absl/status:statusor",
    ],
    deps = [
        "activity",
        "arena",
        "channel_args",
        "channel_args_endpoint_config",
        "chaotic_good_config",
        "chaotic_good_frame",
        "chaotic_good_frame_header",
        "chaotic_good_legacy_server",
        "chaotic_good_pending_connection",
        "chaotic_good_server_transport",
        "chaotic_good_tcp_frame_transport",
        "closure",
        "context",
        "error",
        "error_utils",
        "event_engine_common",
        "event_engine_context",
        "event_engine_extensions",
        "event_engine_query_extensions",
        "event_engine_tcp_socket_utils",
        "event_engine_utils",
        "event_engine_wakeup_scheduler",
        "grpc_promise_endpoint",
        "if",
        "inter_activity_latch",
        "iomgr_fwd",
        "join",
        "latch",
        "memory_quota",
        "metadata",
        "metadata_batch",
        "metrics",
        "race",
        "resource_quota",
        "shared_bit_gen",
        "sleep",
        "slice",
        "slice_buffer",
        "status_helper",
        "sync",
        "time",
        "try_seq",
        "//:channelz",
        "//:config",
        "//:gpr_platform",
        "//:grpc_base",
        "//:handshaker",
        "//:iomgr",
        "//:orphanable",
        "//:ref_counted_ptr",
        "//:server",
    ],
)

grpc_cc_library(
    name = "chaotic_good_connector",
    srcs = [
        "ext/transport/chaotic_good/client/chaotic_good_connector.cc",
    ],
    hdrs = [
        "ext/transport/chaotic_good/client/chaotic_good_connector.h",
    ],
    external_deps = [
        "absl/log",
        "absl/log:check",
        "absl/random",
        "absl/random:bit_gen_ref",
        "absl/status",
        "absl/status:statusor",
    ],
    deps = [
        "activity",
        "all_ok",
        "arena",
        "channel_args",
        "channel_args_endpoint_config",
        "chaotic_good_client_transport",
        "chaotic_good_config",
        "chaotic_good_frame",
        "chaotic_good_frame_cc_proto",
        "chaotic_good_frame_header",
        "chaotic_good_legacy_connector",
        "chaotic_good_tcp_frame_transport",
        "closure",
        "context",
        "error",
        "error_utils",
        "event_engine_context",
        "event_engine_extensions",
        "event_engine_query_extensions",
        "event_engine_tcp_socket_utils",
        "event_engine_wakeup_scheduler",
        "grpc_promise_endpoint",
        "inter_activity_latch",
        "latch",
        "memory_quota",
        "metrics",
        "no_destruct",
        "notification",
        "race",
        "resource_quota",
        "sleep",
        "slice",
        "slice_buffer",
        "subchannel_connector",
        "sync",
        "time",
        "try_seq",
        "wait_for_callback",
        "//:channel",
        "//:channel_create",
        "//:config",
        "//:debug_location",
        "//:exec_ctx",
        "//:gpr_platform",
        "//:grpc_base",
        "//:grpc_client_channel",
        "//:handshaker",
        "//:iomgr",
        "//:ref_counted_ptr",
    ],
)

grpc_cc_library(
    name = "chaotic_good_legacy_frame",
    srcs = [
        "ext/transport/chaotic_good_legacy/frame.cc",
    ],
    hdrs = [
        "ext/transport/chaotic_good_legacy/frame.h",
    ],
    external_deps = [
        "absl/log:check",
        "absl/random:bit_gen_ref",
        "absl/status",
        "absl/status:statusor",
    ],
    deps = [
        "arena",
        "bitset",
        "chaotic_good_frame_cc_proto",
        "chaotic_good_legacy_frame_header",
        "context",
        "match",
        "message",
        "metadata",
        "no_destruct",
        "slice",
        "slice_buffer",
        "status_helper",
        "//:gpr_platform",
        "//:grpc_base",
    ],
)

grpc_cc_library(
    name = "chaotic_good_legacy_frame_header",
    srcs = [
        "ext/transport/chaotic_good_legacy/frame_header.cc",
    ],
    hdrs = [
        "ext/transport/chaotic_good_legacy/frame_header.h",
    ],
    external_deps = [
        "absl/status",
        "absl/status:statusor",
        "absl/strings",
    ],
    deps = [
        "bitset",
        "//:gpr_platform",
    ],
)

grpc_cc_library(
    name = "chaotic_good_legacy_config",
    hdrs = [
        "ext/transport/chaotic_good_legacy/config.h",
    ],
    external_deps = ["absl/container:flat_hash_set"],
    deps = [
        "channel_args",
        "chaotic_good_frame_cc_proto",
        "chaotic_good_legacy_message_chunker",
        "chaotic_good_legacy_pending_connection",
        "chaotic_good_legacy_transport",
        "event_engine_extensions",
    ],
)

grpc_cc_library(
    name = "chaotic_good_legacy_message_chunker",
    hdrs = [
        "ext/transport/chaotic_good_legacy/message_chunker.h",
    ],
    deps = [
        "chaotic_good_legacy_frame",
        "if",
        "loop",
        "map",
        "seq",
        "status_flag",
    ],
)

grpc_cc_library(
    name = "chaotic_good_legacy_message_reassembly",
    hdrs = [
        "ext/transport/chaotic_good_legacy/message_reassembly.h",
    ],
    external_deps = ["absl/log"],
    deps = [
        "call_spine",
        "chaotic_good_legacy_frame",
    ],
)

grpc_cc_library(
    name = "chaotic_good_legacy_control_endpoint",
    srcs = [
        "ext/transport/chaotic_good_legacy/control_endpoint.cc",
    ],
    hdrs = [
        "ext/transport/chaotic_good_legacy/control_endpoint.h",
    ],
    external_deps = ["absl/cleanup"],
    deps = [
        "1999",
        "event_engine_context",
        "event_engine_tcp_socket_utils",
        "grpc_promise_endpoint",
        "loop",
        "sync",
        "try_seq",
    ],
)

grpc_cc_library(
    name = "chaotic_good_legacy_pending_connection",
    hdrs = [
        "ext/transport/chaotic_good_legacy/pending_connection.h",
    ],
    external_deps = ["absl/status:statusor"],
    deps = [
        "dual_ref_counted",
        "grpc_promise_endpoint",
        "//:promise",
    ],
)

grpc_cc_library(
    name = "chaotic_good_legacy_data_endpoints",
    srcs = [
        "ext/transport/chaotic_good_legacy/data_endpoints.cc",
    ],
    hdrs = [
        "ext/transport/chaotic_good_legacy/data_endpoints.h",
    ],
    external_deps = [
        "absl/cleanup",
        "absl/strings",
    ],
    deps = [
        "1999",
        "chaotic_good_legacy_pending_connection",
        "default_tcp_tracer",
        "event_engine_context",
        "event_engine_extensions",
        "event_engine_query_extensions",
        "event_engine_tcp_socket_utils",
        "grpc_promise_endpoint",
        "loop",
        "metrics",
        "seq",
        "slice_buffer",
        "try_seq",
        "//:promise",
    ],
)

grpc_cc_library(
    name = "chaotic_good_legacy_transport",
    hdrs = [
        "ext/transport/chaotic_good_legacy/chaotic_good_transport.h",
    ],
    external_deps = ["absl/strings"],
    deps = [
        "call_spine",
        "chaotic_good_legacy_control_endpoint",
        "chaotic_good_legacy_data_endpoints",
        "chaotic_good_legacy_frame",
        "chaotic_good_legacy_frame_header",
        "event_engine_context",
        "event_engine_tcp_socket_utils",
        "grpc_promise_endpoint",
        "loop",
        "match_promise",
        "mpsc",
        "seq",
        "try_join",
        "try_seq",
        "//:gpr_platform",
        "//:grpc_trace",
    ],
)

grpc_cc_library(
    name = "chaotic_good_legacy_client_transport",
    srcs = [
        "ext/transport/chaotic_good_legacy/client_transport.cc",
    ],
    hdrs = [
        "ext/transport/chaotic_good_legacy/client_transport.h",
    ],
    external_deps = [
        "absl/base:core_headers",
        "absl/container:flat_hash_map",
        "absl/log",
        "absl/log:check",
        "absl/random",
        "absl/random:bit_gen_ref",
        "absl/status",
        "absl/status:statusor",
    ],
    deps = [
        "activity",
        "arena",
        "chaotic_good_legacy_config",
        "chaotic_good_legacy_frame",
        "chaotic_good_legacy_frame_header",
        "chaotic_good_legacy_message_reassembly",
        "chaotic_good_legacy_pending_connection",
        "chaotic_good_legacy_transport",
        "context",
        "event_engine_context",
        "event_engine_query_extensions",
        "for_each",
        "grpc_promise_endpoint",
        "if",
        "inter_activity_pipe",
        "loop",
        "map",
        "memory_quota",
        "metadata_batch",
        "metrics",
        "mpsc",
        "pipe",
        "poll",
        "resource_quota",
        "slice",
        "slice_buffer",
        "switch",
        "sync",
        "try_join",
        "try_seq",
        "//:exec_ctx",
        "//:gpr_platform",
        "//:grpc_base",
        "//:ref_counted_ptr",
    ],
)

grpc_cc_library(
    name = "chaotic_good_legacy_server_transport",
    srcs = [
        "ext/transport/chaotic_good_legacy/server_transport.cc",
    ],
    hdrs = [
        "ext/transport/chaotic_good_legacy/server_transport.h",
    ],
    external_deps = [
        "absl/base:core_headers",
        "absl/cleanup",
        "absl/container:flat_hash_map",
        "absl/functional:any_invocable",
        "absl/log",
        "absl/log:check",
        "absl/random",
        "absl/random:bit_gen_ref",
        "absl/status",
        "absl/status:statusor",
    ],
    deps = [
        "1999",
        "activity",
        "arena",
        "chaotic_good_legacy_config",
        "chaotic_good_legacy_frame",
        "chaotic_good_legacy_frame_header",
        "chaotic_good_legacy_message_reassembly",
        "chaotic_good_legacy_pending_connection",
        "chaotic_good_legacy_transport",
        "context",
        "default_event_engine",
        "event_engine_context",
        "event_engine_wakeup_scheduler",
        "for_each",
        "grpc_promise_endpoint",
        "if",
        "inter_activity_latch",
        "inter_activity_pipe",
        "loop",
        "memory_quota",
        "metadata_batch",
        "metrics",
        "mpsc",
        "pipe",
        "poll",
        "resource_quota",
        "seq",
        "slice",
        "slice_buffer",
        "switch",
        "sync",
        "try_join",
        "try_seq",
        "//:exec_ctx",
        "//:gpr_platform",
        "//:grpc_base",
        "//:ref_counted_ptr",
    ],
)

grpc_cc_library(
    name = "chaotic_good_legacy_server",
    srcs = [
        "ext/transport/chaotic_good_legacy/server/chaotic_good_server.cc",
    ],
    hdrs = [
        "ext/transport/chaotic_good_legacy/server/chaotic_good_server.h",
    ],
    external_deps = [
        "absl/container:flat_hash_map",
        "absl/log",
        "absl/log:check",
        "absl/random",
        "absl/random:bit_gen_ref",
        "absl/status",
        "absl/status:statusor",
    ],
    deps = [
        "activity",
        "arena",
        "channel_args",
        "channel_args_endpoint_config",
        "chaotic_good_legacy_config",
        "chaotic_good_legacy_frame",
        "chaotic_good_legacy_frame_header",
        "chaotic_good_legacy_pending_connection",
        "chaotic_good_legacy_server_transport",
        "closure",
        "context",
        "error",
        "error_utils",
        "event_engine_common",
        "event_engine_context",
        "event_engine_extensions",
        "event_engine_query_extensions",
        "event_engine_tcp_socket_utils",
        "event_engine_utils",
        "event_engine_wakeup_scheduler",
        "grpc_promise_endpoint",
        "if",
        "inter_activity_latch",
        "iomgr_fwd",
        "join",
        "latch",
        "memory_quota",
        "metadata",
        "metadata_batch",
        "race",
        "resource_quota",
        "shared_bit_gen",
        "sleep",
        "slice",
        "slice_buffer",
        "status_helper",
        "sync",
        "time",
        "try_seq",
        "//:channelz",
        "//:config",
        "//:gpr_platform",
        "//:grpc_base",
        "//:handshaker",
        "//:iomgr",
        "//:orphanable",
        "//:ref_counted_ptr",
        "//:server",
    ],
)

grpc_cc_library(
    name = "chaotic_good_legacy_connector",
    srcs = [
        "ext/transport/chaotic_good_legacy/client/chaotic_good_connector.cc",
    ],
    hdrs = [
        "ext/transport/chaotic_good_legacy/client/chaotic_good_connector.h",
    ],
    external_deps = [
        "absl/log",
        "absl/log:check",
        "absl/random",
        "absl/random:bit_gen_ref",
        "absl/status",
        "absl/status:statusor",
    ],
    deps = [
        "activity",
        "all_ok",
        "arena",
        "channel_args",
        "channel_args_endpoint_config",
        "chaotic_good_frame_cc_proto",
        "chaotic_good_legacy_client_transport",
        "chaotic_good_legacy_config",
        "chaotic_good_legacy_frame",
        "chaotic_good_legacy_frame_header",
        "closure",
        "context",
        "error",
        "error_utils",
        "event_engine_context",
        "event_engine_extensions",
        "event_engine_query_extensions",
        "event_engine_tcp_socket_utils",
        "event_engine_wakeup_scheduler",
        "grpc_promise_endpoint",
        "inter_activity_latch",
        "latch",
        "memory_quota",
        "no_destruct",
        "notification",
        "race",
        "resource_quota",
        "sleep",
        "slice",
        "slice_buffer",
        "subchannel_connector",
        "sync",
        "time",
        "try_seq",
        "wait_for_callback",
        "//:channel",
        "//:channel_create",
        "//:config",
        "//:debug_location",
        "//:exec_ctx",
        "//:gpr_platform",
        "//:grpc_base",
        "//:grpc_client_channel",
        "//:handshaker",
        "//:iomgr",
        "//:ref_counted_ptr",
    ],
)

grpc_cc_library(
    name = "gcp_metadata_query",
    srcs = [
        "util/gcp_metadata_query.cc",
    ],
    hdrs = [
        "util/gcp_metadata_query.h",
    ],
    external_deps = [
        "absl/functional:any_invocable",
        "absl/log",
        "absl/log:check",
        "absl/status",
        "absl/status:statusor",
        "absl/strings",
        "absl/strings:str_format",
    ],
    deps = [
        "closure",
        "error",
        "status_helper",
        "time",
        "//:gpr_platform",
        "//:grpc_base",
        "//:grpc_core_credentials_header",
        "//:grpc_security_base",
        "//:grpc_trace",
        "//:httpcli",
        "//:iomgr",
        "//:orphanable",
        "//:ref_counted_ptr",
        "//:transport_auth_context",
        "//:uri",
    ],
)

grpc_cc_library(
    name = "check_class_size",
    hdrs = [
        "util/check_class_size.h",
    ],
    deps = [
        "//:gpr_platform",
    ],
)

grpc_cc_library(
    name = "logging_sink",
    hdrs = [
        "ext/filters/logging/logging_sink.h",
    ],
    external_deps = [
        "absl/numeric:int128",
        "absl/strings",
    ],
    visibility = [
        "//src/cpp/ext/gcp:__subpackages__",
        "//test:__subpackages__",
    ],
    deps = [
        "time",
        "//:gpr_platform",
    ],
)

grpc_cc_library(
    name = "logging_filter",
    srcs = [
        "ext/filters/logging/logging_filter.cc",
    ],
    hdrs = [
        "ext/filters/logging/logging_filter.h",
    ],
    external_deps = [
        "absl/log",
        "absl/numeric:int128",
        "absl/random",
        "absl/random:distributions",
        "absl/status:statusor",
        "absl/strings",
    ],
    deps = [
        "arena",
        "arena_promise",
        "cancel_callback",
        "channel_args",
        "channel_fwd",
        "channel_stack_type",
        "context",
        "latent_see",
        "logging_sink",
        "map",
        "metadata_batch",
        "pipe",
        "slice",
        "slice_buffer",
        "time",
        "//:call_tracer",
        "//:channel_arg_names",
        "//:config",
        "//:gpr",
        "//:gpr_platform",
        "//:grpc_base",
        "//:grpc_client_channel",
        "//:grpc_public_hdrs",
        "//:grpc_resolver",
        "//:uri",
    ],
)

grpc_cc_library(
    name = "grpc_promise_endpoint",
    srcs = [
        "lib/transport/promise_endpoint.cc",
    ],
    external_deps = [
        "absl/base:core_headers",
        "absl/log",
        "absl/log:check",
        "absl/status",
        "absl/status:statusor",
    ],
    public_hdrs = [
        "lib/transport/promise_endpoint.h",
    ],
    deps = [
        "activity",
        "cancel_callback",
        "event_engine_common",
        "event_engine_extensions",
        "event_engine_query_extensions",
        "if",
        "map",
        "poll",
        "slice",
        "slice_buffer",
        "sync",
        "//:context_list_entry",
        "//:event_engine_base_hdrs",
        "//:exec_ctx",
        "//:gpr",
    ],
)

grpc_cc_library(
    name = "call_final_info",
    srcs = [
        "lib/transport/call_final_info.cc",
    ],
    hdrs = [
        "lib/transport/call_final_info.h",
    ],
    deps = [
        "//:gpr",
        "//:grpc_public_hdrs",
    ],
)

grpc_cc_library(
    name = "call_finalization",
    hdrs = [
        "call/call_finalization.h",
    ],
    visibility = ["//bazel:alt_grpc_base_legacy"],
    deps = [
        "arena",
        "call_final_info",
        "context",
        "//:gpr_platform",
    ],
)

grpc_cc_library(
    name = "call_state",
    srcs = [
        "call/call_state.cc",
    ],
    hdrs = [
        "call/call_state.h",
    ],
    deps = [
        "activity",
        "poll",
        "status_flag",
        "//:gpr",
        "//:grpc_trace",
    ],
)

grpc_cc_library(
    name = "call_filters",
    srcs = [
        "call/call_filters.cc",
    ],
    hdrs = [
        "call/call_filters.h",
    ],
    external_deps = [
        "absl/log",
        "absl/log:check",
    ],
    deps = [
        "call_final_info",
        "call_state",
        "dump_args",
        "for_each",
        "if",
        "latch",
        "map",
        "message",
        "metadata",
        "ref_counted",
        "seq",
        "status_flag",
        "try_seq",
        "//:gpr",
        "//:promise",
        "//:ref_counted_ptr",
    ],
)

grpc_cc_library(
    name = "filter_fusion",
    hdrs = [
        "call/filter_fusion.h",
    ],
    external_deps = [
        "absl/status",
        "absl/strings",
        "absl/log:check",
        "absl/log",
        "absl/memory",
    ],
    deps = [
        "call_filters",
        "call_final_info",
        "channel_args",
        "metadata",
        "status_helper",
        "type_list",
        "//:grpc_base",
        "//:grpc_public_hdrs",
    ],
)

grpc_cc_library(
    name = "interception_chain",
    srcs = [
        "call/interception_chain.cc",
    ],
    hdrs = [
        "call/interception_chain.h",
    ],
    deps = [
        "call_destination",
        "call_filters",
        "call_spine",
        "match",
        "metadata",
        "ref_counted",
        "//:gpr_platform",
        "//:grpc_trace",
    ],
)

grpc_cc_library(
    name = "call_destination",
    hdrs = [
        "call/call_destination.h",
    ],
    deps = [
        "call_spine",
        "//:gpr_platform",
        "//:orphanable",
    ],
)

grpc_cc_library(
    name = "parsed_metadata",
    srcs = [
        "call/parsed_metadata.cc",
    ],
    hdrs = [
        "call/parsed_metadata.h",
    ],
    external_deps = [
        "absl/functional:function_ref",
        "absl/meta:type_traits",
        "absl/strings",
    ],
    deps = [
        "slice",
        "time",
        "//:gpr_platform",
    ],
)

grpc_cc_library(
    name = "metadata",
    srcs = [
        "call/metadata.cc",
    ],
    hdrs = [
        "call/metadata.h",
    ],
    deps = [
        "error_utils",
        "metadata_batch",
        "try_seq",
        "//:gpr_platform",
    ],
)

grpc_cc_library(
    name = "message",
    srcs = [
        "call/message.cc",
    ],
    hdrs = [
        "call/message.h",
    ],
    external_deps = ["absl/strings"],
    deps = [
        "arena",
        "slice_buffer",
        "//:gpr_platform",
        "//:grpc_public_hdrs",
    ],
)

grpc_cc_library(
    name = "call_spine",
    srcs = [
        "call/call_spine.cc",
    ],
    hdrs = [
        "call/call_spine.h",
    ],
    external_deps = [
        "absl/functional:any_invocable",
        "absl/log",
        "absl/log:check",
    ],
    deps = [
        "1999",
        "call_arena_allocator",
        "call_filters",
        "dual_ref_counted",
        "event_engine_context",
        "for_each",
        "if",
        "latch",
        "message",
        "metadata",
        "pipe",
        "prioritized_race",
        "promise_status",
        "status_flag",
        "try_seq",
        "//:gpr",
        "//:promise",
    ],
)

grpc_cc_library(
    name = "direct_channel",
    srcs = [
        "client_channel/direct_channel.cc",
    ],
    hdrs = [
        "client_channel/direct_channel.h",
    ],
    deps = [
        "channel_stack_type",
        "event_engine_context",
        "interception_chain",
        "//:channel",
        "//:config",
        "//:grpc_base",
        "//:orphanable",
    ],
)

grpc_cc_library(
    name = "metadata_batch",
    srcs = [
        "call/metadata_batch.cc",
    ],
    hdrs = [
        "call/custom_metadata.h",
        "call/metadata_batch.h",
        "call/simple_slice_based_metadata.h",
    ],
    external_deps = [
        "absl/base:no_destructor",
        "absl/container:flat_hash_set",
        "absl/container:inlined_vector",
        "absl/functional:function_ref",
        "absl/log",
        "absl/log:check",
        "absl/meta:type_traits",
        "absl/strings",
        "absl/strings:str_format",
    ],
    deps = [
        "chunked_vector",
        "compression",
        "experiments",
        "if_list",
        "metadata_compression_traits",
        "packed_table",
        "parsed_metadata",
        "poll",
        "slice",
        "time",
        "timeout_encoding",
        "type_list",
        "//:gpr",
        "//:grpc_public_hdrs",
    ],
)

grpc_cc_library(
    name = "endpoint_transport",
    hdrs = [
        "transport/endpoint_transport.h",
    ],
    external_deps = [
        "absl/strings",
    ],
    visibility = ["//bazel:chaotic_good"],
    deps = [
        "channel_args",
        "//:grpc_public_hdrs",
    ],
)

grpc_cc_library(
    name = "timeout_encoding",
    srcs = [
        "lib/transport/timeout_encoding.cc",
    ],
    hdrs = [
        "lib/transport/timeout_encoding.h",
    ],
    external_deps = [
        "absl/base:core_headers",
        "absl/log:check",
    ],
    deps = [
        "slice",
        "time",
        "//:gpr",
    ],
)

grpc_cc_library(
    name = "call_arena_allocator",
    srcs = [
        "call/call_arena_allocator.cc",
    ],
    hdrs = [
        "call/call_arena_allocator.h",
    ],
    deps = [
        "arena",
        "memory_quota",
        "ref_counted",
        "//:gpr_platform",
    ],
)

grpc_cc_library(
    name = "compression",
    srcs = [
        "lib/compression/compression.cc",
        "lib/compression/compression_internal.cc",
    ],
    hdrs = [
        "lib/compression/compression_internal.h",
    ],
    external_deps = [
        "absl/container:inlined_vector",
        "absl/log:check",
        "absl/strings",
        "absl/strings:str_format",
    ],
    deps = [
        "bitset",
        "channel_args",
        "ref_counted_string",
        "slice",
        "useful",
        "//:gpr",
        "//:grpc_public_hdrs",
        "//:grpc_trace",
        "//:ref_counted_ptr",
    ],
)

grpc_cc_library(
    name = "metrics",
    srcs = [
        "telemetry/metrics.cc",
    ],
    hdrs = [
        "telemetry/metrics.h",
    ],
    external_deps = [
        "absl/functional:any_invocable",
        "absl/functional:function_ref",
        "absl/log:check",
        "absl/strings",
        "absl/types:span",
    ],
    deps = [
        "channel_args",
        "no_destruct",
        "slice",
        "sync",
        "time",
        "//:call_tracer",
        "//:gpr",
    ],
)

grpc_cc_library(
    name = "wait_for_single_owner",
    hdrs = ["util/wait_for_single_owner.h"],
    external_deps = ["absl/log"],
    deps = [
        "time",
        "//:gpr",
    ],
)

grpc_cc_library(
<<<<<<< HEAD
=======
    name = "ping_promise",
    srcs = [
        "ext/transport/chttp2/transport/ping_promise.cc",
    ],
    hdrs = [
        "ext/transport/chttp2/transport/ping_promise.h",
    ],
    external_deps = [
        "absl/log",
        "absl/status",
    ],
    deps = [
        "1999",
        "if",
        "inter_activity_latch",
        "latch",
        "map",
        "match",
        "ping_abuse_policy",
        "ping_callbacks",
        "ping_rate_policy",
        "race",
        "shared_bit_gen",
        "sleep",
        "time",
        "try_seq",
        "//:promise",
    ],
)

grpc_cc_library(
>>>>>>> 5106a2a7
    name = "spiffe_utils",
    srcs = [
        "//src/core:credentials/transport/tls/spiffe_utils.cc",
    ],
    hdrs = [
        "//src/core:credentials/transport/tls/spiffe_utils.h",
    ],
    external_deps = [
        "absl/base:core_headers",
        "absl/log:check",
        "absl/log:log",
        "absl/status",
        "absl/status:statusor",
        "absl/strings",
        "absl/strings:str_format",
        "libcrypto",
        "libssl",
    ],
    deps = [
<<<<<<< HEAD
        "json",
        "json_args",
        "json_object_loader",
        "json_reader",
        "load_file",
=======
>>>>>>> 5106a2a7
        "status_helper",
    ],
)

grpc_cc_library(
    name = "ztrace_collector",
    hdrs = ["channelz/ztrace_collector.h"],
    defines = select({
        "//:grpc_no_ztrace": ["GRPC_NO_ZTRACE"],
        "//conditions:default": [],
    }),
    external_deps = [
        "absl/container:flat_hash_set",
    ],
    deps = [
        "single_set_ptr",
        "sync",
        "time",
        "//:channelz",
        "//:gpr",
    ],
)

grpc_cc_library(
    name = "http2_ztrace_collector",
    hdrs = ["ext/transport/chttp2/transport/http2_ztrace_collector.h"],
    external_deps = [
        "absl/container:flat_hash_set",
    ],
    deps = [
        "ztrace_collector",
        "//:chttp2_frame",
    ],
)

### UPB Targets

grpc_upb_proto_library(
    name = "envoy_admin_upb",
    deps = ["@envoy_api//envoy/admin/v3:pkg"],
)

grpc_upb_proto_library(
    name = "envoy_config_cluster_upb",
    deps = ["@envoy_api//envoy/config/cluster/v3:pkg"],
)

grpc_upb_proto_reflection_library(
    name = "envoy_config_cluster_upbdefs",
    deps = ["@envoy_api//envoy/config/cluster/v3:pkg"],
)

grpc_upb_proto_library(
    name = "envoy_config_core_upb",
    deps = ["@envoy_api//envoy/config/core/v3:pkg"],
)

grpc_upb_proto_reflection_library(
    name = "envoy_config_core_upbdefs",
    deps = ["@envoy_api//envoy/config/core/v3:pkg"],
)

grpc_upb_proto_library(
    name = "envoy_config_endpoint_upb",
    deps = ["@envoy_api//envoy/config/endpoint/v3:pkg"],
)

grpc_upb_proto_reflection_library(
    name = "envoy_config_endpoint_upbdefs",
    deps = ["@envoy_api//envoy/config/endpoint/v3:pkg"],
)

grpc_upb_proto_library(
    name = "envoy_config_listener_upb",
    deps = ["@envoy_api//envoy/config/listener/v3:pkg"],
)

grpc_upb_proto_reflection_library(
    name = "envoy_config_listener_upbdefs",
    deps = ["@envoy_api//envoy/config/listener/v3:pkg"],
)

grpc_upb_proto_library(
    name = "envoy_config_rbac_upb",
    deps = ["@envoy_api//envoy/config/rbac/v3:pkg"],
)

grpc_upb_proto_library(
    name = "envoy_config_route_upb",
    deps = ["@envoy_api//envoy/config/route/v3:pkg"],
)

grpc_upb_proto_reflection_library(
    name = "envoy_config_route_upbdefs",
    deps = ["@envoy_api//envoy/config/route/v3:pkg"],
)

grpc_upb_proto_library(
    name = "envoy_extensions_clusters_aggregate_upb",
    deps = ["@envoy_api//envoy/extensions/clusters/aggregate/v3:pkg"],
)

grpc_upb_proto_reflection_library(
    name = "envoy_extensions_clusters_aggregate_upbdefs",
    deps = ["@envoy_api//envoy/extensions/clusters/aggregate/v3:pkg"],
)

grpc_upb_proto_library(
    name = "envoy_extensions_filters_common_fault_upb",
    deps = ["@envoy_api//envoy/extensions/filters/common/fault/v3:pkg"],
)

grpc_upb_proto_library(
    name = "envoy_extensions_filters_http_fault_upb",
    deps = ["@envoy_api//envoy/extensions/filters/http/fault/v3:pkg"],
)

grpc_upb_proto_reflection_library(
    name = "envoy_extensions_filters_http_fault_upbdefs",
    deps = ["@envoy_api//envoy/extensions/filters/http/fault/v3:pkg"],
)

grpc_upb_proto_library(
    name = "envoy_extensions_filters_http_gcp_authn_upb",
    deps = ["@envoy_api//envoy/extensions/filters/http/gcp_authn/v3:pkg"],
)

grpc_upb_proto_reflection_library(
    name = "envoy_extensions_filters_http_gcp_authn_upbdefs",
    deps = ["@envoy_api//envoy/extensions/filters/http/gcp_authn/v3:pkg"],
)

grpc_upb_proto_library(
    name = "envoy_extensions_filters_http_rbac_upb",
    deps = ["@envoy_api//envoy/extensions/filters/http/rbac/v3:pkg"],
)

grpc_upb_proto_reflection_library(
    name = "envoy_extensions_filters_http_rbac_upbdefs",
    deps = ["@envoy_api//envoy/extensions/filters/http/rbac/v3:pkg"],
)

grpc_upb_proto_library(
    name = "envoy_extensions_filters_http_router_upb",
    deps = ["@envoy_api//envoy/extensions/filters/http/router/v3:pkg"],
)

grpc_upb_proto_reflection_library(
    name = "envoy_extensions_filters_http_router_upbdefs",
    deps = ["@envoy_api//envoy/extensions/filters/http/router/v3:pkg"],
)

grpc_upb_proto_library(
    name = "envoy_extensions_filters_http_stateful_session_upb",
    deps = ["@envoy_api//envoy/extensions/filters/http/stateful_session/v3:pkg"],
)

grpc_upb_proto_reflection_library(
    name = "envoy_extensions_filters_http_stateful_session_upbdefs",
    deps = ["@envoy_api//envoy/extensions/filters/http/stateful_session/v3:pkg"],
)

grpc_upb_proto_library(
    name = "envoy_extensions_http_stateful_session_cookie_upb",
    deps = ["@envoy_api//envoy/extensions/http/stateful_session/cookie/v3:pkg"],
)

grpc_upb_proto_reflection_library(
    name = "envoy_extensions_http_stateful_session_cookie_upbdefs",
    deps = ["@envoy_api//envoy/extensions/http/stateful_session/cookie/v3:pkg"],
)

grpc_upb_proto_library(
    name = "envoy_type_http_upb",
    deps = ["@envoy_api//envoy/type/http/v3:pkg"],
)

grpc_upb_proto_library(
    name = "envoy_extensions_load_balancing_policies_client_side_weighted_round_robin_upb",
    deps = [
        "@envoy_api//envoy/extensions/load_balancing_policies/client_side_weighted_round_robin/v3:pkg",
    ],
)

grpc_upb_proto_library(
    name = "envoy_extensions_load_balancing_policies_ring_hash_upb",
    deps = ["@envoy_api//envoy/extensions/load_balancing_policies/ring_hash/v3:pkg"],
)

grpc_upb_proto_library(
    name = "envoy_extensions_load_balancing_policies_wrr_locality_upb",
    deps = ["@envoy_api//envoy/extensions/load_balancing_policies/wrr_locality/v3:pkg"],
)

grpc_upb_proto_library(
    name = "envoy_extensions_load_balancing_policies_pick_first_upb",
    deps = ["@envoy_api//envoy/extensions/load_balancing_policies/pick_first/v3:pkg"],
)

grpc_upb_proto_library(
    name = "envoy_extensions_filters_network_http_connection_manager_upb",
    deps = [
        "@envoy_api//envoy/extensions/filters/network/http_connection_manager/v3:pkg",
    ],
)

grpc_upb_proto_reflection_library(
    name = "envoy_extensions_filters_network_http_connection_manager_upbdefs",
    deps = [
        "@envoy_api//envoy/extensions/filters/network/http_connection_manager/v3:pkg",
    ],
)

grpc_upb_proto_library(
    name = "envoy_extensions_transport_sockets_tls_upb",
    deps = ["@envoy_api//envoy/extensions/transport_sockets/tls/v3:pkg"],
)

grpc_upb_proto_reflection_library(
    name = "envoy_extensions_transport_sockets_tls_upbdefs",
    deps = ["@envoy_api//envoy/extensions/transport_sockets/tls/v3:pkg"],
)

grpc_upb_proto_library(
    name = "envoy_extensions_transport_sockets_http_11_proxy_upb",
    deps = ["@envoy_api//envoy/extensions/transport_sockets/http_11_proxy/v3:pkg"],
)

grpc_upb_proto_reflection_library(
    name = "envoy_extensions_transport_sockets_http_11_proxy_upbdefs",
    deps = ["@envoy_api//envoy/extensions/transport_sockets/http_11_proxy/v3:pkg"],
)

grpc_upb_proto_library(
    name = "envoy_extensions_upstreams_http_upb",
    deps = ["@envoy_api//envoy/extensions/upstreams/http/v3:pkg"],
)

grpc_upb_proto_reflection_library(
    name = "envoy_extensions_upstreams_http_upbdefs",
    deps = ["@envoy_api//envoy/extensions/upstreams/http/v3:pkg"],
)

grpc_upb_proto_library(
    name = "envoy_service_discovery_upb",
    deps = ["@envoy_api//envoy/service/discovery/v3:pkg"],
)

grpc_upb_proto_reflection_library(
    name = "envoy_service_discovery_upbdefs",
    deps = ["@envoy_api//envoy/service/discovery/v3:pkg"],
)

grpc_upb_proto_library(
    name = "envoy_service_load_stats_upb",
    deps = ["@envoy_api//envoy/service/load_stats/v3:pkg"],
)

grpc_upb_proto_reflection_library(
    name = "envoy_service_load_stats_upbdefs",
    deps = ["@envoy_api//envoy/service/load_stats/v3:pkg"],
)

grpc_upb_proto_library(
    name = "envoy_service_status_upb",
    deps = ["@envoy_api//envoy/service/status/v3:pkg"],
)

grpc_upb_proto_reflection_library(
    name = "envoy_service_status_upbdefs",
    deps = ["@envoy_api//envoy/service/status/v3:pkg"],
)

grpc_upb_proto_library(
    name = "envoy_type_matcher_upb",
    deps = ["@envoy_api//envoy/type/matcher/v3:pkg"],
)

grpc_upb_proto_library(
    name = "envoy_type_upb",
    deps = ["@envoy_api//envoy/type/v3:pkg"],
)

grpc_upb_proto_library(
    name = "xds_type_upb",
    deps = ["@com_github_cncf_xds//xds/type/v3:pkg"],
)

grpc_upb_proto_reflection_library(
    name = "xds_type_upbdefs",
    deps = ["@com_github_cncf_xds//xds/type/v3:pkg"],
)

grpc_upb_proto_library(
    name = "xds_orca_upb",
    deps = ["@com_github_cncf_xds//xds/data/orca/v3:pkg"],
)

grpc_upb_proto_library(
    name = "xds_orca_service_upb",
    deps = ["@com_github_cncf_xds//xds/service/orca/v3:pkg"],
)

grpc_upb_proto_library(
    name = "grpc_health_upb",
    deps = ["//src/proto/grpc/health/v1:health_proto"],
)

grpc_upb_proto_library(
    name = "google_rpc_status_upb",
    deps = ["@com_google_googleapis//google/rpc:status_proto"],
)

grpc_upb_proto_reflection_library(
    name = "google_rpc_status_upbdefs",
    deps = ["@com_google_googleapis//google/rpc:status_proto"],
)

grpc_upb_proto_library(
    name = "google_type_expr_upb",
    deps = ["@com_google_googleapis//google/type:expr_proto"],
)

grpc_upb_proto_library(
    name = "grpc_lb_upb",
    deps = ["//src/proto/grpc/lb/v1:load_balancer_proto"],
)

grpc_upb_proto_library(
    name = "alts_upb",
    deps = ["//src/proto/grpc/gcp:alts_handshaker_proto"],
)

grpc_upb_proto_library(
    name = "rls_upb",
    deps = ["//src/proto/grpc/lookup/v1:rls_proto"],
)

grpc_upb_proto_library(
    name = "rls_config_upb",
    deps = ["//src/proto/grpc/lookup/v1:rls_config_proto"],
)

grpc_upb_proto_reflection_library(
    name = "rls_config_upbdefs",
    deps = ["//src/proto/grpc/lookup/v1:rls_config_proto"],
)

WELL_KNOWN_PROTO_TARGETS = [
    "any",
    "duration",
    "empty",
    "struct",
    "timestamp",
    "wrappers",
]

[
    grpc_upb_proto_library(
        name = "protobuf_" + target + "_upb",
        deps = ["@com_google_protobuf//:" + target + "_proto"],
    )
    for target in WELL_KNOWN_PROTO_TARGETS
]

[
    grpc_upb_proto_reflection_library(
        name = "protobuf_" + target + "_upbdefs",
        deps = ["@com_google_protobuf//:" + target + "_proto"],
    )
    for target in WELL_KNOWN_PROTO_TARGETS
]

grpc_generate_one_off_internal_targets()<|MERGE_RESOLUTION|>--- conflicted
+++ resolved
@@ -9554,40 +9554,6 @@
 )
 
 grpc_cc_library(
-<<<<<<< HEAD
-=======
-    name = "ping_promise",
-    srcs = [
-        "ext/transport/chttp2/transport/ping_promise.cc",
-    ],
-    hdrs = [
-        "ext/transport/chttp2/transport/ping_promise.h",
-    ],
-    external_deps = [
-        "absl/log",
-        "absl/status",
-    ],
-    deps = [
-        "1999",
-        "if",
-        "inter_activity_latch",
-        "latch",
-        "map",
-        "match",
-        "ping_abuse_policy",
-        "ping_callbacks",
-        "ping_rate_policy",
-        "race",
-        "shared_bit_gen",
-        "sleep",
-        "time",
-        "try_seq",
-        "//:promise",
-    ],
-)
-
-grpc_cc_library(
->>>>>>> 5106a2a7
     name = "spiffe_utils",
     srcs = [
         "//src/core:credentials/transport/tls/spiffe_utils.cc",
@@ -9607,14 +9573,11 @@
         "libssl",
     ],
     deps = [
-<<<<<<< HEAD
         "json",
         "json_args",
         "json_object_loader",
         "json_reader",
         "load_file",
-=======
->>>>>>> 5106a2a7
         "status_helper",
     ],
 )
