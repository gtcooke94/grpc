# Copyright 2022 gRPC authors.
#
# Licensed under the Apache License, Version 2.0 (the "License");
# you may not use this file except in compliance with the License.
# You may obtain a copy of the License at
#
#     http://www.apache.org/licenses/LICENSE-2.0
#
# Unless required by applicable law or agreed to in writing, software
# distributed under the License is distributed on an "AS IS" BASIS,
# WITHOUT WARRANTIES OR CONDITIONS OF ANY KIND, either express or implied.
# See the License for the specific language governing permissions and
# limitations under the License.

load(
    "//bazel:grpc_build_system.bzl",
    "grpc_cc_library",
    "grpc_cc_proto_library",
    "grpc_generate_one_off_internal_targets",
    "grpc_internal_proto_library",
    "grpc_upb_proto_library",
    "grpc_upb_proto_reflection_library",
)

licenses(["reciprocal"])

package(
    default_visibility = ["//:__subpackages__"],
    features = [
        "layering_check",
    ],
)

config_setting(
    name = "enable_latent_see",
    values = {"define": "GRPC_ENABLE_LATENT_SEE=1"},
)

config_setting(
    name = "force_unsecure_getenv",
    values = {"define": "GRPC_FORCE_UNSECURE_GETENV=1"},
)

# This is needed as a transitionary mechanism to build the src/core targets in
# the top-level BUILD file that have not yet been moved here. Should go away
# once the transition is complete.
exports_files(
    glob(["**"]),
    visibility = ["//:__subpackages__"],
)

config_setting(
    name = "maximize_threadyness",
    values = {"define": "GRPC_MAXIMIZE_THREADYNESS=1"},
)

config_setting(
    name = "minimize_threadyness",
    values = {"define": "GRPC_MINIMIZE_THREADYNESS=1"},
)

grpc_cc_library(
    name = "channel_fwd",
    hdrs = [
        "lib/channel/channel_fwd.h",
    ],
)

grpc_cc_library(
    name = "dump_args",
    srcs = [
        "util/dump_args.cc",
    ],
    hdrs = [
        "util/dump_args.h",
    ],
    external_deps = [
        "absl/functional:any_invocable",
        "absl/log:check",
        "absl/strings",
        "absl/strings:str_format",
    ],
)

grpc_cc_library(
    name = "slice_cast",
    hdrs = [
        "//:include/grpc/event_engine/internal/slice_cast.h",
    ],
)

grpc_cc_library(
    name = "memory_usage",
    hdrs = [
        "util/memory_usage.h",
    ],
    external_deps = [
        "absl/status",
        "absl/status:statusor",
        "absl/time",
        "absl/strings:string_view",
        "absl/log",
    ],
)

grpc_cc_library(
    name = "event_engine_extensions",
    hdrs = [
        "lib/event_engine/extensions/blocking_dns.h",
        "lib/event_engine/extensions/can_track_errors.h",
        "lib/event_engine/extensions/channelz.h",
        "lib/event_engine/extensions/chaotic_good_extension.h",
        "lib/event_engine/extensions/iomgr_compatible.h",
        "lib/event_engine/extensions/supports_fd.h",
        "lib/event_engine/extensions/supports_win_sockets.h",
        "lib/event_engine/extensions/tcp_trace.h",
    ],
    external_deps = [
        "absl/functional:any_invocable",
        "absl/status:statusor",
        "absl/strings",
    ],
    visibility = [
        "//bazel:event_engine_base_hdrs",
    ],
    deps = [
        "memory_quota",
        "tcp_tracer",
        "//:channelz",
        "//:event_engine_base_hdrs",
        "//:gpr_platform",
        "//:ref_counted_ptr",
    ],
)

grpc_cc_library(
    name = "event_engine_common",
    srcs = [
        "lib/event_engine/event_engine.cc",
        "lib/event_engine/resolved_address.cc",
        "lib/event_engine/slice.cc",
        "lib/event_engine/slice_buffer.cc",
    ],
    hdrs = [
        "lib/event_engine/extensions/can_track_errors.h",
        "lib/event_engine/handle_containers.h",
        "lib/event_engine/resolved_address_internal.h",
        "//:include/grpc/event_engine/slice.h",
        "//:include/grpc/event_engine/slice_buffer.h",
    ],
    external_deps = [
        "absl/container:flat_hash_set",
        "absl/hash",
        "absl/log:check",
        "absl/strings",
        "absl/utility",
    ],
    deps = [
        "resolved_address",
        "slice",
        "slice_buffer",
        "slice_cast",
        "slice_refcount",
        "//:event_engine_base_hdrs",
        "//:gpr_platform",
    ],
)

grpc_cc_library(
    name = "transport_framing_endpoint_extension",
    hdrs = [
        "lib/transport/transport_framing_endpoint_extension.h",
    ],
    external_deps = [
        "absl/functional:any_invocable",
        "absl/strings",
    ],
    deps = [
        "slice_buffer",
        "//:gpr_platform",
    ],
)

grpc_cc_library(
    name = "latent_see",
    srcs = [
        "util/latent_see.cc",
    ],
    hdrs = [
        "util/latent_see.h",
    ],
    defines = select({
        ":enable_latent_see": ["GRPC_ENABLE_LATENT_SEE"],
        "//conditions:default": [],
    }),
    external_deps = [
        "absl/base:core_headers",
        "absl/functional:any_invocable",
        "absl/functional:function_ref",
        "absl/log",
        "absl/strings",
        "absl/strings:str_format",
    ],
    visibility = ["//bazel:latent_see"],
    deps = [
        "per_cpu",
        "ring_buffer",
        "sync",
        "//:gpr",
    ],
)

grpc_cc_library(
    name = "ring_buffer",
    srcs = [],
    hdrs = [
        "util/ring_buffer.h",
    ],
    deps = ["//:gpr_platform"],
)

grpc_cc_library(
    name = "transport_fwd",
    hdrs = [
        "lib/transport/transport_fwd.h",
    ],
)

grpc_cc_library(
    name = "server_call_tracer_filter",
    srcs = [
        "server/server_call_tracer_filter.cc",
    ],
    hdrs = [
        "server/server_call_tracer_filter.h",
    ],
    external_deps = [
        "absl/status",
        "absl/status:statusor",
    ],
    visibility = ["//bazel:alt_grpc_base_legacy"],
    deps = [
        "arena_promise",
        "call_finalization",
        "cancel_callback",
        "channel_args",
        "channel_fwd",
        "channel_stack_type",
        "context",
        "latent_see",
        "map",
        "pipe",
        "//:call_tracer",
        "//:config",
        "//:gpr_platform",
        "//:grpc_base",
    ],
)

grpc_cc_library(
    name = "atomic_utils",
    public_hdrs = ["util/atomic_utils.h"],
    deps = ["//:gpr"],
)

grpc_cc_library(
    name = "metadata_compression_traits",
    hdrs = [
        "call/metadata_compression_traits.h",
    ],
    deps = ["//:gpr_platform"],
)

grpc_cc_library(
    name = "metadata_info",
    srcs = ["call/metadata_info.cc"],
    hdrs = ["call/metadata_info.h"],
    external_deps = [
        "absl/strings",
    ],
    deps = [
        "channel_args",
        "hpack_constants",
        "metadata_batch",
        "slice",
        "//:call_tracer",
        "//:gpr_platform",
    ],
)

grpc_cc_library(
    name = "experiments",
    srcs = [
        "lib/experiments/config.cc",
        "lib/experiments/experiments.cc",
    ],
    hdrs = [
        "lib/experiments/config.h",
        "lib/experiments/experiments.h",
    ],
    defines = select(
        {
            "//:grpc_experiments_are_final": ["GRPC_EXPERIMENTS_ARE_FINAL"],
            "//conditions:default": [],
        },
    ),
    external_deps = [
        "absl/functional:any_invocable",
        "absl/log:check",
        "absl/log:log",
        "absl/strings",
    ],
    tags = ["nofixdeps"],
    visibility = ["//bazel:grpc_experiments"],
    deps = [
        "no_destruct",
        "//:config_vars",
        "//:gpr",
    ],
)

grpc_cc_library(
    name = "init_internally",
    srcs = ["lib/surface/init_internally.cc"],
    hdrs = ["lib/surface/init_internally.h"],
    deps = ["//:gpr_platform"],
)

grpc_cc_library(
    name = "useful",
    hdrs = ["util/useful.h"],
    external_deps = [
        "absl/log:check",
        "absl/numeric:bits",
        "absl/strings",
    ],
    visibility = ["//bazel:useful"],
    deps = ["//:gpr_platform"],
)

grpc_cc_library(
    name = "unique_ptr_with_bitset",
    hdrs = ["util/unique_ptr_with_bitset.h"],
    external_deps = [
        "absl/log:check",
        "absl/numeric:bits",
    ],
)

grpc_cc_library(
    name = "examine_stack",
    srcs = [
        "util/examine_stack.cc",
    ],
    hdrs = [
        "util/examine_stack.h",
    ],
    deps = ["//:gpr_platform"],
)

grpc_cc_library(
    name = "gpr_atm",
    public_hdrs = [
        "//:include/grpc/support/atm.h",
        "//:include/grpc/support/atm_gcc_atomic.h",
        "//:include/grpc/support/atm_gcc_sync.h",
        "//:include/grpc/support/atm_windows.h",
        "//:include/grpc/impl/codegen/atm.h",
        "//:include/grpc/impl/codegen/atm_gcc_atomic.h",
        "//:include/grpc/impl/codegen/atm_gcc_sync.h",
        "//:include/grpc/impl/codegen/atm_windows.h",
    ],
    deps = ["//:gpr_platform"],
)

grpc_cc_library(
    name = "gpr_manual_constructor",
    srcs = [],
    hdrs = [
        "util/manual_constructor.h",
    ],
    deps = [
        "construct_destruct",
        "//:gpr_platform",
    ],
)

grpc_cc_library(
    name = "gpr_spinlock",
    srcs = [],
    hdrs = [
        "util/spinlock.h",
    ],
    deps = [
        "gpr_atm",
        "//:gpr_platform",
    ],
)

grpc_cc_library(
    name = "gpr_time",
    srcs = [
        "util/gpr_time.cc",
        "util/posix/time.cc",
        "util/windows/time.cc",
    ],
    hdrs = [
    ],
    external_deps = ["absl/log:check"],
    tags = [
        "nofixdeps",
    ],
    deps = [
        "gpr_atm",
        "time_precise",
        "//:gpr_platform",
        "//:gpr_public_hdrs",
    ],
)

grpc_cc_library(
    name = "time_precise",
    srcs = ["util/time_precise.cc"],
    hdrs = [
        "util/time_precise.h",
    ],
    external_deps = ["absl/log"],
    tags = [
        "nofixdeps",
    ],
    deps = [
        "//:gpr_platform",
        "//:gpr_public_hdrs",
    ],
)

grpc_cc_library(
    name = "time_util",
    srcs = [
        "util/time_util.cc",
    ],
    hdrs = [
        "util/time_util.h",
    ],
    external_deps = [
        "absl/log:check",
        "absl/time",
    ],
    tags = [
        "nofixdeps",
    ],
    deps = [
        "//:gpr_platform",
        "//:gpr_public_hdrs",
    ],
)

grpc_cc_library(
    name = "sync",
    srcs = [
        "//src/core:util/posix/sync.cc",
        "//src/core:util/sync.cc",
        "//src/core:util/sync_abseil.cc",
        "//src/core:util/windows/sync.cc",
    ],
    hdrs = [
        "util/sync.h",
    ],
    external_deps = [
        "absl/base",
        "absl/base:core_headers",
        "absl/cleanup",
        "absl/log:check",
        "absl/synchronization",
        "absl/time",
    ],
    tags = [
        "nofixdeps",
    ],
    deps = [
        "gpr_atm",
        "time_util",
        "//:gpr_platform",
        "//:gpr_public_hdrs",
    ],
)

grpc_cc_library(
    name = "env",
    srcs = [
        "util/linux/env.cc",
        "util/posix/env.cc",
        "util/windows/env.cc",
    ],
    hdrs = [
        "util/env.h",
    ],
    defines = select({
        ":force_unsecure_getenv": ["GRPC_FORCE_UNSECURE_GETENV"],
        "//conditions:default": [],
    }),
    deps = [
        "tchar",
        "//:gpr_platform",
    ],
)

grpc_cc_library(
    name = "directory_reader",
    srcs = [
        "util/posix/directory_reader.cc",
        "util/windows/directory_reader.cc",
    ],
    hdrs = [
        "util/directory_reader.h",
    ],
    external_deps = [
        "absl/functional:function_ref",
        "absl/status",
        "absl/status:statusor",
        "absl/strings",
    ],
    deps = ["//:gpr_platform"],
)

grpc_cc_library(
    name = "chunked_vector",
    hdrs = ["util/chunked_vector.h"],
    external_deps = ["absl/log:check"],
    deps = [
        "arena",
        "gpr_manual_constructor",
        "//:gpr",
    ],
)

grpc_cc_library(
    name = "construct_destruct",
    public_hdrs = ["util/construct_destruct.h"],
    deps = ["//:gpr_platform"],
)

grpc_cc_library(
    name = "status_helper",
    srcs = [
        "util/status_helper.cc",
    ],
    hdrs = [
        "util/status_helper.h",
    ],
    external_deps = [
        "@com_google_protobuf//upb:base",
        "@com_google_protobuf//upb:mem",
        "absl/log:check",
        "absl/status",
        "absl/strings",
        "absl/strings:cord",
        "absl/time",
    ],
    deps = [
        "experiments",
        "percent_encoding",
        "slice",
        "status_conversion",
        "time",
        "//:debug_location",
        "//:google_rpc_status_upb",
        "//:gpr",
        "//:grpc_public_hdrs",
        "//:protobuf_any_upb",
    ],
)

grpc_cc_library(
    name = "unique_type_name",
    hdrs = ["util/unique_type_name.h"],
    external_deps = ["absl/strings"],
    deps = [
        "useful",
        "//:gpr_platform",
    ],
)

grpc_cc_library(
    name = "validation_errors",
    srcs = [
        "util/validation_errors.cc",
    ],
    hdrs = [
        "util/validation_errors.h",
    ],
    external_deps = [
        "absl/log",
        "absl/status",
        "absl/strings",
    ],
    deps = ["//:gpr"],
)

grpc_cc_library(
    name = "overload",
    public_hdrs = ["util/overload.h"],
    deps = ["//:gpr_platform"],
)

grpc_cc_library(
    name = "match",
    public_hdrs = ["util/match.h"],
    deps = [
        "overload",
        "//:gpr_platform",
    ],
)

grpc_cc_library(
    name = "table",
    external_deps = [
        "absl/meta:type_traits",
        "absl/utility",
    ],
    public_hdrs = ["util/table.h"],
    deps = [
        "bitset",
        "//:gpr_platform",
    ],
)

grpc_cc_library(
    name = "packed_table",
    hdrs = ["util/packed_table.h"],
    deps = [
        "sorted_pack",
        "table",
        "//:gpr_platform",
    ],
)

grpc_cc_library(
    name = "bitset",
    public_hdrs = ["util/bitset.h"],
    deps = [
        "useful",
        "//:gpr_platform",
    ],
)

grpc_cc_library(
    name = "seq_bit_set",
    srcs = ["util/seq_bit_set.cc"],
    hdrs = ["util/seq_bit_set.h"],
    external_deps = [
        "absl/strings",
    ],
)

grpc_cc_library(
    name = "no_destruct",
    public_hdrs = ["util/no_destruct.h"],
    deps = [
        "construct_destruct",
        "//:gpr_platform",
    ],
)

grpc_cc_library(
    name = "tchar",
    srcs = [
        "util/tchar.cc",
    ],
    hdrs = [
        "util/tchar.h",
    ],
    deps = ["//:gpr_platform"],
)

grpc_cc_library(
    name = "poll",
    external_deps = [
        "absl/log:check",
        "absl/strings:str_format",
        "absl/strings",
    ],
    public_hdrs = [
        "lib/promise/poll.h",
    ],
    deps = [
        "construct_destruct",
        "//:gpr_platform",
    ],
)

grpc_cc_library(
    name = "status_flag",
    external_deps = [
        "absl/log:check",
        "absl/status",
        "absl/status:statusor",
        "absl/strings",
    ],
    public_hdrs = [
        "lib/promise/status_flag.h",
    ],
    deps = [
        "promise_status",
        "//:gpr_platform",
    ],
)

grpc_cc_library(
    name = "map_pipe",
    external_deps = [
        "absl/log",
        "absl/status",
    ],
    public_hdrs = [
        "lib/promise/map_pipe.h",
    ],
    deps = [
        "for_each",
        "map",
        "pipe",
        "poll",
        "promise_factory",
        "try_seq",
        "//:gpr_platform",
    ],
)

grpc_cc_library(
    name = "1999",
    srcs = [
        "lib/promise/party.cc",
    ],
    hdrs = [
        "lib/promise/party.h",
    ],
    defines = select({
        ":maximize_threadyness": ["GRPC_MAXIMIZE_THREADYNESS"],
        "//conditions:default": [],
    }),
    external_deps = [
        "absl/base:core_headers",
        "absl/log",
        "absl/log:check",
        "absl/random",
        "absl/functional:any_invocable",
        "absl/strings",
        "absl/strings:str_format",
    ],
    deps = [
        "activity",
        "arena",
        "check_class_size",
        "construct_destruct",
        "context",
        "event_engine_context",
        "json_writer",
        "latent_see",
        "poll",
        "promise_factory",
        "ref_counted",
        "sync",
        "//:event_engine_base_hdrs",
        "//:exec_ctx",
        "//:gpr",
        "//:grpc_trace",
        "//:ref_counted_ptr",
    ],
)

grpc_cc_library(
    name = "context",
    external_deps = [
        "absl/log:check",
        "absl/meta:type_traits",
    ],
    public_hdrs = [
        "lib/promise/context.h",
    ],
    deps = [
        "down_cast",
        "//:gpr",
    ],
)

grpc_cc_library(
    name = "map",
    external_deps = [
        "absl/status",
        "absl/status:statusor",
        "absl/strings",
    ],
    public_hdrs = ["lib/promise/map.h"],
    deps = [
        "poll",
        "promise_like",
        "//:gpr_platform",
    ],
)

grpc_cc_library(
    name = "promise_variant",
    public_hdrs = ["lib/promise/detail/promise_variant.h"],
)

grpc_cc_library(
    name = "match_promise",
    public_hdrs = ["lib/promise/match_promise.h"],
    deps = [
        "overload",
        "promise_factory",
        "promise_like",
        "promise_variant",
    ],
)

grpc_cc_library(
    name = "sleep",
    srcs = [
        "lib/promise/sleep.cc",
    ],
    hdrs = [
        "lib/promise/sleep.h",
    ],
    external_deps = ["absl/status"],
    deps = [
        "activity",
        "context",
        "event_engine_context",
        "poll",
        "time",
        "//:event_engine_base_hdrs",
        "//:exec_ctx",
        "//:gpr",
    ],
)

grpc_cc_library(
    name = "wait_for_callback",
    hdrs = [
        "lib/promise/wait_for_callback.h",
    ],
    external_deps = ["absl/base:core_headers"],
    deps = [
        "activity",
        "poll",
        "sync",
        "//:gpr",
    ],
)

grpc_cc_library(
    name = "arena_promise",
    external_deps = ["absl/meta:type_traits"],
    public_hdrs = [
        "lib/promise/arena_promise.h",
    ],
    deps = [
        "arena",
        "construct_destruct",
        "context",
        "poll",
        "//:gpr_platform",
    ],
)

grpc_cc_library(
    name = "promise_like",
    external_deps = [
        "absl/functional:any_invocable",
        "absl/meta:type_traits",
    ],
    public_hdrs = [
        "lib/promise/detail/promise_like.h",
    ],
    deps = [
        "poll",
        "//:gpr_platform",
        "//src/core:function_signature",
        "//src/core:json",
    ],
)

grpc_cc_library(
    name = "cancel_callback",
    public_hdrs = [
        "lib/promise/cancel_callback.h",
    ],
    deps = [
        "arena",
        "context",
        "promise_like",
        "//:gpr_platform",
    ],
)

grpc_cc_library(
    name = "promise_factory",
    external_deps = ["absl/meta:type_traits"],
    public_hdrs = [
        "lib/promise/detail/promise_factory.h",
    ],
    deps = [
        "promise_like",
        "//:gpr_platform",
    ],
)

grpc_cc_library(
    name = "if",
    external_deps = ["absl/status:statusor"],
    public_hdrs = ["lib/promise/if.h"],
    deps = [
        "construct_destruct",
        "poll",
        "promise_factory",
        "promise_like",
        "//:gpr_platform",
    ],
)

grpc_cc_library(
    name = "switch",
    public_hdrs = ["lib/promise/switch.h"],
    deps = [
        "if",
        "promise_factory",
        "promise_variant",
        "//:gpr",
        "//:gpr_platform",
    ],
)

grpc_cc_library(
    name = "promise_status",
    external_deps = [
        "absl/log:check",
        "absl/status",
        "absl/status:statusor",
    ],
    public_hdrs = [
        "lib/promise/detail/status.h",
    ],
    deps = ["//:gpr_platform"],
)

grpc_cc_library(
    name = "race",
    public_hdrs = ["lib/promise/race.h"],
    deps = [
        "json",
        "//:gpr_platform",
    ],
)

grpc_cc_library(
    name = "prioritized_race",
    public_hdrs = ["lib/promise/prioritized_race.h"],
    deps = [
        "promise_like",
        "//:gpr_platform",
    ],
)

grpc_cc_library(
    name = "loop",
    external_deps = [
        "absl/status",
        "absl/status:statusor",
    ],
    public_hdrs = [
        "lib/promise/loop.h",
    ],
    deps = [
        "activity",
        "construct_destruct",
        "poll",
        "promise_factory",
        "seq",
        "//:gpr_platform",
        "//:grpc_trace",
    ],
)

grpc_cc_library(
    name = "join_state",
    external_deps = [
        "absl/log",
        "absl/log:check",
    ],
    public_hdrs = [
        "lib/promise/detail/join_state.h",
    ],
    deps = [
        "bitset",
        "construct_destruct",
        "poll",
        "promise_like",
        "//:gpr",
        "//:grpc_trace",
    ],
)

grpc_cc_library(
    name = "join",
    external_deps = ["absl/meta:type_traits"],
    public_hdrs = [
        "lib/promise/join.h",
    ],
    deps = [
        "join_state",
        "map",
        "promise_factory",
        "//:gpr_platform",
    ],
)

grpc_cc_library(
    name = "try_join",
    external_deps = [
        "absl/log:check",
        "absl/meta:type_traits",
        "absl/status",
        "absl/status:statusor",
    ],
    public_hdrs = [
        "lib/promise/try_join.h",
    ],
    deps = [
        "join_state",
        "map",
        "poll",
        "status_flag",
        "//:gpr_platform",
    ],
)

grpc_cc_library(
    name = "all_ok",
    external_deps = [
        "absl/meta:type_traits",
        "absl/status",
        "absl/status:statusor",
    ],
    public_hdrs = [
        "lib/promise/all_ok.h",
    ],
    deps = [
        "join_state",
        "map",
        "poll",
        "promise_factory",
        "status_flag",
        "//:gpr_platform",
    ],
)

grpc_cc_library(
    name = "basic_seq",
    public_hdrs = [
        "lib/promise/detail/basic_seq.h",
    ],
    deps = [
        "construct_destruct",
        "poll",
        "promise_factory",
        "//:gpr_platform",
    ],
)

grpc_cc_library(
    name = "seq_state",
    external_deps = [
        "absl/base:core_headers",
        "absl/log",
        "absl/log:check",
        "absl/strings",
    ],
    public_hdrs = [
        "lib/promise/detail/seq_state.h",
    ],
    deps = [
        "construct_destruct",
        "json",
        "poll",
        "promise_factory",
        "promise_like",
        "//:debug_location",
        "//:gpr",
        "//:grpc_trace",
        "//:promise",
    ],
)

grpc_cc_library(
    name = "seq",
    public_hdrs = [
        "lib/promise/seq.h",
    ],
    deps = [
        "basic_seq",
        "poll",
        "promise_like",
        "seq_state",
        "//:debug_location",
        "//:gpr_platform",
    ],
)

grpc_cc_library(
    name = "try_seq",
    external_deps = [
        "absl/log:check",
        "absl/meta:type_traits",
        "absl/status",
        "absl/status:statusor",
    ],
    public_hdrs = [
        "lib/promise/try_seq.h",
    ],
    deps = [
        "basic_seq",
        "poll",
        "promise_like",
        "promise_status",
        "seq_state",
        "status_flag",
        "//:gpr_platform",
    ],
)

grpc_cc_library(
    name = "activity",
    srcs = [
        "lib/promise/activity.cc",
    ],
    external_deps = [
        "absl/base:core_headers",
        "absl/log:check",
        "absl/status",
        "absl/strings",
        "absl/strings:str_format",
    ],
    public_hdrs = [
        "lib/promise/activity.h",
    ],
    deps = [
        "atomic_utils",
        "construct_destruct",
        "context",
        "dump_args",
        "latent_see",
        "no_destruct",
        "poll",
        "promise_factory",
        "promise_status",
        "sync",
        "//:gpr",
        "//:grpc_trace",
        "//:orphanable",
    ],
)

grpc_cc_library(
    name = "exec_ctx_wakeup_scheduler",
    hdrs = [
        "lib/promise/exec_ctx_wakeup_scheduler.h",
    ],
    external_deps = ["absl/status"],
    deps = [
        "closure",
        "error",
        "//:debug_location",
        "//:exec_ctx",
        "//:gpr_platform",
    ],
)

grpc_cc_library(
    name = "event_engine_wakeup_scheduler",
    hdrs = [
        "lib/promise/event_engine_wakeup_scheduler.h",
    ],
    external_deps = ["absl/log:check"],
    deps = [
        "//:event_engine_base_hdrs",
        "//:exec_ctx",
        "//:gpr_platform",
    ],
)

grpc_cc_library(
    name = "wait_set",
    srcs = [
        "lib/promise/wait_set.cc",
    ],
    hdrs = [
        "lib/promise/wait_set.h",
    ],
    external_deps = [
        "absl/container:flat_hash_set",
        "absl/strings",
        "absl/hash",
    ],
    deps = [
        "activity",
        "poll",
        "//:gpr_platform",
    ],
)

grpc_cc_library(
    name = "latch",
    external_deps = [
        "absl/log",
        "absl/log:check",
        "absl/strings",
    ],
    public_hdrs = [
        "lib/promise/latch.h",
    ],
    deps = [
        "activity",
        "poll",
        "//:gpr",
        "//:grpc_trace",
    ],
)

grpc_cc_library(
    name = "inter_activity_latch",
    external_deps = [
        "absl/base:core_headers",
        "absl/log",
        "absl/strings",
    ],
    public_hdrs = [
        "lib/promise/inter_activity_latch.h",
    ],
    deps = [
        "activity",
        "poll",
        "sync",
        "wait_set",
        "//:gpr",
        "//:grpc_trace",
    ],
)

grpc_cc_library(
    name = "interceptor_list",
    hdrs = [
        "lib/promise/interceptor_list.h",
    ],
    external_deps = [
        "absl/log",
        "absl/log:check",
        "absl/strings",
        "absl/strings:str_format",
    ],
    deps = [
        "arena",
        "construct_destruct",
        "context",
        "poll",
        "promise_factory",
        "//:debug_location",
        "//:gpr",
    ],
)

grpc_cc_library(
    name = "pipe",
    hdrs = [
        "lib/promise/pipe.h",
    ],
    external_deps = [
        "absl/log",
        "absl/log:check",
        "absl/strings",
    ],
    deps = [
        "activity",
        "arena",
        "context",
        "if",
        "interceptor_list",
        "map",
        "poll",
        "seq",
        "//:debug_location",
        "//:gpr",
        "//:ref_counted_ptr",
    ],
)

grpc_cc_library(
    name = "promise_mutex",
    hdrs = [
        "lib/promise/promise_mutex.h",
    ],
    external_deps = ["absl/log:check"],
    deps = [
        "activity",
        "poll",
        "//:gpr",
    ],
)

grpc_cc_library(
    name = "inter_activity_mutex",
    hdrs = [
        "lib/promise/inter_activity_mutex.h",
    ],
    external_deps = [
        "absl/log:check",
        "absl/log",
    ],
    deps = [
        "activity",
        "dump_args",
        "poll",
        "//:grpc_trace",
    ],
)

grpc_cc_library(
    name = "inter_activity_pipe",
    hdrs = [
        "lib/promise/inter_activity_pipe.h",
    ],
    external_deps = ["absl/base:core_headers"],
    deps = [
        "activity",
        "gpr_manual_constructor",
        "poll",
        "ref_counted",
        "sync",
        "//:gpr",
        "//:ref_counted_ptr",
    ],
)

grpc_cc_library(
    name = "mpsc",
    srcs = [
        "lib/promise/mpsc.cc",
    ],
    hdrs = [
        "lib/promise/mpsc.h",
    ],
    external_deps = [
        "absl/base:core_headers",
        "absl/log:check",
    ],
    deps = [
        "activity",
        "dump_args",
        "json",
        "map",
        "poll",
        "ref_counted",
        "status_flag",
        "sync",
        "wait_set",
        "//:gpr",
        "//:ref_counted_ptr",
    ],
)

grpc_cc_library(
    name = "lock_based_mpsc",
    hdrs = [
        "lib/promise/lock_based_mpsc.h",
    ],
    external_deps = [
        "absl/base:core_headers",
        "absl/log:check",
    ],
    deps = [
        "activity",
        "dump_args",
        "poll",
        "ref_counted",
        "status_flag",
        "sync",
        "wait_set",
        "//:gpr",
        "//:ref_counted_ptr",
    ],
)

grpc_cc_library(
    name = "observable",
    hdrs = [
        "lib/promise/observable.h",
    ],
    external_deps = [
        "absl/container:flat_hash_set",
        "absl/functional:any_invocable",
        "absl/log:check",
    ],
    deps = [
        "activity",
        "poll",
        "sync",
        "//:gpr",
    ],
)

grpc_cc_library(
    name = "for_each",
    external_deps = [
        "absl/log",
        "absl/log:check",
        "absl/status",
        "absl/strings",
    ],
    public_hdrs = ["lib/promise/for_each.h"],
    deps = [
        "activity",
        "construct_destruct",
        "poll",
        "promise_factory",
        "promise_status",
        "status_flag",
        "//:gpr_platform",
        "//:grpc_trace",
    ],
)

grpc_cc_library(
    name = "ref_counted",
    external_deps = [
        "absl/log",
        "absl/log:check",
    ],
    public_hdrs = ["util/ref_counted.h"],
    deps = [
        "atomic_utils",
        "down_cast",
        "//:debug_location",
        "//:gpr",
        "//:ref_counted_ptr",
    ],
)

grpc_cc_library(
    name = "dual_ref_counted",
    external_deps = [
        "absl/log",
        "absl/log:check",
    ],
    public_hdrs = ["util/dual_ref_counted.h"],
    deps = [
        "down_cast",
        "ref_counted",
        "//:debug_location",
        "//:gpr",
        "//:orphanable",
        "//:ref_counted_ptr",
    ],
)

grpc_cc_library(
    name = "ref_counted_string",
    srcs = [
        "util/ref_counted_string.cc",
    ],
    hdrs = [
        "util/ref_counted_string.h",
    ],
    external_deps = ["absl/strings"],
    deps = [
        "ref_counted",
        "//:gpr",
        "//:ref_counted_ptr",
    ],
)

grpc_cc_library(
    name = "uuid_v4",
    srcs = ["util/uuid_v4.cc"],
    external_deps = ["absl/strings:str_format"],
    public_hdrs = ["util/uuid_v4.h"],
    deps = ["//:gpr"],
)

grpc_cc_library(
    name = "handshaker_factory",
    public_hdrs = [
        "handshaker/handshaker_factory.h",
    ],
    visibility = ["//bazel:alt_grpc_base_legacy"],
    deps = [
        "channel_args",
        "iomgr_fwd",
        "//:gpr_platform",
    ],
)

grpc_cc_library(
    name = "handshaker_registry",
    srcs = [
        "handshaker/handshaker_registry.cc",
    ],
    public_hdrs = [
        "handshaker/handshaker_registry.h",
    ],
    visibility = ["//bazel:alt_grpc_base_legacy"],
    deps = [
        "channel_args",
        "handshaker_factory",
        "iomgr_fwd",
        "//:gpr_platform",
    ],
)

grpc_cc_library(
    name = "tcp_connect_handshaker",
    srcs = [
        "handshaker/tcp_connect/tcp_connect_handshaker.cc",
    ],
    external_deps = [
        "absl/base:core_headers",
        "absl/functional:any_invocable",
        "absl/log:check",
        "absl/status",
        "absl/status:statusor",
    ],
    public_hdrs = [
        "handshaker/tcp_connect/tcp_connect_handshaker.h",
    ],
    deps = [
        "channel_args",
        "channel_args_endpoint_config",
        "closure",
        "error",
        "handshaker_factory",
        "handshaker_registry",
        "iomgr_fwd",
        "pollset_set",
        "resolved_address",
        "slice",
        "sync",
        "//:config",
        "//:debug_location",
        "//:exec_ctx",
        "//:gpr",
        "//:grpc_base",
        "//:handshaker",
        "//:iomgr",
        "//:parse_address",
        "//:ref_counted_ptr",
        "//:uri",
    ],
)

grpc_cc_library(
    name = "endpoint_info_handshaker",
    srcs = [
        "handshaker/endpoint_info/endpoint_info_handshaker.cc",
    ],
    hdrs = [
        "handshaker/endpoint_info/endpoint_info_handshaker.h",
    ],
    external_deps = [
        "absl/functional:any_invocable",
        "absl/status",
    ],
    deps = [
        "channel_args",
        "closure",
        "handshaker_factory",
        "handshaker_registry",
        "//:config",
        "//:debug_location",
        "//:exec_ctx",
        "//:gpr",
        "//:handshaker",
        "//:iomgr",
        "//:ref_counted_ptr",
    ],
)

grpc_cc_library(
    name = "channel_creds_registry",
    hdrs = [
        "credentials/transport/channel_creds_registry.h",
    ],
    external_deps = ["absl/strings"],
    deps = [
        "json",
        "json_args",
        "ref_counted",
        "validation_errors",
        "//:gpr_platform",
        "//:ref_counted_ptr",
    ],
)

grpc_cc_library(
    name = "event_engine_memory_allocator",
    hdrs = [
        "//:include/grpc/event_engine/internal/memory_allocator_impl.h",
        "//:include/grpc/event_engine/memory_allocator.h",
        "//:include/grpc/event_engine/memory_request.h",
    ],
    external_deps = ["absl/strings"],
    deps = [
        "slice",
        "//:gpr_platform",
    ],
)

grpc_cc_library(
    name = "event_engine_memory_allocator_factory",
    hdrs = [
        "lib/event_engine/memory_allocator_factory.h",
    ],
    external_deps = ["absl/strings"],
    deps = [
        "event_engine_memory_allocator",
        "memory_quota",
        "//:gpr_platform",
    ],
)

grpc_cc_library(
    name = "memory_quota",
    srcs = [
        "lib/resource_quota/memory_quota.cc",
    ],
    hdrs = [
        "lib/resource_quota/memory_quota.h",
    ],
    external_deps = [
        "absl/base:core_headers",
        "absl/container:flat_hash_set",
        "absl/log",
        "absl/log:check",
        "absl/status",
        "absl/strings",
    ],
    deps = [
        "activity",
        "event_engine_memory_allocator",
        "exec_ctx_wakeup_scheduler",
        "experiments",
        "loop",
        "map",
        "periodic_update",
        "poll",
        "race",
        "seq",
        "slice_refcount",
        "sync",
        "time",
        "useful",
        "//:gpr",
        "//:grpc_trace",
        "//:orphanable",
        "//:ref_counted_ptr",
    ],
)

grpc_cc_library(
    name = "periodic_update",
    srcs = [
        "lib/resource_quota/periodic_update.cc",
    ],
    hdrs = [
        "lib/resource_quota/periodic_update.h",
    ],
    external_deps = ["absl/functional:function_ref"],
    deps = [
        "time",
        "useful",
        "//:gpr_platform",
    ],
)

grpc_cc_library(
    name = "arena",
    srcs = [
        "lib/resource_quota/arena.cc",
    ],
    hdrs = [
        "lib/resource_quota/arena.h",
    ],
    external_deps = ["absl/log"],
    visibility = [
        "//bazel:alt_grpc_base_legacy",
    ],
    deps = [
        "construct_destruct",
        "context",
        "event_engine_memory_allocator",
        "memory_quota",
        "resource_quota",
        "//:gpr",
    ],
)

grpc_cc_library(
    name = "thread_quota",
    srcs = [
        "lib/resource_quota/thread_quota.cc",
    ],
    hdrs = [
        "lib/resource_quota/thread_quota.h",
    ],
    external_deps = [
        "absl/base:core_headers",
        "absl/log:check",
    ],
    deps = [
        "ref_counted",
        "sync",
        "//:gpr",
        "//:ref_counted_ptr",
    ],
)

grpc_cc_library(
    name = "connection_quota",
    srcs = [
        "lib/resource_quota/connection_quota.cc",
    ],
    hdrs = [
        "lib/resource_quota/connection_quota.h",
    ],
    external_deps = [
        "absl/base:core_headers",
        "absl/log:check",
    ],
    deps = [
        "memory_quota",
        "ref_counted",
        "sync",
        "//:gpr",
        "//:ref_counted_ptr",
    ],
)

grpc_cc_library(
    name = "resource_quota",
    srcs = [
        "lib/resource_quota/resource_quota.cc",
    ],
    hdrs = [
        "lib/resource_quota/resource_quota.h",
    ],
    external_deps = ["absl/strings"],
    visibility = [
        "//bazel:alt_grpc_base_legacy",
    ],
    deps = [
        "memory_quota",
        "ref_counted",
        "thread_quota",
        "useful",
        "//:channel_arg_names",
        "//:cpp_impl_of",
        "//:event_engine_base_hdrs",
        "//:gpr_platform",
        "//:ref_counted_ptr",
    ],
)

grpc_cc_library(
    name = "request_buffer",
    srcs = [
        "call/request_buffer.cc",
    ],
    hdrs = [
        "call/request_buffer.h",
    ],
    external_deps = ["absl/strings"],
    deps = [
        "call_spine",
        "match",
        "message",
        "metadata",
    ],
)

grpc_cc_library(
    name = "slice_refcount",
    hdrs = [
        "lib/slice/slice_refcount.h",
    ],
    public_hdrs = [
        "//:include/grpc/slice.h",
    ],
    deps = [
        "//:debug_location",
        "//:event_engine_base_hdrs",
        "//:gpr",
        "//:grpc_trace",
    ],
)

grpc_cc_library(
    name = "slice",
    srcs = [
        "lib/slice/slice.cc",
        "lib/slice/slice_string_helpers.cc",
    ],
    hdrs = [
        "lib/slice/slice.h",
        "lib/slice/slice_internal.h",
        "lib/slice/slice_string_helpers.h",
        "//:include/grpc/slice.h",
    ],
    external_deps = [
        "absl/hash",
        "absl/log:check",
        "absl/strings",
    ],
    visibility = ["//bazel:alt_grpc_base_legacy"],
    deps = [
        "slice_cast",
        "slice_refcount",
        "//:debug_location",
        "//:event_engine_base_hdrs",
        "//:gpr",
    ],
)

grpc_cc_library(
    name = "slice_buffer",
    srcs = [
        "lib/slice/slice_buffer.cc",
    ],
    hdrs = [
        "lib/slice/slice_buffer.h",
        "//:include/grpc/slice_buffer.h",
    ],
    external_deps = ["absl/log:check"],
    deps = [
        "slice",
        "slice_refcount",
        "//:gpr",
    ],
)

grpc_cc_library(
    name = "error",
    srcs = [
        "lib/iomgr/error.cc",
    ],
    hdrs = [
        "lib/iomgr/error.h",
    ],
    external_deps = [
        "absl/log",
        "absl/log:check",
        "absl/status",
        "absl/strings",
        "absl/strings:str_format",
    ],
    visibility = ["//bazel:alt_grpc_base_legacy"],
    deps = [
        "experiments",
        "gpr_spinlock",
        "slice",
        "slice_refcount",
        "status_helper",
        "strerror",
        "useful",
        "//:gpr",
        "//:grpc_public_hdrs",
        "//:grpc_trace",
    ],
)

grpc_cc_library(
    name = "closure",
    srcs = [
        "lib/iomgr/closure.cc",
    ],
    hdrs = [
        "lib/iomgr/closure.h",
    ],
    external_deps = [
        "absl/log",
        "absl/log:check",
        "absl/strings:str_format",
    ],
    visibility = ["//bazel:alt_grpc_base_legacy"],
    deps = [
        "error",
        "gpr_manual_constructor",
        "//:debug_location",
        "//:gpr",
    ],
)

grpc_cc_library(
    name = "time",
    srcs = [
        "util/time.cc",
    ],
    hdrs = [
        "util/time.h",
    ],
    external_deps = [
        "absl/log",
        "absl/log:check",
        "absl/strings:str_format",
    ],
    deps = [
        "no_destruct",
        "time_precise",
        "useful",
        "//:event_engine_base_hdrs",
        "//:gpr",
    ],
)

grpc_cc_library(
    name = "iomgr_port",
    hdrs = [
        "lib/iomgr/port.h",
    ],
    deps = ["//:gpr_platform"],
)

grpc_cc_library(
    name = "iomgr_fwd",
    hdrs = [
        "lib/iomgr/iomgr_fwd.h",
    ],
    visibility = ["//bazel:alt_grpc_base_legacy"],
    deps = ["//:gpr_platform"],
)

grpc_cc_library(
    name = "grpc_sockaddr",
    srcs = [
        "lib/iomgr/sockaddr_utils_posix.cc",
        "lib/iomgr/socket_utils_windows.cc",
    ],
    hdrs = [
        "lib/iomgr/sockaddr.h",
        "lib/iomgr/sockaddr_posix.h",
        "lib/iomgr/sockaddr_windows.h",
        "lib/iomgr/socket_utils.h",
    ],
    external_deps = ["absl/log:check"],
    deps = [
        "iomgr_port",
        "//:gpr",
    ],
)

grpc_cc_library(
    name = "avl",
    hdrs = [
        "util/avl.h",
    ],
    deps = [
        "ref_counted",
        "useful",
        "//:gpr_platform",
        "//:ref_counted_ptr",
    ],
)

grpc_cc_library(
    name = "time_averaged_stats",
    srcs = ["util/time_averaged_stats.cc"],
    hdrs = [
        "util/time_averaged_stats.h",
    ],
    deps = ["//:gpr"],
)

grpc_cc_library(
    name = "event_engine_poller",
    hdrs = [
        "lib/event_engine/poller.h",
    ],
    external_deps = ["absl/functional:function_ref"],
    deps = [
        "//:event_engine_base_hdrs",
        "//:gpr_platform",
    ],
)

grpc_cc_library(
    name = "event_engine_time_util",
    srcs = ["lib/event_engine/time_util.cc"],
    hdrs = ["lib/event_engine/time_util.h"],
    deps = [
        "//:event_engine_base_hdrs",
        "//:gpr_platform",
    ],
)

grpc_cc_library(
    name = "event_engine_query_extensions",
    hdrs = [
        "lib/event_engine/query_extensions.h",
    ],
    external_deps = ["absl/strings"],
    deps = [
        "//:event_engine_base_hdrs",
        "//:gpr_platform",
    ],
)

grpc_cc_library(
    name = "event_engine_work_queue",
    hdrs = [
        "lib/event_engine/work_queue/work_queue.h",
    ],
    external_deps = ["absl/functional:any_invocable"],
    deps = [
        "//:event_engine_base_hdrs",
        "//:gpr",
    ],
)

grpc_cc_library(
    name = "event_engine_basic_work_queue",
    srcs = [
        "lib/event_engine/work_queue/basic_work_queue.cc",
    ],
    hdrs = [
        "lib/event_engine/work_queue/basic_work_queue.h",
    ],
    external_deps = [
        "absl/base:core_headers",
        "absl/functional:any_invocable",
    ],
    deps = [
        "common_event_engine_closures",
        "event_engine_work_queue",
        "sync",
        "//:event_engine_base_hdrs",
        "//:gpr",
    ],
)

grpc_cc_library(
    name = "common_event_engine_closures",
    hdrs = ["lib/event_engine/common_closures.h"],
    external_deps = ["absl/functional:any_invocable"],
    deps = [
        "//:event_engine_base_hdrs",
        "//:gpr_platform",
    ],
)

grpc_cc_library(
    name = "posix_event_engine_timer",
    srcs = [
        "lib/event_engine/posix_engine/timer.cc",
        "lib/event_engine/posix_engine/timer_heap.cc",
    ],
    hdrs = [
        "lib/event_engine/posix_engine/timer.h",
        "lib/event_engine/posix_engine/timer_heap.h",
    ],
    external_deps = ["absl/base:core_headers"],
    deps = [
        "sync",
        "time",
        "time_averaged_stats",
        "useful",
        "//:event_engine_base_hdrs",
        "//:gpr",
    ],
)

grpc_cc_library(
    name = "event_engine_thread_local",
    srcs = ["lib/event_engine/thread_local.cc"],
    hdrs = ["lib/event_engine/thread_local.h"],
    deps = ["//:gpr_platform"],
)

grpc_cc_library(
    name = "event_engine_thread_count",
    srcs = [
        "lib/event_engine/thread_pool/thread_count.cc",
    ],
    hdrs = ["lib/event_engine/thread_pool/thread_count.h"],
    external_deps = [
        "absl/base:core_headers",
        "absl/log",
        "absl/status",
        "absl/strings:str_format",
        "absl/time",
    ],
    deps = [
        "sync",
        "time",
        "useful",
        "//:gpr",
    ],
)

grpc_cc_library(
    name = "event_engine_thread_pool",
    srcs = [
        "lib/event_engine/thread_pool/thread_pool_factory.cc",
        "lib/event_engine/thread_pool/work_stealing_thread_pool.cc",
    ],
    hdrs = [
        "lib/event_engine/thread_pool/thread_pool.h",
        "lib/event_engine/thread_pool/work_stealing_thread_pool.h",
    ],
    external_deps = [
        "absl/base:core_headers",
        "absl/container:flat_hash_set",
        "absl/functional:any_invocable",
        "absl/log",
        "absl/log:check",
        "absl/time",
    ],
    deps = [
        "common_event_engine_closures",
        "env",
        "event_engine_basic_work_queue",
        "event_engine_thread_count",
        "event_engine_thread_local",
        "event_engine_work_queue",
        "examine_stack",
        "no_destruct",
        "notification",
        "sync",
        "time",
        "//:backoff",
        "//:event_engine_base_hdrs",
        "//:gpr",
        "//:grpc_trace",
    ],
)

grpc_cc_library(
    name = "posix_event_engine_base_hdrs",
    srcs = [],
    hdrs = [
        "lib/event_engine/posix.h",
    ],
    deps = [
        "event_engine_extensions",
        "event_engine_query_extensions",
        "//:event_engine_base_hdrs",
        "//:gpr",
    ],
)

grpc_cc_library(
    name = "posix_event_engine_timer_manager",
    srcs = ["lib/event_engine/posix_engine/timer_manager.cc"],
    hdrs = [
        "lib/event_engine/posix_engine/timer_manager.h",
    ],
    external_deps = [
        "absl/base:core_headers",
        "absl/log",
        "absl/log:check",
        "absl/time",
    ],
    deps = [
        "event_engine_thread_pool",
        "notification",
        "posix_event_engine_timer",
        "sync",
        "time",
        "//:event_engine_base_hdrs",
        "//:gpr",
        "//:grpc_trace",
    ],
)

grpc_cc_library(
    name = "posix_event_engine_posix_interface",
    srcs = [
        "lib/event_engine/posix_engine/posix_interface_posix.cc",
        "lib/event_engine/posix_engine/posix_interface_windows.cc",
    ],
    hdrs = [
        "lib/event_engine/posix_engine/posix_interface.h",
    ],
    external_deps = [
        "absl/cleanup",
        "absl/functional:any_invocable",
        "absl/log:check",
        "absl/log:log",
        "absl/status",
        "absl/strings",
        "absl/strings:str_format",
    ],
    deps = [
        "event_engine_tcp_socket_utils",
        "experiments",
        "iomgr_port",
        "posix_event_engine_file_descriptor_collection",
        "posix_event_engine_tcp_socket_utils",
        "status_helper",
        "strerror",
        "sync",
        "//:event_engine_base_hdrs",
        "//:gpr",
        "//:gpr_platform",
    ],
)

grpc_cc_library(
    name = "posix_event_engine_file_descriptor_collection",
    srcs = [
        "lib/event_engine/posix_engine/file_descriptor_collection.cc",
    ],
    hdrs = [
        "lib/event_engine/posix_engine/file_descriptor_collection.h",
    ],
    external_deps = [
        "absl/cleanup",
        "absl/container:flat_hash_set",
        "absl/functional:any_invocable",
        "absl/log:check",
        "absl/log:log",
        "absl/status",
        "absl/strings",
        "absl/strings:str_format",
    ],
    deps = [
        "event_engine_tcp_socket_utils",
        "experiments",
        "iomgr_port",
        "posix_event_engine_tcp_socket_utils",
        "status_helper",
        "strerror",
        "sync",
        "//:event_engine_base_hdrs",
        "//:gpr",
        "//:gpr_platform",
    ],
)

grpc_cc_library(
    name = "posix_event_engine_event_poller",
    srcs = [],
    hdrs = [
        "lib/event_engine/posix_engine/event_poller.h",
    ],
    external_deps = [
        "absl/functional:any_invocable",
        "absl/status",
        "absl/strings",
    ],
    deps = [
        "event_engine_poller",
        "posix_event_engine_closure",
        "posix_event_engine_posix_interface",
        "//:event_engine_base_hdrs",
        "//:gpr_platform",
    ],
)

grpc_cc_library(
    name = "posix_event_engine_closure",
    srcs = [],
    hdrs = [
        "lib/event_engine/posix_engine/posix_engine_closure.h",
    ],
    external_deps = [
        "absl/functional:any_invocable",
        "absl/status",
    ],
    deps = [
        "//:event_engine_base_hdrs",
        "//:gpr_platform",
    ],
)

grpc_cc_library(
    name = "posix_event_engine_lockfree_event",
    srcs = [
        "lib/event_engine/posix_engine/lockfree_event.cc",
    ],
    hdrs = [
        "lib/event_engine/posix_engine/lockfree_event.h",
    ],
    external_deps = [
        "absl/log:check",
        "absl/status",
    ],
    deps = [
        "gpr_atm",
        "posix_event_engine_closure",
        "posix_event_engine_event_poller",
        "status_helper",
        "//:gpr",
    ],
)

grpc_cc_library(
    name = "posix_event_engine_wakeup_fd_posix",
    hdrs = [
        "lib/event_engine/posix_engine/wakeup_fd_posix.h",
    ],
    external_deps = ["absl/status"],
    deps = [
        "posix_event_engine_posix_interface",
        "//:gpr_platform",
    ],
)

grpc_cc_library(
    name = "posix_event_engine_wakeup_fd_posix_pipe",
    srcs = [
        "lib/event_engine/posix_engine/wakeup_fd_pipe.cc",
    ],
    hdrs = [
        "lib/event_engine/posix_engine/wakeup_fd_pipe.h",
    ],
    external_deps = [
        "absl/status",
        "absl/status:statusor",
        "absl/strings",
    ],
    deps = [
        "iomgr_port",
        "posix_event_engine_posix_interface",
        "posix_event_engine_wakeup_fd_posix",
        "strerror",
        "//:gpr",
    ],
)

grpc_cc_library(
    name = "posix_event_engine_wakeup_fd_posix_eventfd",
    srcs = [
        "lib/event_engine/posix_engine/wakeup_fd_eventfd.cc",
    ],
    hdrs = [
        "lib/event_engine/posix_engine/wakeup_fd_eventfd.h",
    ],
    external_deps = [
        "absl/status",
        "absl/status:statusor",
        "absl/strings",
    ],
    deps = [
        "iomgr_port",
        "posix_event_engine_posix_interface",
        "posix_event_engine_wakeup_fd_posix",
        "strerror",
        "//:gpr",
    ],
)

grpc_cc_library(
    name = "posix_event_engine_wakeup_fd_posix_default",
    srcs = [
        "lib/event_engine/posix_engine/wakeup_fd_posix_default.cc",
    ],
    hdrs = [
        "lib/event_engine/posix_engine/wakeup_fd_posix_default.h",
    ],
    external_deps = [
        "absl/status",
        "absl/status:statusor",
    ],
    deps = [
        "iomgr_port",
        "posix_event_engine_posix_interface",
        "posix_event_engine_wakeup_fd_posix",
        "posix_event_engine_wakeup_fd_posix_eventfd",
        "posix_event_engine_wakeup_fd_posix_pipe",
        "//:gpr_platform",
    ],
)

grpc_cc_library(
    name = "posix_event_engine_poller_posix_epoll1",
    srcs = [
        "lib/event_engine/posix_engine/ev_epoll1_linux.cc",
    ],
    hdrs = [
        "lib/event_engine/posix_engine/ev_epoll1_linux.h",
    ],
    external_deps = [
        "absl/base:core_headers",
        "absl/container:flat_hash_set",
        "absl/container:inlined_vector",
        "absl/functional:function_ref",
        "absl/log",
        "absl/log:check",
        "absl/status",
        "absl/status:statusor",
        "absl/strings",
        "absl/strings:str_format",
    ],
    deps = [
        "event_engine_poller",
        "event_engine_time_util",
        "iomgr_port",
        "posix_event_engine_closure",
        "posix_event_engine_event_poller",
        "posix_event_engine_internal_errqueue",
        "posix_event_engine_lockfree_event",
        "posix_event_engine_posix_interface",
        "posix_event_engine_wakeup_fd_posix",
        "posix_event_engine_wakeup_fd_posix_default",
        "status_helper",
        "strerror",
        "sync",
        "//:event_engine_base_hdrs",
        "//:gpr",
        "//:grpc_public_hdrs",
    ],
)

grpc_cc_library(
    name = "posix_event_engine_poller_posix_poll",
    srcs = [
        "lib/event_engine/posix_engine/ev_poll_posix.cc",
    ],
    hdrs = [
        "lib/event_engine/posix_engine/ev_poll_posix.h",
    ],
    external_deps = [
        "absl/base:core_headers",
        "absl/container:inlined_vector",
        "absl/functional:any_invocable",
        "absl/functional:function_ref",
        "absl/log:check",
        "absl/status",
        "absl/status:statusor",
        "absl/strings",
        "absl/strings:str_format",
    ],
    deps = [
        "common_event_engine_closures",
        "event_engine_poller",
        "event_engine_time_util",
        "iomgr_port",
        "posix_event_engine_closure",
        "posix_event_engine_event_poller",
        "posix_event_engine_posix_interface",
        "posix_event_engine_wakeup_fd_posix",
        "posix_event_engine_wakeup_fd_posix_default",
        "status_helper",
        "strerror",
        "sync",
        "time",
        "//:event_engine_base_hdrs",
        "//:gpr",
        "//:grpc_public_hdrs",
    ],
)

grpc_cc_library(
    name = "posix_event_engine_poller_posix_default",
    srcs = [
        "lib/event_engine/posix_engine/event_poller_posix_default.cc",
    ],
    hdrs = [
        "lib/event_engine/posix_engine/event_poller_posix_default.h",
    ],
    external_deps = ["absl/strings"],
    deps = [
        "iomgr_port",
        "no_destruct",
        "posix_event_engine_event_poller",
        "posix_event_engine_poller_posix_epoll1",
        "posix_event_engine_poller_posix_poll",
        "//:config_vars",
        "//:gpr",
    ],
)

grpc_cc_library(
    name = "posix_event_engine_internal_errqueue",
    srcs = [
        "lib/event_engine/posix_engine/internal_errqueue.cc",
    ],
    hdrs = [
        "lib/event_engine/posix_engine/internal_errqueue.h",
    ],
    external_deps = ["absl/log"],
    deps = [
        "iomgr_port",
        "posix_event_engine_posix_interface",
        "strerror",
        "//:gpr",
    ],
)

grpc_cc_library(
    name = "posix_event_engine_traced_buffer_list",
    srcs = [
        "lib/event_engine/posix_engine/traced_buffer_list.cc",
    ],
    hdrs = [
        "lib/event_engine/posix_engine/traced_buffer_list.h",
    ],
    external_deps = [
        "absl/functional:any_invocable",
        "absl/log",
        "absl/status",
    ],
    deps = [
        "iomgr_port",
        "posix_event_engine_internal_errqueue",
        "posix_event_engine_posix_interface",
        "sync",
        "//:gpr",
    ],
)

grpc_cc_library(
    name = "posix_event_engine_endpoint",
    srcs = [
        "lib/event_engine/posix_engine/posix_endpoint.cc",
    ],
    hdrs = [
        "lib/event_engine/posix_engine/posix_endpoint.h",
    ],
    external_deps = [
        "absl/base:core_headers",
        "absl/container:flat_hash_map",
        "absl/functional:any_invocable",
        "absl/hash",
        "absl/log",
        "absl/log:check",
        "absl/status",
        "absl/status:statusor",
        "absl/strings",
    ],
    deps = [
        "event_engine_common",
        "event_engine_extensions",
        "event_engine_tcp_socket_utils",
        "experiments",
        "iomgr_port",
        "load_file",
        "memory_quota",
        "posix_event_engine_base_hdrs",
        "posix_event_engine_closure",
        "posix_event_engine_event_poller",
        "posix_event_engine_internal_errqueue",
        "posix_event_engine_posix_interface",
        "posix_event_engine_tcp_socket_utils",
        "posix_event_engine_traced_buffer_list",
        "ref_counted",
        "resource_quota",
        "slice",
        "status_helper",
        "strerror",
        "sync",
        "time",
        "//:debug_location",
        "//:event_engine_base_hdrs",
        "//:exec_ctx",
        "//:gpr",
        "//:grpc_public_hdrs",
        "//:grpc_trace",
        "//:ref_counted_ptr",
        "//:stats",
    ],
)

grpc_cc_library(
    name = "event_engine_utils",
    srcs = ["lib/event_engine/utils.cc"],
    hdrs = ["lib/event_engine/utils.h"],
    external_deps = [
        "absl/log",
        "absl/status:statusor",
        "absl/strings",
    ],
    deps = [
        "event_engine_extensions",
        "event_engine_query_extensions",
        "notification",
        "time",
        "//:event_engine_base_hdrs",
        "//:gpr_platform",
    ],
)

grpc_cc_library(
    name = "posix_event_engine_tcp_socket_utils",
    srcs = [
        "lib/event_engine/posix_engine/set_socket_dualstack.cc",
        "lib/event_engine/posix_engine/tcp_socket_utils.cc",
    ],
    hdrs = [
        "lib/event_engine/posix_engine/tcp_socket_utils.h",
    ],
    external_deps = [
        "absl/cleanup",
        "absl/log",
        "absl/log:check",
        "absl/status",
        "absl/status:statusor",
        "absl/strings",
    ],
    deps = [
        "event_engine_tcp_socket_utils",
        "iomgr_port",
        "resource_quota",
        "socket_mutator",
        "status_helper",
        "strerror",
        "time",
        "useful",
        "//:channel_arg_names",
        "//:event_engine_base_hdrs",
        "//:gpr",
        "//:ref_counted_ptr",
    ],
)

grpc_cc_library(
    name = "posix_event_engine_listener_utils",
    srcs = [
        "lib/event_engine/posix_engine/posix_engine_listener_utils.cc",
    ],
    hdrs = [
        "lib/event_engine/posix_engine/posix_engine_listener_utils.h",
    ],
    external_deps = [
        "absl/cleanup",
        "absl/log",
        "absl/log:check",
        "absl/status",
        "absl/status:statusor",
        "absl/strings",
    ],
    deps = [
        "event_engine_tcp_socket_utils",
        "iomgr_port",
        "posix_event_engine_posix_interface",
        "posix_event_engine_tcp_socket_utils",
        "socket_mutator",
        "status_helper",
        "//:event_engine_base_hdrs",
        "//:gpr",
    ],
)

grpc_cc_library(
    name = "posix_event_engine_listener",
    srcs = [
        "lib/event_engine/posix_engine/posix_engine_listener.cc",
    ],
    hdrs = [
        "lib/event_engine/posix_engine/posix_engine_listener.h",
    ],
    external_deps = [
        "absl/base:core_headers",
        "absl/functional:any_invocable",
        "absl/log",
        "absl/log:check",
        "absl/status",
        "absl/status:statusor",
        "absl/strings",
    ],
    deps = [
        "event_engine_tcp_socket_utils",
        "iomgr_port",
        "posix_event_engine_base_hdrs",
        "posix_event_engine_closure",
        "posix_event_engine_endpoint",
        "posix_event_engine_event_poller",
        "posix_event_engine_listener_utils",
        "posix_event_engine_posix_interface",
        "posix_event_engine_tcp_socket_utils",
        "socket_mutator",
        "status_helper",
        "strerror",
        "sync",
        "time",
        "//:event_engine_base_hdrs",
        "//:exec_ctx",
        "//:gpr",
        "//:grpc_trace",
    ],
)

grpc_cc_library(
    name = "posix_event_engine",
    srcs = ["lib/event_engine/posix_engine/posix_engine.cc"],
    hdrs = ["lib/event_engine/posix_engine/posix_engine.h"],
    external_deps = [
        "absl/base:core_headers",
        "absl/base:no_destructor",
        "absl/cleanup",
        "absl/container:flat_hash_map",
        "absl/container:inlined_vector",
        "absl/functional:any_invocable",
        "absl/hash",
        "absl/log",
        "absl/log:check",
        "absl/status",
        "absl/status:statusor",
        "absl/strings",
    ],
    deps = [
        "ares_resolver",
        "event_engine_common",
        "event_engine_poller",
        "event_engine_tcp_socket_utils",
        "event_engine_thread_pool",
        "event_engine_utils",
        "experiments",
        "init_internally",
        "iomgr_port",
        "native_posix_dns_resolver",
        "no_destruct",
        "posix_event_engine_base_hdrs",
        "posix_event_engine_closure",
        "posix_event_engine_endpoint",
        "posix_event_engine_event_poller",
        "posix_event_engine_listener",
        "posix_event_engine_poller_posix_default",
        "posix_event_engine_posix_interface",
        "posix_event_engine_tcp_socket_utils",
        "posix_event_engine_timer",
        "posix_event_engine_timer_manager",
        "ref_counted_dns_resolver_interface",
        "sync",
        "useful",
        "//:event_engine_base_hdrs",
        "//:gpr",
        "//:grpc_trace",
        "//:orphanable",
    ],
)

grpc_cc_library(
    name = "windows_event_engine",
    srcs = ["lib/event_engine/windows/windows_engine.cc"],
    hdrs = ["lib/event_engine/windows/windows_engine.h"],
    external_deps = [
        "absl/log",
        "absl/log:check",
        "absl/status",
        "absl/status:statusor",
        "absl/strings",
    ],
    deps = [
        "ares_resolver",
        "channel_args_endpoint_config",
        "common_event_engine_closures",
        "dump_args",
        "error",
        "event_engine_common",
        "event_engine_extensions",
        "event_engine_query_extensions",
        "event_engine_tcp_socket_utils",
        "event_engine_thread_pool",
        "event_engine_utils",
        "init_internally",
        "iomgr_port",
        "posix_event_engine_timer_manager",
        "sync",
        "time",
        "windows_endpoint",
        "windows_event_engine_listener",
        "windows_iocp",
        "windows_native_resolver",
        "//:event_engine_base_hdrs",
        "//:gpr",
    ],
)

grpc_cc_library(
    name = "windows_native_resolver",
    srcs = ["lib/event_engine/windows/native_windows_dns_resolver.cc"],
    hdrs = ["lib/event_engine/windows/native_windows_dns_resolver.h"],
    external_deps = [
        "absl/strings",
        "absl/strings:str_format",
    ],
    deps = [
        "error",
        "status_helper",
        "//:event_engine_base_hdrs",
        "//:gpr",
    ],
)

grpc_cc_library(
    name = "windows_iocp",
    srcs = [
        "lib/event_engine/windows/iocp.cc",
        "lib/event_engine/windows/win_socket.cc",
    ],
    hdrs = [
        "lib/event_engine/windows/iocp.h",
        "lib/event_engine/windows/win_socket.h",
    ],
    external_deps = [
        "absl/base:core_headers",
        "absl/functional:any_invocable",
        "absl/log",
        "absl/log:check",
        "absl/status",
        "absl/strings:str_format",
    ],
    deps = [
        "error",
        "event_engine_poller",
        "event_engine_tcp_socket_utils",
        "event_engine_thread_pool",
        "event_engine_time_util",
        "sync",
        "//:debug_location",
        "//:event_engine_base_hdrs",
        "//:gpr",
        "//:gpr_platform",
    ],
)

grpc_cc_library(
    name = "windows_endpoint",
    srcs = [
        "lib/event_engine/windows/windows_endpoint.cc",
    ],
    hdrs = [
        "lib/event_engine/windows/windows_endpoint.h",
    ],
    external_deps = [
        "absl/cleanup",
        "absl/functional:any_invocable",
        "absl/log",
        "absl/log:check",
        "absl/status",
        "absl/strings:str_format",
    ],
    deps = [
        "error",
        "event_engine_tcp_socket_utils",
        "event_engine_thread_pool",
        "status_helper",
        "windows_iocp",
        "//:debug_location",
        "//:event_engine_base_hdrs",
        "//:gpr",
        "//:gpr_platform",
    ],
)

grpc_cc_library(
    name = "windows_event_engine_listener",
    srcs = [
        "lib/event_engine/windows/windows_listener.cc",
    ],
    hdrs = [
        "lib/event_engine/windows/windows_listener.h",
    ],
    external_deps = [
        "absl/base:core_headers",
        "absl/log",
        "absl/log:check",
        "absl/status",
        "absl/status:statusor",
        "absl/strings:str_format",
    ],
    deps = [
        "common_event_engine_closures",
        "error",
        "event_engine_extensions",
        "event_engine_query_extensions",
        "event_engine_tcp_socket_utils",
        "event_engine_thread_pool",
        "iomgr_port",
        "sync",
        "windows_endpoint",
        "windows_iocp",
        "//:event_engine_base_hdrs",
        "//:gpr",
        "//:gpr_platform",
    ],
)

grpc_cc_library(
    name = "cf_event_engine",
    srcs = [
        "lib/event_engine/cf_engine/cf_engine.cc",
        "lib/event_engine/cf_engine/cfstream_endpoint.cc",
        "lib/event_engine/cf_engine/dns_service_resolver.cc",
    ],
    hdrs = [
        "lib/event_engine/cf_engine/cf_engine.h",
        "lib/event_engine/cf_engine/cfstream_endpoint.h",
        "lib/event_engine/cf_engine/cftype_unique_ref.h",
        "lib/event_engine/cf_engine/dns_service_resolver.h",
    ],
    defines = select({
        ":maximize_threadyness": ["GRPC_CFSTREAM_MAX_THREADPOOL_SIZE=16u"],
        ":minimize_threadyness": ["GRPC_CFSTREAM_MAX_THREADPOOL_SIZE=2u"],
        "//conditions:default": [],
    }),
    external_deps = [
        "absl/container:flat_hash_map",
        "absl/log",
        "absl/log:check",
        "absl/status",
        "absl/strings",
        "absl/strings:str_format",
    ],
    deps = [
        "event_engine_common",
        "event_engine_tcp_socket_utils",
        "event_engine_thread_pool",
        "event_engine_utils",
        "init_internally",
        "posix_event_engine_closure",
        "posix_event_engine_event_poller",
        "posix_event_engine_lockfree_event",
        "posix_event_engine_timer_manager",
        "ref_counted",
        "strerror",
        "sync",
        "//:event_engine_base_hdrs",
        "//:gpr",
        "//:parse_address",
        "//:ref_counted_ptr",
        "//:sockaddr_utils",
    ],
)

grpc_cc_library(
    name = "event_engine_tcp_socket_utils",
    srcs = [
        "lib/event_engine/tcp_socket_utils.cc",
    ],
    hdrs = [
        "lib/event_engine/tcp_socket_utils.h",
    ],
    external_deps = [
        "absl/log",
        "absl/log:check",
        "absl/status",
        "absl/status:statusor",
        "absl/strings",
        "absl/strings:str_format",
    ],
    deps = [
        "event_engine_common",
        "iomgr_port",
        "resolved_address",
        "status_helper",
        "//:event_engine_base_hdrs",
        "//:gpr",
        "//:gpr_platform",
        "//:parse_address",
        "//:uri",
    ],
)

grpc_cc_library(
    name = "event_engine_shim",
    srcs = [
        "lib/event_engine/shim.cc",
    ],
    hdrs = [
        "lib/event_engine/shim.h",
    ],
    deps = [
        "experiments",
        "iomgr_port",
        "//:gpr_platform",
    ],
)

# NOTE: this target gets replaced inside Google's build system to be one that
# integrates with other internal systems better. Please do not rename or fold
# this into other targets.
grpc_cc_library(
    name = "default_event_engine_factory",
    srcs = ["lib/event_engine/default_event_engine_factory.cc"],
    hdrs = ["lib/event_engine/default_event_engine_factory.h"],
    external_deps = ["absl/memory"],
    select_deps = [
        {
            "//:windows": ["windows_event_engine"],
            "//:mac": [
                "posix_event_engine",
                "cf_event_engine",
            ],
            "//:ios": ["cf_event_engine"],
            "//:tvos": ["cf_event_engine"],
            "//:visionos": ["cf_event_engine"],
            "//:watchos": ["cf_event_engine"],
            "//conditions:default": ["posix_event_engine"],
        },
    ],
    deps = [
        "//:event_engine_base_hdrs",
        "//:gpr_platform",
    ],
)

grpc_cc_library(
    name = "channel_args_endpoint_config",
    srcs = [
        "lib/event_engine/channel_args_endpoint_config.cc",
    ],
    hdrs = [
        "lib/event_engine/channel_args_endpoint_config.h",
    ],
    external_deps = ["absl/strings"],
    visibility = ["//bazel:alt_grpc_base_legacy"],
    deps = [
        "channel_args",
        "//:event_engine_base_hdrs",
        "//:gpr_platform",
    ],
)

grpc_cc_library(
    name = "thready_event_engine",
    srcs = ["lib/event_engine/thready_event_engine/thready_event_engine.cc"],
    hdrs = ["lib/event_engine/thready_event_engine/thready_event_engine.h"],
    external_deps = [
        "absl/functional:any_invocable",
        "absl/status",
        "absl/status:statusor",
        "absl/strings",
    ],
    deps = [
        "sync",
        "//:event_engine_base_hdrs",
        "//:gpr",
    ],
)

grpc_cc_library(
    name = "event_engine_context",
    hdrs = [
        "lib/event_engine/event_engine_context.h",
    ],
    visibility = [
        "//bazel:alt_grpc_base_legacy",
    ],
    deps = [
        "arena",
        "//:event_engine_base_hdrs",
        "//:gpr",
    ],
)

grpc_cc_library(
    name = "default_event_engine",
    srcs = [
        "lib/event_engine/default_event_engine.cc",
    ],
    hdrs = [
        "lib/event_engine/default_event_engine.h",
    ],
    defines = select({
        ":maximize_threadyness": ["GRPC_MAXIMIZE_THREADYNESS"],
        "//conditions:default": [],
    }),
    external_deps = ["absl/functional:any_invocable"],
    visibility = [
        "//bazel:alt_grpc_base_legacy",
    ],
    deps = [
        "channel_args",
        "default_event_engine_factory",
        "match",
        "no_destruct",
        "sync",
        "thready_event_engine",
        "wait_for_single_owner",
        "//:config",
        "//:debug_location",
        "//:event_engine_base_hdrs",
        "//:gpr",
    ],
)

grpc_cc_library(
    name = "ref_counted_dns_resolver_interface",
    hdrs = ["lib/event_engine/ref_counted_dns_resolver_interface.h"],
    external_deps = ["absl/strings"],
    deps = [
        "//:event_engine_base_hdrs",
        "//:gpr_platform",
        "//:orphanable",
    ],
)

grpc_cc_library(
    name = "native_posix_dns_resolver",
    srcs = [
        "lib/event_engine/posix_engine/native_posix_dns_resolver.cc",
    ],
    hdrs = [
        "lib/event_engine/posix_engine/native_posix_dns_resolver.h",
    ],
    external_deps = [
        "absl/functional:any_invocable",
        "absl/status",
        "absl/status:statusor",
        "absl/strings",
        "absl/strings:str_format",
    ],
    deps = [
        "iomgr_port",
        "useful",
        "//:event_engine_base_hdrs",
        "//:gpr",
    ],
)

grpc_cc_library(
    name = "ares_resolver",
    srcs = [
        "lib/event_engine/ares_resolver.cc",
        "lib/event_engine/windows/grpc_polled_fd_windows.cc",
    ],
    hdrs = [
        "lib/event_engine/ares_resolver.h",
        "lib/event_engine/grpc_polled_fd.h",
        "lib/event_engine/nameser.h",
        "lib/event_engine/posix_engine/grpc_polled_fd_posix.h",
        "lib/event_engine/windows/grpc_polled_fd_windows.h",
    ],
    external_deps = [
        "absl/base:core_headers",
        "absl/container:flat_hash_map",
        "absl/functional:any_invocable",
        "absl/hash",
        "absl/log",
        "absl/log:check",
        "absl/status",
        "absl/status:statusor",
        "absl/strings",
        "absl/strings:str_format",
        "address_sorting",
        "cares",
    ],
    deps = [
        "common_event_engine_closures",
        "error",
        "event_engine_time_util",
        "grpc_sockaddr",
        "iomgr_port",
        "posix_event_engine_closure",
        "posix_event_engine_event_poller",
        "posix_event_engine_file_descriptor_collection",
        "posix_event_engine_posix_interface",
        "posix_event_engine_tcp_socket_utils",
        "ref_counted_dns_resolver_interface",
        "resolved_address",
        "slice",
        "sync",
        "windows_iocp",
        "//:config_vars",
        "//:debug_location",
        "//:event_engine_base_hdrs",
        "//:gpr",
        "//:grpc_trace",
        "//:orphanable",
        "//:parse_address",
        "//:ref_counted_ptr",
        "//:sockaddr_utils",
    ],
)

grpc_cc_library(
    name = "channel_args_preconditioning",
    srcs = [
        "lib/channel/channel_args_preconditioning.cc",
    ],
    hdrs = [
        "lib/channel/channel_args_preconditioning.h",
    ],
    deps = [
        "channel_args",
        "//:event_engine_base_hdrs",
        "//:gpr_platform",
    ],
)

grpc_cc_library(
    name = "bdp_estimator",
    srcs = [
        "lib/transport/bdp_estimator.cc",
    ],
    hdrs = ["lib/transport/bdp_estimator.h"],
    external_deps = [
        "absl/log",
        "absl/log:check",
        "absl/strings",
    ],
    deps = [
        "time",
        "//:gpr",
        "//:grpc_trace",
    ],
)

grpc_cc_library(
    name = "percent_encoding",
    srcs = [
        "lib/slice/percent_encoding.cc",
    ],
    hdrs = [
        "lib/slice/percent_encoding.h",
    ],
    external_deps = ["absl/log:check"],
    deps = [
        "bitset",
        "slice",
        "//:gpr",
    ],
)

grpc_cc_library(
    name = "socket_mutator",
    srcs = [
        "lib/iomgr/socket_mutator.cc",
    ],
    hdrs = [
        "lib/iomgr/socket_mutator.h",
    ],
    visibility = ["//bazel:alt_grpc_base_legacy"],
    deps = [
        "channel_args",
        "useful",
        "//:event_engine_base_hdrs",
        "//:gpr",
    ],
)

grpc_cc_library(
    name = "pollset_set",
    srcs = [
        "lib/iomgr/pollset_set.cc",
    ],
    hdrs = [
        "lib/iomgr/pollset_set.h",
    ],
    deps = [
        "iomgr_fwd",
        "//:gpr",
    ],
)

grpc_cc_library(
    name = "histogram_view",
    srcs = [
        "telemetry/histogram_view.cc",
    ],
    hdrs = [
        "telemetry/histogram_view.h",
    ],
    deps = ["//:gpr"],
)

grpc_cc_library(
    name = "stats_data",
    srcs = ["telemetry/stats_data.cc"],
    hdrs = ["telemetry/stats_data.h"],
    external_deps = ["absl/strings"],
    deps = [
        "histogram_view",
        "no_destruct",
        "per_cpu",
        "//:gpr_platform",
    ],
)

grpc_cc_library(
    name = "per_cpu",
    srcs = [
        "util/per_cpu.cc",
    ],
    hdrs = [
        "util/per_cpu.h",
    ],
    deps = [
        "useful",
        "//:gpr",
    ],
)

grpc_cc_library(
    name = "event_log",
    srcs = [
        "util/event_log.cc",
    ],
    hdrs = [
        "util/event_log.h",
    ],
    external_deps = [
        "absl/base:core_headers",
        "absl/log:check",
        "absl/strings",
        "absl/types:span",
    ],
    deps = [
        "per_cpu",
        "sync",
        "time_precise",
        "//:gpr",
    ],
)

grpc_cc_library(
    name = "load_file",
    srcs = [
        "util/load_file.cc",
    ],
    hdrs = [
        "util/load_file.h",
    ],
    external_deps = [
        "absl/cleanup",
        "absl/status",
        "absl/status:statusor",
        "absl/strings",
    ],
    deps = [
        "slice",
        "strerror",
        "//:gpr",
    ],
)

grpc_cc_library(
    name = "channel_stack_type",
    srcs = [
        "lib/surface/channel_stack_type.cc",
    ],
    hdrs = [
        "lib/surface/channel_stack_type.h",
    ],
    deps = ["//:gpr_platform"],
)

grpc_cc_library(
    name = "channel_init",
    srcs = [
        "lib/surface/channel_init.cc",
    ],
    hdrs = [
        "lib/surface/channel_init.h",
    ],
    external_deps = [
        "absl/functional:any_invocable",
        "absl/log",
        "absl/log:check",
        "absl/strings",
    ],
    deps = [
        "call_filters",
        "channel_args",
        "channel_fwd",
        "channel_stack_type",
        "interception_chain",
        "sync",
        "unique_type_name",
        "//:channel_stack_builder",
        "//:debug_location",
        "//:gpr",
        "//:gpr_platform",
        "//:grpc_trace",
    ],
)

grpc_cc_library(
    name = "server_interface",
    hdrs = [
        "server/server_interface.h",
    ],
    deps = [
        "channel_args",
        "//:channelz",
        "//:event_engine_base_hdrs",
        "//:gpr_platform",
    ],
)

grpc_cc_library(
    name = "single_set_ptr",
    hdrs = [
        "util/single_set_ptr.h",
    ],
    external_deps = ["absl/log:check"],
    deps = [
        "//:gpr",
        "//:ref_counted_ptr",
    ],
)

grpc_cc_library(
    name = "grpc_service_config",
    hdrs = [
        "service_config/service_config.h",
        "service_config/service_config_call_data.h",
    ],
    external_deps = ["absl/strings"],
    deps = [
        "arena",
        "chunked_vector",
        "down_cast",
        "ref_counted",
        "service_config_parser",
        "slice_refcount",
        "unique_type_name",
        "useful",
        "//:gpr_platform",
        "//:ref_counted_ptr",
    ],
)

grpc_cc_library(
    name = "service_config_parser",
    srcs = [
        "service_config/service_config_parser.cc",
    ],
    hdrs = [
        "service_config/service_config_parser.h",
    ],
    external_deps = [
        "absl/log",
        "absl/strings",
    ],
    deps = [
        "channel_args",
        "json",
        "validation_errors",
        "//:gpr",
    ],
)

grpc_cc_library(
    name = "notification",
    hdrs = [
        "util/notification.h",
    ],
    external_deps = ["absl/time"],
    deps = [
        "sync",
        "//:gpr",
    ],
)

grpc_cc_library(
    name = "channel_args",
    srcs = [
        "lib/channel/channel_args.cc",
    ],
    hdrs = [
        "lib/channel/channel_args.h",
    ],
    external_deps = [
        "absl/log",
        "absl/log:check",
        "absl/meta:type_traits",
        "absl/strings",
        "absl/strings:str_format",
    ],
    visibility = [
        "//bazel:alt_grpc_base_legacy",
    ],
    deps = [
        "avl",
        "channel_stack_type",
        "dual_ref_counted",
        "ref_counted",
        "ref_counted_string",
        "time",
        "useful",
        "//:channel_arg_names",
        "//:debug_location",
        "//:event_engine_base_hdrs",
        "//:gpr",
        "//:ref_counted_ptr",
    ],
)

grpc_cc_library(
    name = "resolved_address",
    hdrs = ["lib/iomgr/resolved_address.h"],
    deps = [
        "iomgr_port",
        "//:gpr_platform",
    ],
)

grpc_cc_library(
    name = "client_channel_internal_header",
    hdrs = [
        "client_channel/client_channel_internal.h",
    ],
    external_deps = [
        "absl/functional:any_invocable",
        "absl/log:check",
    ],
    deps = [
        "arena",
        "call_destination",
        "down_cast",
        "grpc_service_config",
        "lb_policy",
        "unique_type_name",
        "//:call_tracer",
        "//:gpr",
    ],
)

grpc_cc_library(
    name = "blackboard",
    srcs = [
        "filter/blackboard.cc",
    ],
    hdrs = [
        "filter/blackboard.h",
    ],
    external_deps = [
        "absl/container:flat_hash_map",
        "absl/strings",
    ],
    deps = [
        "ref_counted",
        "unique_type_name",
        "useful",
        "//:debug_location",
        "//:endpoint_addresses",
        "//:ref_counted_ptr",
    ],
)

grpc_cc_library(
    name = "filter_args",
    hdrs = [
        "filter/filter_args.h",
    ],
    deps = [
        "blackboard",
        "channel_fwd",
        "match",
    ],
)

grpc_cc_library(
    name = "subchannel_connector",
    hdrs = [
        "client_channel/connector.h",
    ],
    deps = [
        "channel_args",
        "closure",
        "error",
        "iomgr_fwd",
        "resolved_address",
        "time",
        "//:channelz",
        "//:gpr_platform",
        "//:grpc_base",
        "//:orphanable",
        "//:ref_counted_ptr",
    ],
)

grpc_cc_library(
    name = "subchannel_pool_interface",
    srcs = [
        "client_channel/subchannel_pool_interface.cc",
    ],
    hdrs = [
        "client_channel/subchannel_pool_interface.h",
    ],
    external_deps = [
        "absl/status",
        "absl/status:statusor",
        "absl/strings",
    ],
    deps = [
        "channel_args",
        "ref_counted",
        "resolved_address",
        "useful",
        "//:gpr_platform",
        "//:grpc_trace",
        "//:ref_counted_ptr",
        "//:sockaddr_utils",
    ],
)

grpc_cc_library(
    name = "config_selector",
    hdrs = [
        "client_channel/config_selector.h",
    ],
    external_deps = [
        "absl/log:check",
        "absl/status",
        "absl/strings",
    ],
    deps = [
        "arena",
        "channel_fwd",
        "client_channel_internal_header",
        "grpc_service_config",
        "interception_chain",
        "metadata_batch",
        "ref_counted",
        "slice",
        "unique_type_name",
        "useful",
        "//:gpr_platform",
        "//:grpc_public_hdrs",
        "//:ref_counted_ptr",
    ],
)

grpc_cc_library(
    name = "client_channel_service_config",
    srcs = [
        "client_channel/client_channel_service_config.cc",
    ],
    hdrs = [
        "client_channel/client_channel_service_config.h",
    ],
    external_deps = [
        "absl/status",
        "absl/status:statusor",
        "absl/strings",
    ],
    deps = [
        "channel_args",
        "json",
        "json_args",
        "json_object_loader",
        "lb_policy",
        "lb_policy_registry",
        "service_config_parser",
        "time",
        "validation_errors",
        "//:config",
        "//:gpr_platform",
        "//:ref_counted_ptr",
    ],
)

grpc_cc_library(
    name = "client_channel_args",
    hdrs = [
        "client_channel/client_channel_args.h",
    ],
)

grpc_cc_library(
    name = "retry_interceptor",
    srcs = [
        "client_channel/retry_interceptor.cc",
    ],
    hdrs = [
        "client_channel/retry_interceptor.h",
    ],
    deps = [
        "cancel_callback",
        "client_channel_args",
        "filter_args",
        "for_each",
        "grpc_service_config",
        "interception_chain",
        "map",
        "request_buffer",
        "retry_service_config",
        "retry_throttle",
        "sleep",
        "//:backoff",
    ],
)

grpc_cc_library(
    name = "retry_service_config",
    srcs = [
        "client_channel/retry_service_config.cc",
    ],
    hdrs = [
        "client_channel/retry_service_config.h",
    ],
    external_deps = [
        "absl/log",
        "absl/strings",
    ],
    deps = [
        "channel_args",
        "json",
        "json_args",
        "json_channel_args",
        "json_object_loader",
        "service_config_parser",
        "time",
        "validation_errors",
        "//:channel_arg_names",
        "//:config",
        "//:gpr",
        "//:grpc_base",
        "//:grpc_public_hdrs",
    ],
)

grpc_cc_library(
    name = "retry_throttle",
    srcs = [
        "client_channel/retry_throttle.cc",
    ],
    hdrs = [
        "client_channel/retry_throttle.h",
    ],
    external_deps = ["absl/base:core_headers"],
    deps = [
        "blackboard",
        "ref_counted",
        "sync",
        "useful",
        "//:gpr",
        "//:ref_counted_ptr",
    ],
)

grpc_cc_library(
    name = "client_channel_backup_poller",
    srcs = [
        "client_channel/backup_poller.cc",
    ],
    hdrs = [
        "client_channel/backup_poller.h",
    ],
    external_deps = [
        "absl/log",
        "absl/status",
    ],
    deps = [
        "closure",
        "error",
        "iomgr_fwd",
        "pollset_set",
        "time",
        "//:config_vars",
        "//:gpr",
        "//:gpr_platform",
        "//:iomgr",
        "//:iomgr_timer",
    ],
)

grpc_cc_library(
    name = "service_config_channel_arg_filter",
    srcs = [
        "service_config/service_config_channel_arg_filter.cc",
    ],
    external_deps = [
        "absl/log",
        "absl/status",
        "absl/status:statusor",
    ],
    deps = [
        "arena",
        "arena_promise",
        "channel_args",
        "channel_fwd",
        "channel_stack_type",
        "context",
        "grpc_message_size_filter",
        "grpc_service_config",
        "latent_see",
        "metadata_batch",
        "service_config_parser",
        "//:channel_arg_names",
        "//:config",
        "//:gpr_platform",
        "//:grpc_base",
        "//:grpc_service_config_impl",
        "//:ref_counted_ptr",
    ],
)

grpc_cc_library(
    name = "lb_policy",
    srcs = ["load_balancing/lb_policy.cc"],
    hdrs = ["load_balancing/lb_policy.h"],
    external_deps = [
        "absl/base:core_headers",
        "absl/container:inlined_vector",
        "absl/status",
        "absl/status:statusor",
        "absl/strings",
    ],
    deps = [
        "channel_args",
        "closure",
        "dual_ref_counted",
        "error",
        "grpc_backend_metric_data",
        "iomgr_fwd",
        "metrics",
        "pollset_set",
        "ref_counted",
        "resolved_address",
        "subchannel_interface",
        "sync",
        "//:debug_location",
        "//:endpoint_addresses",
        "//:event_engine_base_hdrs",
        "//:exec_ctx",
        "//:gpr_platform",
        "//:grpc_trace",
        "//:orphanable",
        "//:ref_counted_ptr",
        "//:work_serializer",
    ],
)

grpc_cc_library(
    name = "lb_policy_factory",
    hdrs = ["load_balancing/lb_policy_factory.h"],
    external_deps = [
        "absl/status:statusor",
        "absl/strings",
    ],
    deps = [
        "json",
        "lb_policy",
        "//:gpr_platform",
        "//:orphanable",
        "//:ref_counted_ptr",
    ],
)

grpc_cc_library(
    name = "lb_policy_registry",
    srcs = ["load_balancing/lb_policy_registry.cc"],
    hdrs = ["load_balancing/lb_policy_registry.h"],
    external_deps = [
        "absl/log",
        "absl/log:check",
        "absl/status",
        "absl/status:statusor",
        "absl/strings",
        "absl/strings:str_format",
    ],
    deps = [
        "json",
        "lb_policy",
        "lb_policy_factory",
        "//:gpr",
        "//:orphanable",
        "//:ref_counted_ptr",
    ],
)

grpc_cc_library(
    name = "lb_metadata",
    srcs = ["client_channel/lb_metadata.cc"],
    hdrs = ["client_channel/lb_metadata.h"],
    external_deps = [
        "absl/log",
        "absl/strings",
    ],
    deps = [
        "event_engine_common",
        "lb_policy",
        "metadata_batch",
    ],
)

grpc_cc_library(
    name = "connection_context",
    srcs = ["lib/surface/connection_context.cc"],
    hdrs = ["lib/surface/connection_context.h"],
    deps = [
        "no_destruct",
        "//:gpr",
        "//:gpr_platform",
        "//:orphanable",
    ],
)

grpc_cc_library(
    name = "subchannel_interface",
    hdrs = ["load_balancing/subchannel_interface.h"],
    external_deps = [
        "absl/status",
        "absl/strings",
    ],
    deps = [
        "dual_ref_counted",
        "iomgr_fwd",
        "//:event_engine_base_hdrs",
        "//:gpr_platform",
        "//:ref_counted_ptr",
    ],
)

grpc_cc_library(
    name = "delegating_helper",
    hdrs = ["load_balancing/delegating_helper.h"],
    external_deps = [
        "absl/status",
        "absl/strings",
    ],
    deps = [
        "channel_args",
        "lb_policy",
        "resolved_address",
        "subchannel_interface",
        "//:debug_location",
        "//:event_engine_base_hdrs",
        "//:gpr_platform",
        "//:grpc_security_base",
        "//:ref_counted_ptr",
        "//:transport_auth_context",
    ],
)

grpc_cc_library(
    name = "backend_metric_parser",
    srcs = [
        "load_balancing/backend_metric_parser.cc",
    ],
    hdrs = [
        "load_balancing/backend_metric_parser.h",
    ],
    external_deps = [
        "@com_google_protobuf//upb:base",
        "@com_google_protobuf//upb:mem",
        "@com_google_protobuf//upb:message",
        "absl/strings",
    ],
    deps = [
        "grpc_backend_metric_data",
        "//:gpr_platform",
        "//:xds_orca_upb",
    ],
)

grpc_cc_library(
    name = "proxy_mapper",
    hdrs = ["handshaker/proxy_mapper.h"],
    external_deps = ["absl/strings"],
    deps = [
        "channel_args",
        "resolved_address",
        "//:gpr_platform",
    ],
)

grpc_cc_library(
    name = "proxy_mapper_registry",
    srcs = ["handshaker/proxy_mapper_registry.cc"],
    hdrs = ["handshaker/proxy_mapper_registry.h"],
    external_deps = ["absl/strings"],
    deps = [
        "channel_args",
        "proxy_mapper",
        "resolved_address",
        "//:gpr_platform",
    ],
)

grpc_cc_library(
    name = "http_proxy_mapper",
    srcs = [
        "handshaker/http_connect/http_proxy_mapper.cc",
    ],
    hdrs = [
        "handshaker/http_connect/http_proxy_mapper.h",
    ],
    external_deps = [
        "absl/log",
        "absl/log:check",
        "absl/status",
        "absl/status:statusor",
        "absl/strings",
    ],
    deps = [
        "channel_args",
        "env",
        "proxy_mapper",
        "resolved_address",
        "//:channel_arg_names",
        "//:config",
        "//:gpr",
        "//:http_connect_handshaker",
        "//:iomgr",
        "//:parse_address",
        "//:sockaddr_utils",
        "//:uri",
    ],
)

grpc_cc_library(
    name = "xds_http_proxy_mapper",
    srcs = [
        "handshaker/http_connect/xds_http_proxy_mapper.cc",
    ],
    hdrs = [
        "handshaker/http_connect/xds_http_proxy_mapper.h",
    ],
    external_deps = [
        "absl/log",
        "absl/strings",
    ],
    deps = [
        "channel_args",
        "proxy_mapper",
        "resolved_address",
        "xds_endpoint",
        "//:config",
        "//:http_connect_handshaker",
        "//:parse_address",
        "//:sockaddr_utils",
    ],
)

grpc_cc_library(
    name = "grpc_server_config_selector",
    hdrs = [
        "server/server_config_selector.h",
    ],
    external_deps = [
        "absl/status:statusor",
        "absl/strings",
    ],
    deps = [
        "dual_ref_counted",
        "grpc_service_config",
        "metadata_batch",
        "ref_counted",
        "service_config_parser",
        "useful",
        "//:gpr_platform",
        "//:ref_counted_ptr",
    ],
)

grpc_cc_library(
    name = "grpc_server_config_selector_filter",
    srcs = [
        "server/server_config_selector_filter.cc",
    ],
    hdrs = [
        "server/server_config_selector_filter.h",
    ],
    external_deps = [
        "absl/base:core_headers",
        "absl/log:check",
        "absl/status",
        "absl/status:statusor",
    ],
    deps = [
        "arena",
        "arena_promise",
        "channel_args",
        "channel_fwd",
        "context",
        "event_engine_context",
        "grpc_server_config_selector",
        "grpc_service_config",
        "latent_see",
        "metadata_batch",
        "status_helper",
        "sync",
        "//:gpr",
        "//:grpc_base",
        "//:promise",
        "//:ref_counted_ptr",
    ],
)

grpc_cc_library(
    name = "sorted_pack",
    hdrs = [
        "util/sorted_pack.h",
    ],
    deps = [
        "type_list",
        "//:gpr_platform",
    ],
)

grpc_cc_library(
    name = "type_list",
    hdrs = [
        "util/type_list.h",
    ],
)

grpc_cc_library(
    name = "if_list",
    hdrs = [
        "util/if_list.h",
    ],
    deps = ["//:gpr_platform"],
)

grpc_cc_library(
    name = "tdigest",
    srcs = [
        "util/tdigest.cc",
    ],
    hdrs = [
        "util/tdigest.h",
    ],
    external_deps = [
        "absl/log",
        "absl/log:check",
        "absl/status",
        "absl/strings",
    ],
)

grpc_cc_library(
    name = "certificate_provider_factory",
    hdrs = [
        "credentials/transport/tls/certificate_provider_factory.h",
    ],
    external_deps = ["absl/strings"],
    deps = [
        "json",
        "json_args",
        "ref_counted",
        "validation_errors",
        "//:alts_util",
        "//:gpr",
        "//:grpc_core_credentials_header",
        "//:ref_counted_ptr",
    ],
)

grpc_cc_library(
    name = "certificate_provider_registry",
    srcs = [
        "credentials/transport/tls/certificate_provider_registry.cc",
    ],
    hdrs = [
        "credentials/transport/tls/certificate_provider_registry.h",
    ],
    external_deps = [
        "absl/log",
        "absl/log:check",
        "absl/strings",
    ],
    deps = [
        "certificate_provider_factory",
        "//:gpr",
    ],
)

grpc_cc_library(
    name = "grpc_audit_logging",
    srcs = [
        "lib/security/authorization/audit_logging.cc",
        "lib/security/authorization/stdout_logger.cc",
    ],
    hdrs = [
        "lib/security/authorization/audit_logging.h",
        "lib/security/authorization/stdout_logger.h",
    ],
    external_deps = [
        "absl/base:core_headers",
        "absl/log:check",
        "absl/status",
        "absl/status:statusor",
        "absl/strings",
        "absl/strings:str_format",
        "absl/time",
    ],
    deps = [
        "sync",
        "//:gpr",
        "//:grpc_base",
    ],
)

grpc_cc_library(
    name = "grpc_authorization_base",
    srcs = [
        "lib/security/authorization/authorization_policy_provider_vtable.cc",
        "lib/security/authorization/evaluate_args.cc",
        "lib/security/authorization/grpc_server_authz_filter.cc",
    ],
    hdrs = [
        "lib/security/authorization/authorization_engine.h",
        "lib/security/authorization/authorization_policy_provider.h",
        "lib/security/authorization/evaluate_args.h",
        "lib/security/authorization/grpc_server_authz_filter.h",
    ],
    external_deps = [
        "absl/log",
        "absl/status",
        "absl/status:statusor",
        "absl/strings",
    ],
    deps = [
        "arena_promise",
        "channel_args",
        "channel_fwd",
        "dual_ref_counted",
        "endpoint_info_handshaker",
        "latent_see",
        "metadata_batch",
        "ref_counted",
        "resolved_address",
        "slice",
        "useful",
        "//:channel_arg_names",
        "//:gpr",
        "//:grpc_base",
        "//:grpc_credentials_util",
        "//:grpc_security_base",
        "//:grpc_trace",
        "//:parse_address",
        "//:promise",
        "//:ref_counted_ptr",
        "//:transport_auth_context",
        "//:uri",
    ],
)

grpc_cc_library(
    name = "grpc_crl_provider",
    srcs = [
        "credentials/transport/tls/grpc_tls_crl_provider.cc",
    ],
    hdrs = [
        "credentials/transport/tls/grpc_tls_crl_provider.h",
    ],
    external_deps = [
        "absl/base:core_headers",
        "absl/container:flat_hash_map",
        "absl/log",
        "absl/status",
        "absl/status:statusor",
        "absl/strings",
        "absl/types:span",
        "libcrypto",
        "libssl",
    ],
    deps = [
        "default_event_engine",
        "directory_reader",
        "load_file",
        "slice",
        "sync",
        "time",
        "//:exec_ctx",
        "//:gpr",
        "//:grpc_base",
    ],
)

grpc_cc_library(
    name = "grpc_fake_credentials",
    srcs = [
        "credentials/transport/fake/fake_credentials.cc",
        "credentials/transport/fake/fake_security_connector.cc",
    ],
    hdrs = [
        "credentials/transport/fake/fake_credentials.h",
        "credentials/transport/fake/fake_security_connector.h",
        "load_balancing/grpclb/grpclb.h",
    ],
    external_deps = [
        "absl/log",
        "absl/log:check",
        "absl/status",
        "absl/status:statusor",
        "absl/strings",
        "absl/strings:str_format",
    ],
    deps = [
        "arena_promise",
        "channel_args",
        "closure",
        "error",
        "iomgr_fwd",
        "metadata_batch",
        "slice",
        "unique_type_name",
        "useful",
        "//:channel_arg_names",
        "//:debug_location",
        "//:exec_ctx",
        "//:gpr",
        "//:grpc_base",
        "//:grpc_core_credentials_header",
        "//:grpc_security_base",
        "//:handshaker",
        "//:iomgr",
        "//:promise",
        "//:ref_counted_ptr",
        "//:transport_auth_context",
        "//:tsi_base",
        "//:tsi_fake_credentials",
    ],
)

grpc_cc_library(
    name = "grpc_insecure_credentials",
    srcs = [
        "credentials/transport/insecure/insecure_credentials.cc",
        "credentials/transport/insecure/insecure_security_connector.cc",
    ],
    hdrs = [
        "credentials/transport/insecure/insecure_credentials.h",
        "credentials/transport/insecure/insecure_security_connector.h",
    ],
    external_deps = [
        "absl/log:check",
        "absl/status",
        "absl/strings",
    ],
    deps = [
        "arena_promise",
        "channel_args",
        "closure",
        "error",
        "iomgr_fwd",
        "tsi_local_credentials",
        "unique_type_name",
        "//:debug_location",
        "//:exec_ctx",
        "//:gpr",
        "//:grpc_base",
        "//:grpc_core_credentials_header",
        "//:grpc_security_base",
        "//:handshaker",
        "//:iomgr",
        "//:promise",
        "//:ref_counted_ptr",
        "//:transport_auth_context",
        "//:tsi_base",
    ],
)

grpc_cc_library(
    name = "tsi_local_credentials",
    srcs = [
        "tsi/local_transport_security.cc",
    ],
    hdrs = [
        "tsi/local_transport_security.h",
    ],
    external_deps = ["absl/log"],
    deps = [
        "//:event_engine_base_hdrs",
        "//:exec_ctx",
        "//:gpr",
        "//:tsi_base",
    ],
)

grpc_cc_library(
    name = "grpc_local_credentials",
    srcs = [
        "credentials/transport/local/local_credentials.cc",
        "credentials/transport/local/local_security_connector.cc",
    ],
    hdrs = [
        "credentials/transport/local/local_credentials.h",
        "credentials/transport/local/local_security_connector.h",
    ],
    external_deps = [
        "absl/log",
        "absl/log:check",
        "absl/status",
        "absl/status:statusor",
        "absl/strings",
    ],
    deps = [
        "arena_promise",
        "channel_args",
        "closure",
        "error",
        "experiments",
        "grpc_sockaddr",
        "iomgr_fwd",
        "resolved_address",
        "tsi_local_credentials",
        "unique_type_name",
        "useful",
        "//:debug_location",
        "//:exec_ctx",
        "//:gpr",
        "//:grpc_base",
        "//:grpc_client_channel",
        "//:grpc_core_credentials_header",
        "//:grpc_security_base",
        "//:handshaker",
        "//:iomgr",
        "//:parse_address",
        "//:promise",
        "//:ref_counted_ptr",
        "//:sockaddr_utils",
        "//:transport_auth_context",
        "//:tsi_base",
        "//:uri",
    ],
)

grpc_cc_library(
    name = "grpc_ssl_credentials",
    srcs = [
        "credentials/transport/ssl/ssl_credentials.cc",
        "credentials/transport/ssl/ssl_security_connector.cc",
    ],
    hdrs = [
        "credentials/transport/ssl/ssl_credentials.h",
        "credentials/transport/ssl/ssl_security_connector.h",
    ],
    external_deps = [
        "absl/log",
        "absl/log:check",
        "absl/status",
        "absl/strings",
        "absl/strings:str_format",
    ],
    deps = [
        "arena_promise",
        "channel_args",
        "closure",
        "error",
        "iomgr_fwd",
        "ssl_transport_security_utils",
        "sync",
        "unique_type_name",
        "useful",
        "//:channel_arg_names",
        "//:debug_location",
        "//:exec_ctx",
        "//:gpr",
        "//:grpc_base",
        "//:grpc_core_credentials_header",
        "//:grpc_security_base",
        "//:grpc_trace",
        "//:handshaker",
        "//:iomgr",
        "//:promise",
        "//:ref_counted_ptr",
        "//:transport_auth_context",
        "//:tsi_base",
        "//:tsi_ssl_credentials",
        "//:tsi_ssl_session_cache",
    ],
)

grpc_cc_library(
    name = "grpc_google_default_credentials",
    srcs = [
        "credentials/transport/google_default/credentials_generic.cc",
        "credentials/transport/google_default/google_default_credentials.cc",
    ],
    hdrs = [
        "credentials/transport/google_default/google_default_credentials.h",
        "load_balancing/grpclb/grpclb.h",
    ],
    external_deps = [
        "absl/log:check",
        "absl/log:log",
        "absl/status:statusor",
        "absl/strings",
    ],
    tags = ["nofixdeps"],
    deps = [
        "channel_args",
        "closure",
        "env",
        "error",
        "error_utils",
        "event_engine_shim",
        "grpc_external_account_credentials",
        "grpc_lb_xds_channel_args",
        "grpc_oauth2_credentials",
        "grpc_ssl_credentials",
        "iomgr_fwd",
        "json",
        "json_reader",
        "load_file",
        "notification",
        "slice",
        "slice_refcount",
        "status_helper",
        "sync",
        "time",
        "unique_type_name",
        "useful",
        "//:alts_util",
        "//:channel_arg_names",
        "//:exec_ctx",
        "//:gpr",
        "//:grpc_alts_credentials",
        "//:grpc_base",
        "//:grpc_core_credentials_header",
        "//:grpc_jwt_credentials",
        "//:grpc_public_hdrs",
        "//:grpc_security_base",
        "//:grpc_trace",
        "//:httpcli",
        "//:iomgr",
        "//:orphanable",
        "//:ref_counted_ptr",
        "//:transport_auth_context",
        "//:uri",
    ],
)

grpc_cc_library(
    name = "strerror",
    srcs = [
        "util/strerror.cc",
    ],
    hdrs = [
        "util/strerror.h",
    ],
    external_deps = ["absl/strings:str_format"],
    deps = ["//:gpr_platform"],
)

grpc_cc_library(
    name = "grpc_tls_credentials",
    srcs = [
        "credentials/transport/tls/grpc_tls_certificate_distributor.cc",
        "credentials/transport/tls/grpc_tls_certificate_match.cc",
        "credentials/transport/tls/grpc_tls_certificate_provider.cc",
        "credentials/transport/tls/grpc_tls_certificate_verifier.cc",
        "credentials/transport/tls/grpc_tls_credentials_options.cc",
        "credentials/transport/tls/tls_credentials.cc",
        "credentials/transport/tls/tls_security_connector.cc",
    ],
    hdrs = [
        "credentials/transport/tls/grpc_tls_certificate_distributor.h",
        "credentials/transport/tls/grpc_tls_certificate_provider.h",
        "credentials/transport/tls/grpc_tls_certificate_verifier.h",
        "credentials/transport/tls/grpc_tls_credentials_options.h",
        "credentials/transport/tls/tls_credentials.h",
        "credentials/transport/tls/tls_security_connector.h",
    ],
    external_deps = [
        "absl/base:core_headers",
        "absl/container:inlined_vector",
        "absl/functional:bind_front",
        "absl/functional:overload",
        "absl/log",
        "absl/log:check",
        "absl/status",
        "absl/status:statusor",
        "absl/strings",
        "libcrypto",
        "libssl",
    ],
    deps = [
        "arena_promise",
        "channel_args",
        "closure",
        "error",
        "iomgr_fwd",
        "load_file",
        "ref_counted",
        "slice",
        "slice_refcount",
<<<<<<< HEAD
        "spiffe_utils",
=======
        "ssl_key_logging",
        "ssl_transport_security_utils",
>>>>>>> 831535a8
        "status_helper",
        "sync",
        "unique_type_name",
        "useful",
        "//:channel_arg_names",
        "//:debug_location",
        "//:exec_ctx",
        "//:gpr",
        "//:grpc_base",
        "//:grpc_core_credentials_header",
        "//:grpc_credentials_util",
        "//:grpc_public_hdrs",
        "//:grpc_security_base",
        "//:grpc_trace",
        "//:handshaker",
        "//:iomgr",
        "//:promise",
        "//:ref_counted_ptr",
        "//:transport_auth_context",
        "//:tsi_base",
        "//:tsi_ssl_credentials",
        "//:tsi_ssl_session_cache",
    ],
)

grpc_cc_library(
    name = "grpc_iam_credentials",
    srcs = [
        "credentials/call/iam/iam_credentials.cc",
    ],
    hdrs = [
        "credentials/call/iam/iam_credentials.h",
    ],
    external_deps = [
        "absl/log:check",
        "absl/status:statusor",
        "absl/strings",
        "absl/strings:str_format",
    ],
    deps = [
        "arena_promise",
        "metadata_batch",
        "slice",
        "unique_type_name",
        "useful",
        "//:exec_ctx",
        "//:gpr",
        "//:grpc_base",
        "//:grpc_core_credentials_header",
        "//:grpc_security_base",
        "//:grpc_trace",
        "//:promise",
        "//:ref_counted_ptr",
        "//:transport_auth_context",
    ],
)

grpc_cc_library(
    name = "token_fetcher_credentials",
    srcs = [
        "credentials/call/token_fetcher/token_fetcher_credentials.cc",
    ],
    hdrs = [
        "credentials/call/token_fetcher/token_fetcher_credentials.h",
    ],
    external_deps = [
        "absl/container:flat_hash_set",
        "absl/functional:any_invocable",
        "absl/status:statusor",
    ],
    deps = [
        "arena_promise",
        "context",
        "default_event_engine",
        "metadata",
        "poll",
        "pollset_set",
        "ref_counted",
        "sync",
        "time",
        "useful",
        "//:backoff",
        "//:grpc_security_base",
        "//:grpc_trace",
        "//:httpcli",
        "//:iomgr",
        "//:orphanable",
        "//:promise",
        "//:ref_counted_ptr",
        "//:transport_auth_context",
    ],
)

grpc_cc_library(
    name = "gcp_service_account_identity_credentials",
    srcs = [
        "credentials/call/gcp_service_account_identity/gcp_service_account_identity_credentials.cc",
    ],
    hdrs = [
        "credentials/call/gcp_service_account_identity/gcp_service_account_identity_credentials.h",
    ],
    external_deps = [
        "absl/functional:any_invocable",
        "absl/status",
        "absl/status:statusor",
        "absl/strings",
    ],
    deps = [
        "closure",
        "error",
        "json",
        "json_args",
        "json_object_loader",
        "json_reader",
        "metadata",
        "slice",
        "status_conversion",
        "status_helper",
        "time",
        "token_fetcher_credentials",
        "unique_type_name",
        "//:gpr",
        "//:grpc_base",
        "//:grpc_core_credentials_header",
        "//:grpc_security_base",
        "//:httpcli",
        "//:iomgr",
        "//:orphanable",
        "//:ref_counted_ptr",
        "//:transport_auth_context",
        "//:uri",
    ],
)

grpc_cc_library(
    name = "grpc_oauth2_credentials",
    srcs = [
        "credentials/call/oauth2/oauth2_credentials.cc",
    ],
    hdrs = [
        "credentials/call/oauth2/oauth2_credentials.h",
    ],
    external_deps = [
        "absl/log",
        "absl/log:check",
        "absl/status",
        "absl/status:statusor",
        "absl/strings",
        "absl/strings:str_format",
    ],
    deps = [
        "activity",
        "arena_promise",
        "closure",
        "context",
        "error",
        "error_utils",
        "httpcli_ssl_credentials",
        "json",
        "json_reader",
        "load_file",
        "metadata_batch",
        "poll",
        "pollset_set",
        "ref_counted",
        "slice",
        "slice_refcount",
        "status_helper",
        "time",
        "token_fetcher_credentials",
        "unique_type_name",
        "useful",
        "//:gpr",
        "//:grpc_base",
        "//:grpc_core_credentials_header",
        "//:grpc_credentials_util",
        "//:grpc_security_base",
        "//:grpc_trace",
        "//:httpcli",
        "//:iomgr",
        "//:orphanable",
        "//:promise",
        "//:ref_counted_ptr",
        "//:transport_auth_context",
        "//:uri",
    ],
)

grpc_cc_library(
    name = "grpc_external_account_credentials",
    srcs = [
        "credentials/call/external/aws_external_account_credentials.cc",
        "credentials/call/external/aws_request_signer.cc",
        "credentials/call/external/external_account_credentials.cc",
        "credentials/call/external/file_external_account_credentials.cc",
        "credentials/call/external/url_external_account_credentials.cc",
    ],
    hdrs = [
        "credentials/call/external/aws_external_account_credentials.h",
        "credentials/call/external/aws_request_signer.h",
        "credentials/call/external/external_account_credentials.h",
        "credentials/call/external/file_external_account_credentials.h",
        "credentials/call/external/url_external_account_credentials.h",
    ],
    external_deps = [
        "absl/log",
        "absl/log:check",
        "absl/status",
        "absl/status:statusor",
        "absl/strings",
        "absl/strings:str_format",
        "absl/time",
        "libcrypto",
    ],
    deps = [
        "closure",
        "env",
        "error",
        "error_utils",
        "grpc_oauth2_credentials",
        "httpcli_ssl_credentials",
        "json",
        "json_reader",
        "json_writer",
        "load_file",
        "slice",
        "slice_refcount",
        "status_helper",
        "time",
        "token_fetcher_credentials",
        "//:gpr",
        "//:grpc_base",
        "//:grpc_core_credentials_header",
        "//:grpc_credentials_util",
        "//:grpc_security_base",
        "//:httpcli",
        "//:iomgr",
        "//:orphanable",
        "//:ref_counted_ptr",
        "//:transport_auth_context",
        "//:uri",
    ],
)

grpc_cc_library(
    name = "httpcli_ssl_credentials",
    srcs = [
        "util/http_client/httpcli_security_connector.cc",
    ],
    hdrs = [
        "util/http_client/httpcli_ssl_credentials.h",
    ],
    external_deps = [
        "absl/log",
        "absl/status",
        "absl/strings",
    ],
    deps = [
        "arena_promise",
        "channel_args",
        "closure",
        "error",
        "iomgr_fwd",
        "ssl_key_logging",
        "ssl_transport_security_utils",
        "unique_type_name",
        "//:channel_arg_names",
        "//:debug_location",
        "//:exec_ctx",
        "//:gpr",
        "//:grpc_base",
        "//:grpc_core_credentials_header",
        "//:grpc_security_base",
        "//:handshaker",
        "//:iomgr",
        "//:promise",
        "//:ref_counted_ptr",
        "//:transport_auth_context",
        "//:tsi_base",
        "//:tsi_ssl_credentials",
    ],
)

grpc_cc_library(
    name = "tsi_ssl_types",
    hdrs = [
        "tsi/ssl_types.h",
    ],
    external_deps = ["libssl"],
    deps = ["//:gpr_platform"],
)

# This target depends on RE2 and should not be linked into grpc by default for binary-size reasons.
grpc_cc_library(
    name = "grpc_matchers",
    srcs = [
        "util/matchers.cc",
    ],
    hdrs = [
        "util/matchers.h",
    ],
    external_deps = [
        "absl/status",
        "absl/status:statusor",
        "absl/strings",
        "absl/strings:str_format",
        "re2",
    ],
    deps = ["//:gpr"],
)

# This target pulls in a dependency on RE2 and should not be linked into grpc by default for binary-size reasons.
grpc_cc_library(
    name = "grpc_rbac_engine",
    srcs = [
        "lib/security/authorization/grpc_authorization_engine.cc",
        "lib/security/authorization/matchers.cc",
        "lib/security/authorization/rbac_policy.cc",
    ],
    hdrs = [
        "lib/security/authorization/grpc_authorization_engine.h",
        "lib/security/authorization/matchers.h",
        "lib/security/authorization/rbac_policy.h",
    ],
    external_deps = [
        "absl/log",
        "absl/log:check",
        "absl/status",
        "absl/status:statusor",
        "absl/strings",
        "absl/strings:str_format",
    ],
    deps = [
        "grpc_audit_logging",
        "grpc_authorization_base",
        "grpc_matchers",
        "resolved_address",
        "//:gpr",
        "//:grpc_base",
        "//:parse_address",
        "//:sockaddr_utils",
    ],
)

grpc_cc_library(
    name = "json",
    hdrs = [
        "util/json/json.h",
    ],
    deps = ["//:gpr"],
)

grpc_cc_library(
    name = "json_reader",
    srcs = [
        "util/json/json_reader.cc",
    ],
    hdrs = [
        "util/json/json_reader.h",
    ],
    external_deps = [
        "absl/base:core_headers",
        "absl/log:check",
        "absl/status",
        "absl/status:statusor",
        "absl/strings",
        "absl/strings:str_format",
    ],
    visibility = ["//bazel:json_reader_legacy"],
    deps = [
        "json",
        "match",
        "//:gpr",
    ],
)

grpc_cc_library(
    name = "json_writer",
    srcs = [
        "util/json/json_writer.cc",
    ],
    hdrs = [
        "util/json/json_writer.h",
    ],
    external_deps = ["absl/strings"],
    deps = [
        "json",
        "//:gpr",
    ],
)

grpc_cc_library(
    name = "json_util",
    srcs = ["util/json/json_util.cc"],
    hdrs = ["util/json/json_util.h"],
    external_deps = ["absl/strings"],
    deps = [
        "error",
        "json",
        "json_args",
        "json_object_loader",
        "no_destruct",
        "time",
        "validation_errors",
        "//:gpr",
    ],
)

grpc_cc_library(
    name = "json_args",
    hdrs = ["util/json/json_args.h"],
    external_deps = ["absl/strings"],
    deps = ["//:gpr"],
)

grpc_cc_library(
    name = "json_object_loader",
    srcs = ["util/json/json_object_loader.cc"],
    hdrs = ["util/json/json_object_loader.h"],
    external_deps = [
        "absl/meta:type_traits",
        "absl/status",
        "absl/status:statusor",
        "absl/strings",
    ],
    deps = [
        "json",
        "json_args",
        "no_destruct",
        "time",
        "validation_errors",
        "//:gpr",
        "//:ref_counted_ptr",
    ],
)

grpc_cc_library(
    name = "json_channel_args",
    hdrs = ["util/json/json_channel_args.h"],
    external_deps = ["absl/strings"],
    deps = [
        "channel_args",
        "json_args",
        "//:gpr",
    ],
)

grpc_cc_library(
    name = "idle_filter_state",
    srcs = [
        "ext/filters/channel_idle/idle_filter_state.cc",
    ],
    hdrs = [
        "ext/filters/channel_idle/idle_filter_state.h",
    ],
    deps = ["//:gpr_platform"],
)

grpc_cc_library(
    name = "grpc_channel_idle_filter",
    srcs = [
        "ext/filters/channel_idle/legacy_channel_idle_filter.cc",
    ],
    hdrs = [
        "ext/filters/channel_idle/legacy_channel_idle_filter.h",
    ],
    external_deps = [
        "absl/base:core_headers",
        "absl/meta:type_traits",
        "absl/random",
        "absl/status",
        "absl/status:statusor",
    ],
    deps = [
        "activity",
        "arena",
        "arena_promise",
        "channel_args",
        "channel_fwd",
        "channel_stack_type",
        "closure",
        "connectivity_state",
        "error",
        "exec_ctx_wakeup_scheduler",
        "experiments",
        "http2_status",
        "idle_filter_state",
        "loop",
        "metadata_batch",
        "no_destruct",
        "per_cpu",
        "poll",
        "shared_bit_gen",
        "single_set_ptr",
        "sleep",
        "status_helper",
        "sync",
        "time",
        "try_seq",
        "//:channel_arg_names",
        "//:config",
        "//:debug_location",
        "//:exec_ctx",
        "//:gpr",
        "//:grpc_base",
        "//:grpc_trace",
        "//:orphanable",
        "//:promise",
        "//:ref_counted_ptr",
    ],
)

grpc_cc_library(
    name = "grpc_client_authority_filter",
    srcs = [
        "ext/filters/http/client_authority_filter.cc",
    ],
    hdrs = [
        "ext/filters/http/client_authority_filter.h",
    ],
    external_deps = [
        "absl/status",
        "absl/status:statusor",
        "absl/strings",
    ],
    deps = [
        "arena_promise",
        "channel_args",
        "channel_fwd",
        "channel_stack_type",
        "latent_see",
        "metadata_batch",
        "slice",
        "//:channel_arg_names",
        "//:config",
        "//:gpr_platform",
        "//:grpc_base",
        "//:grpc_security_base",
        "//:transport_auth_context",
    ],
)

grpc_cc_library(
    name = "grpc_message_size_filter",
    srcs = [
        "ext/filters/message_size/message_size_filter.cc",
    ],
    hdrs = [
        "ext/filters/message_size/message_size_filter.h",
    ],
    external_deps = [
        "absl/log",
        "absl/status:statusor",
        "absl/strings",
        "absl/strings:str_format",
    ],
    deps = [
        "activity",
        "arena",
        "arena_promise",
        "channel_args",
        "channel_fwd",
        "channel_stack_type",
        "context",
        "grpc_service_config",
        "json",
        "json_args",
        "json_object_loader",
        "latch",
        "latent_see",
        "metadata_batch",
        "race",
        "service_config_parser",
        "slice",
        "slice_buffer",
        "validation_errors",
        "//:channel_arg_names",
        "//:config",
        "//:gpr",
        "//:grpc_base",
        "//:grpc_public_hdrs",
        "//:grpc_trace",
    ],
)

grpc_cc_library(
    name = "grpc_fault_injection_filter",
    srcs = [
        "ext/filters/fault_injection/fault_injection_filter.cc",
        "ext/filters/fault_injection/fault_injection_service_config_parser.cc",
    ],
    hdrs = [
        "ext/filters/fault_injection/fault_injection_filter.h",
        "ext/filters/fault_injection/fault_injection_service_config_parser.h",
    ],
    external_deps = [
        "absl/base:core_headers",
        "absl/log",
        "absl/meta:type_traits",
        "absl/random",
        "absl/status",
        "absl/status:statusor",
        "absl/strings",
    ],
    deps = [
        "arena_promise",
        "channel_args",
        "channel_fwd",
        "context",
        "grpc_service_config",
        "json",
        "json_args",
        "json_object_loader",
        "metadata_batch",
        "service_config_parser",
        "sleep",
        "sync",
        "time",
        "try_seq",
        "validation_errors",
        "//:config",
        "//:gpr",
        "//:grpc_base",
        "//:grpc_public_hdrs",
        "//:grpc_trace",
    ],
)

grpc_cc_library(
    name = "grpc_rbac_filter",
    srcs = [
        "ext/filters/rbac/rbac_filter.cc",
        "ext/filters/rbac/rbac_service_config_parser.cc",
    ],
    hdrs = [
        "ext/filters/rbac/rbac_filter.h",
        "ext/filters/rbac/rbac_service_config_parser.h",
    ],
    external_deps = [
        "absl/status",
        "absl/status:statusor",
        "absl/strings",
    ],
    deps = [
        "arena_promise",
        "channel_args",
        "channel_fwd",
        "context",
        "error",
        "grpc_audit_logging",
        "grpc_authorization_base",
        "grpc_matchers",
        "grpc_rbac_engine",
        "grpc_service_config",
        "json",
        "json_args",
        "json_object_loader",
        "latent_see",
        "metadata_batch",
        "service_config_parser",
        "validation_errors",
        "//:config",
        "//:gpr",
        "//:grpc_base",
        "//:grpc_security_base",
        "//:promise",
        "//:transport_auth_context",
    ],
)

grpc_cc_library(
    name = "grpc_stateful_session_filter",
    srcs = [
        "ext/filters/stateful_session/stateful_session_filter.cc",
        "ext/filters/stateful_session/stateful_session_service_config_parser.cc",
    ],
    hdrs = [
        "ext/filters/stateful_session/stateful_session_filter.h",
        "ext/filters/stateful_session/stateful_session_service_config_parser.h",
    ],
    external_deps = [
        "absl/log:check",
        "absl/status:statusor",
        "absl/strings",
    ],
    deps = [
        "arena",
        "arena_promise",
        "channel_args",
        "channel_fwd",
        "context",
        "grpc_resolver_xds_attributes",
        "grpc_service_config",
        "json",
        "json_args",
        "json_object_loader",
        "latent_see",
        "map",
        "metadata_batch",
        "pipe",
        "ref_counted_string",
        "service_config_parser",
        "slice",
        "time",
        "unique_type_name",
        "validation_errors",
        "//:config",
        "//:gpr",
        "//:grpc_base",
        "//:grpc_trace",
    ],
)

grpc_cc_library(
    name = "gcp_authentication_filter",
    srcs = [
        "ext/filters/gcp_authentication/gcp_authentication_filter.cc",
        "ext/filters/gcp_authentication/gcp_authentication_service_config_parser.cc",
    ],
    hdrs = [
        "ext/filters/gcp_authentication/gcp_authentication_filter.h",
        "ext/filters/gcp_authentication/gcp_authentication_service_config_parser.h",
    ],
    external_deps = [
        "absl/log:check",
        "absl/status",
        "absl/status:statusor",
        "absl/strings",
    ],
    deps = [
        "arena",
        "blackboard",
        "channel_args",
        "channel_fwd",
        "context",
        "gcp_service_account_identity_credentials",
        "grpc_resolver_xds_attributes",
        "grpc_service_config",
        "json",
        "json_args",
        "json_object_loader",
        "lru_cache",
        "service_config_parser",
        "sync",
        "validation_errors",
        "xds_config",
        "//:config",
        "//:gpr",
        "//:grpc_base",
        "//:grpc_security_base",
        "//:ref_counted_ptr",
        "//:transport_auth_context",
    ],
)

grpc_cc_library(
    name = "grpc_lb_policy_grpclb",
    srcs = [
        "load_balancing/grpclb/client_load_reporting_filter.cc",
        "load_balancing/grpclb/grpclb.cc",
        "load_balancing/grpclb/grpclb_client_stats.cc",
        "load_balancing/grpclb/load_balancer_api.cc",
    ],
    hdrs = [
        "load_balancing/grpclb/client_load_reporting_filter.h",
        "load_balancing/grpclb/grpclb.h",
        "load_balancing/grpclb/grpclb_client_stats.h",
        "load_balancing/grpclb/load_balancer_api.h",
    ],
    external_deps = [
        "@com_google_protobuf//upb:base",
        "@com_google_protobuf//upb:mem",
        "absl/base:core_headers",
        "absl/container:inlined_vector",
        "absl/functional:function_ref",
        "absl/log",
        "absl/log:check",
        "absl/log:globals",
        "absl/status",
        "absl/status:statusor",
        "absl/strings",
        "absl/strings:str_format",
    ],
    deps = [
        "arena",
        "arena_promise",
        "channel_args",
        "channel_fwd",
        "channel_stack_type",
        "closure",
        "connectivity_state",
        "context",
        "delegating_helper",
        "error",
        "experiments",
        "gpr_atm",
        "grpc_sockaddr",
        "json",
        "json_args",
        "json_object_loader",
        "latent_see",
        "lb_policy",
        "lb_policy_factory",
        "lb_policy_registry",
        "map",
        "metadata_batch",
        "pipe",
        "pollset_set",
        "ref_counted",
        "resolved_address",
        "slice",
        "slice_refcount",
        "status_helper",
        "subchannel_interface",
        "sync",
        "time",
        "useful",
        "validation_errors",
        "//:backoff",
        "//:channel",
        "//:channel_arg_names",
        "//:channelz",
        "//:config",
        "//:debug_location",
        "//:endpoint_addresses",
        "//:exec_ctx",
        "//:gpr",
        "//:grpc_base",
        "//:grpc_client_channel",
        "//:grpc_grpclb_balancer_addresses",
        "//:grpc_lb_upb",
        "//:grpc_public_hdrs",
        "//:grpc_resolver",
        "//:grpc_resolver_fake",
        "//:grpc_security_base",
        "//:grpc_trace",
        "//:lb_child_policy_handler",
        "//:orphanable",
        "//:protobuf_duration_upb",
        "//:protobuf_timestamp_upb",
        "//:ref_counted_ptr",
        "//:sockaddr_utils",
        "//:transport_auth_context",
        "//:work_serializer",
    ],
)

grpc_cc_library(
    name = "random_early_detection",
    srcs = [
        "util/random_early_detection.cc",
    ],
    hdrs = [
        "util/random_early_detection.h",
    ],
    external_deps = [
        "absl/random:bit_gen_ref",
        "absl/random:distributions",
    ],
    deps = ["//:gpr_platform"],
)

grpc_cc_library(
    name = "grpc_backend_metric_data",
    hdrs = [
        "load_balancing/backend_metric_data.h",
    ],
    external_deps = ["absl/strings"],
    deps = ["//:gpr_platform"],
)

grpc_cc_library(
    name = "grpc_backend_metric_provider",
    hdrs = [
        "ext/filters/backend_metrics/backend_metric_provider.h",
    ],
    deps = ["arena"],
)

grpc_cc_library(
    name = "grpc_lb_policy_rls",
    srcs = [
        "load_balancing/rls/rls.cc",
    ],
    hdrs = [
        "load_balancing/rls/rls.h",
    ],
    external_deps = [
        "@com_google_protobuf//upb:base",
        "@com_google_protobuf//upb:mem",
        "absl/base:core_headers",
        "absl/hash",
        "absl/log",
        "absl/log:check",
        "absl/random",
        "absl/status",
        "absl/status:statusor",
        "absl/strings",
        "absl/strings:str_format",
    ],
    deps = [
        "channel_args",
        "closure",
        "connectivity_state",
        "delegating_helper",
        "dual_ref_counted",
        "error",
        "error_utils",
        "grpc_fake_credentials",
        "json",
        "json_args",
        "json_object_loader",
        "json_writer",
        "lb_policy",
        "lb_policy_factory",
        "lb_policy_registry",
        "match",
        "metrics",
        "pollset_set",
        "shared_bit_gen",
        "slice",
        "slice_refcount",
        "status_helper",
        "sync",
        "time",
        "upb_utils",
        "uuid_v4",
        "validation_errors",
        "//:backoff",
        "//:channel",
        "//:channel_arg_names",
        "//:channelz",
        "//:config",
        "//:debug_location",
        "//:endpoint_addresses",
        "//:exec_ctx",
        "//:gpr",
        "//:grpc_base",
        "//:grpc_client_channel",
        "//:grpc_public_hdrs",
        "//:grpc_resolver",
        "//:grpc_security_base",
        "//:grpc_service_config_impl",
        "//:grpc_trace",
        "//:lb_child_policy_handler",
        "//:orphanable",
        "//:ref_counted_ptr",
        "//:rls_upb",
        "//:transport_auth_context",
        "//:work_serializer",
    ],
)

grpc_cc_library(
    name = "lru_cache",
    hdrs = [
        "util/lru_cache.h",
    ],
    external_deps = [
        "absl/container:flat_hash_map",
        "absl/functional:any_invocable",
        "absl/log:check",
    ],
)

grpc_cc_library(
    name = "upb_utils",
    hdrs = [
        "util/upb_utils.h",
    ],
    external_deps = [
        "@com_google_protobuf//upb:base",
        "absl/strings",
    ],
)

grpc_cc_library(
    name = "xds_enabled_server",
    hdrs = [
        "xds/grpc/xds_enabled_server.h",
    ],
)

grpc_cc_library(
    name = "xds_certificate_provider",
    srcs = [
        "xds/grpc/xds_certificate_provider.cc",
    ],
    hdrs = [
        "xds/grpc/xds_certificate_provider.h",
    ],
    external_deps = [
        "absl/base:core_headers",
        "absl/functional:bind_front",
        "absl/log:check",
        "absl/log:log",
        "absl/strings",
    ],
    tags = ["nofixdeps"],
    deps = [
        "channel_args",
        "error",
        "grpc_matchers",
        "grpc_tls_credentials",
        "ssl_transport_security_utils",
        "sync",
        "unique_type_name",
        "useful",
        "//:gpr",
        "//:grpc_base",
        "//:ref_counted_ptr",
        "//:tsi_ssl_credentials",
    ],
)

grpc_cc_library(
    name = "xds_certificate_provider_store",
    srcs = [
        "xds/grpc/certificate_provider_store.cc",
    ],
    hdrs = [
        "xds/grpc/certificate_provider_store.h",
    ],
    external_deps = [
        "absl/base:core_headers",
        "absl/log:log",
        "absl/strings",
    ],
    tags = ["nofixdeps"],
    deps = [
        "certificate_provider_factory",
        "certificate_provider_registry",
        "grpc_tls_credentials",
        "json",
        "json_args",
        "json_object_loader",
        "sync",
        "unique_type_name",
        "useful",
        "validation_errors",
        "//:config",
        "//:gpr",
        "//:grpc_base",
        "//:orphanable",
        "//:ref_counted_ptr",
    ],
)

grpc_cc_library(
    name = "xds_credentials",
    srcs = [
        "credentials/transport/xds/xds_credentials.cc",
    ],
    hdrs = [
        "credentials/transport/xds/xds_credentials.h",
    ],
    external_deps = [
        "absl/status",
        "absl/log:check",
        "absl/log:log",
    ],
    tags = ["nofixdeps"],
    deps = [
        "channel_args",
        "grpc_lb_xds_channel_args",
        "grpc_matchers",
        "grpc_tls_credentials",
        "unique_type_name",
        "useful",
        "xds_certificate_provider",
        "//:channel_arg_names",
        "//:gpr",
        "//:grpc_base",
        "//:grpc_core_credentials_header",
        "//:grpc_credentials_util",
        "//:grpc_security_base",
        "//:ref_counted_ptr",
        "//:transport_auth_context",
    ],
)

grpc_cc_library(
    name = "xds_file_watcher_certificate_provider_factory",
    srcs = [
        "xds/grpc/file_watcher_certificate_provider_factory.cc",
    ],
    hdrs = [
        "xds/grpc/file_watcher_certificate_provider_factory.h",
    ],
    external_deps = [
        "absl/log:log",
        "absl/strings",
        "absl/strings:str_format",
    ],
    tags = ["nofixdeps"],
    deps = [
        "certificate_provider_factory",
        "down_cast",
        "grpc_tls_credentials",
        "json",
        "json_args",
        "json_object_loader",
        "time",
        "validation_errors",
        "//:config",
        "//:gpr",
        "//:grpc_base",
        "//:ref_counted_ptr",
    ],
)

grpc_cc_library(
    name = "xds_common_types",
    srcs = [
        "xds/grpc/xds_common_types.cc",
    ],
    hdrs = [
        "xds/grpc/xds_common_types.h",
    ],
    external_deps = [
        "absl/strings",
        "absl/strings:str_format",
    ],
    tags = ["nofixdeps"],
    deps = [
        "grpc_matchers",
        "json",
        "match",
        "validation_errors",
    ],
)

grpc_cc_library(
    name = "xds_http_filter",
    hdrs = [
        "xds/grpc/xds_http_filter.h",
    ],
    external_deps = [
        "absl/status:statusor",
        "absl/strings",
        "@com_google_protobuf//upb:reflection",
    ],
    tags = ["nofixdeps"],
    deps = [
        "channel_args",
        "channel_fwd",
        "interception_chain",
        "json",
        "json_writer",
        "validation_errors",
        "xds_common_types",
        "//:xds_client",
    ],
)

grpc_cc_library(
    name = "xds_route_config",
    srcs = [
        "xds/grpc/xds_route_config.cc",
    ],
    hdrs = [
        "xds/grpc/xds_route_config.h",
    ],
    external_deps = [
        "absl/strings",
        "absl/strings:str_format",
        "re2",
    ],
    tags = ["nofixdeps"],
    deps = [
        "grpc_matchers",
        "match",
        "time",
        "xds_http_filter",
        "//:grpc_base",
        "//:xds_client",
    ],
)

grpc_cc_library(
    name = "xds_listener",
    srcs = [
        "xds/grpc/xds_listener.cc",
    ],
    hdrs = [
        "xds/grpc/xds_listener.h",
    ],
    external_deps = [
        "absl/strings",
        "absl/strings:str_format",
    ],
    tags = ["nofixdeps"],
    deps = [
        "match",
        "resolved_address",
        "time",
        "xds_common_types",
        "xds_http_filter",
        "xds_route_config",
        "//:sockaddr_utils",
        "//:xds_client",
    ],
)

grpc_cc_library(
    name = "xds_health_status",
    srcs = [
        "xds/grpc/xds_health_status.cc",
    ],
    hdrs = [
        "xds/grpc/xds_health_status.h",
    ],
    external_deps = [
        "absl/strings",
        "absl/types:span",
    ],
    tags = ["nofixdeps"],
    deps = [
        "envoy_config_core_upb",
        "//:endpoint_addresses",
    ],
)

grpc_cc_library(
    name = "xds_server_grpc_interface",
    hdrs = [
        "xds/grpc/xds_server_grpc_interface.h",
    ],
    tags = ["nofixdeps"],
    visibility = ["//bazel:xds_client_core"],
    deps = [
        "channel_creds_registry",
        "//:ref_counted_ptr",
        "//:xds_client",
    ],
)

grpc_cc_library(
    name = "xds_server_grpc",
    srcs = [
        "xds/grpc/xds_server_grpc.cc",
    ],
    hdrs = [
        "xds/grpc/xds_server_grpc.h",
    ],
    external_deps = [
        "absl/strings",
    ],
    tags = ["nofixdeps"],
    deps = [
        "channel_creds_registry",
        "down_cast",
        "json",
        "json_args",
        "json_object_loader",
        "json_reader",
        "json_writer",
        "validation_errors",
        "xds_server_grpc_interface",
        "//:config",
        "//:ref_counted_ptr",
        "//:xds_client",
    ],
)

grpc_cc_library(
    name = "xds_metadata",
    srcs = [
        "xds/grpc/xds_metadata.cc",
    ],
    hdrs = [
        "xds/grpc/xds_metadata.h",
    ],
    external_deps = [
        "absl/log:check",
        "absl/container:flat_hash_map",
        "absl/strings",
    ],
    tags = ["nofixdeps"],
    deps = [
        "down_cast",
        "json",
        "json_writer",
        "validation_errors",
    ],
)

grpc_cc_library(
    name = "xds_cluster",
    srcs = [
        "xds/grpc/xds_cluster.cc",
    ],
    hdrs = [
        "xds/grpc/xds_cluster.h",
    ],
    external_deps = [
        "absl/container:flat_hash_map",
        "absl/strings",
    ],
    tags = ["nofixdeps"],
    deps = [
        "grpc_outlier_detection_header",
        "json",
        "json_writer",
        "match",
        "time",
        "xds_backend_metric_propagation",
        "xds_common_types",
        "xds_health_status",
        "xds_metadata",
        "xds_server_grpc",
        "//:xds_client",
    ],
)

grpc_cc_library(
    name = "xds_endpoint",
    srcs = [
        "xds/grpc/xds_endpoint.cc",
    ],
    hdrs = [
        "xds/grpc/xds_endpoint.h",
    ],
    external_deps = [
        "absl/base:core_headers",
        "absl/random",
        "absl/strings",
    ],
    tags = ["nofixdeps"],
    deps = [
        "ref_counted",
        "sync",
        "//:endpoint_addresses",
        "//:gpr",
        "//:ref_counted_ptr",
        "//:xds_client",
    ],
)

grpc_cc_library(
    name = "xds_backend_metric_propagation",
    srcs = [
        "xds/xds_client/xds_backend_metric_propagation.cc",
    ],
    hdrs = [
        "xds/xds_client/xds_backend_metric_propagation.h",
    ],
    external_deps = [
        "absl/container:flat_hash_set",
        "absl/strings",
    ],
    tags = ["nofixdeps"],
    visibility = ["//bazel:xds_client_core"],
    deps = [
        "ref_counted",
        "useful",
        "//:ref_counted_ptr",
    ],
)

# TODO(roth): Split this up into individual targets.
grpc_cc_library(
    name = "grpc_xds_client",
    srcs = [
        "xds/grpc/xds_audit_logger_registry.cc",
        "xds/grpc/xds_bootstrap_grpc.cc",
        "xds/grpc/xds_client_grpc.cc",
        "xds/grpc/xds_cluster_parser.cc",
        "xds/grpc/xds_cluster_specifier_plugin.cc",
        "xds/grpc/xds_common_types_parser.cc",
        "xds/grpc/xds_endpoint_parser.cc",
        "xds/grpc/xds_http_fault_filter.cc",
        "xds/grpc/xds_http_filter_registry.cc",
        "xds/grpc/xds_http_gcp_authn_filter.cc",
        "xds/grpc/xds_http_rbac_filter.cc",
        "xds/grpc/xds_http_stateful_session_filter.cc",
        "xds/grpc/xds_lb_policy_registry.cc",
        "xds/grpc/xds_listener_parser.cc",
        "xds/grpc/xds_metadata_parser.cc",
        "xds/grpc/xds_route_config_parser.cc",
        "xds/grpc/xds_routing.cc",
    ],
    hdrs = [
        "xds/grpc/xds_audit_logger_registry.h",
        "xds/grpc/xds_bootstrap_grpc.h",
        "xds/grpc/xds_client_grpc.h",
        "xds/grpc/xds_cluster_parser.h",
        "xds/grpc/xds_cluster_specifier_plugin.h",
        "xds/grpc/xds_common_types_parser.h",
        "xds/grpc/xds_endpoint_parser.h",
        "xds/grpc/xds_http_fault_filter.h",
        "xds/grpc/xds_http_filter_registry.h",
        "xds/grpc/xds_http_gcp_authn_filter.h",
        "xds/grpc/xds_http_rbac_filter.h",
        "xds/grpc/xds_http_stateful_session_filter.h",
        "xds/grpc/xds_lb_policy_registry.h",
        "xds/grpc/xds_listener_parser.h",
        "xds/grpc/xds_metadata_parser.h",
        "xds/grpc/xds_route_config_parser.h",
        "xds/grpc/xds_routing.h",
    ],
    external_deps = [
        "absl/base:core_headers",
        "absl/cleanup",
        "absl/container:flat_hash_map",
        "absl/functional:bind_front",
        "absl/log:check",
        "absl/log:log",
        "absl/memory",
        "absl/random",
        "absl/status",
        "absl/status:statusor",
        "absl/strings",
        "absl/strings:str_format",
        "absl/synchronization",
        "absl/types:span",
        "@com_google_protobuf//upb:base",
        "@com_google_protobuf//upb:mem",
        "@com_google_protobuf//upb:text",
        "@com_google_protobuf//upb:json",
        "re2",
        "@com_google_protobuf//upb:reflection",
        "@com_google_protobuf//upb:message",
    ],
    tags = ["nofixdeps"],
    deps = [
        "certificate_provider_factory",
        "certificate_provider_registry",
        "channel_args",
        "channel_args_endpoint_config",
        "channel_creds_registry",
        "channel_fwd",
        "closure",
        "connectivity_state",
        "default_event_engine",
        "down_cast",
        "env",
        "envoy_admin_upb",
        "envoy_config_cluster_upb",
        "envoy_config_cluster_upbdefs",
        "envoy_config_core_upb",
        "envoy_config_core_upbdefs",
        "envoy_config_endpoint_upb",
        "envoy_config_endpoint_upbdefs",
        "envoy_config_listener_upb",
        "envoy_config_listener_upbdefs",
        "envoy_config_rbac_upb",
        "envoy_config_route_upb",
        "envoy_config_route_upbdefs",
        "envoy_extensions_clusters_aggregate_upb",
        "envoy_extensions_clusters_aggregate_upbdefs",
        "envoy_extensions_filters_common_fault_upb",
        "envoy_extensions_filters_http_fault_upb",
        "envoy_extensions_filters_http_fault_upbdefs",
        "envoy_extensions_filters_http_gcp_authn_upb",
        "envoy_extensions_filters_http_gcp_authn_upbdefs",
        "envoy_extensions_filters_http_rbac_upb",
        "envoy_extensions_filters_http_rbac_upbdefs",
        "envoy_extensions_filters_http_router_upb",
        "envoy_extensions_filters_http_router_upbdefs",
        "envoy_extensions_filters_http_stateful_session_upb",
        "envoy_extensions_filters_http_stateful_session_upbdefs",
        "envoy_extensions_filters_network_http_connection_manager_upb",
        "envoy_extensions_filters_network_http_connection_manager_upbdefs",
        "envoy_extensions_http_stateful_session_cookie_upb",
        "envoy_extensions_http_stateful_session_cookie_upbdefs",
        "envoy_extensions_load_balancing_policies_client_side_weighted_round_robin_upb",
        "envoy_extensions_load_balancing_policies_pick_first_upb",
        "envoy_extensions_load_balancing_policies_ring_hash_upb",
        "envoy_extensions_load_balancing_policies_wrr_locality_upb",
        "envoy_extensions_transport_sockets_http_11_proxy_upb",
        "envoy_extensions_transport_sockets_http_11_proxy_upbdefs",
        "envoy_extensions_transport_sockets_tls_upb",
        "envoy_extensions_transport_sockets_tls_upbdefs",
        "envoy_extensions_upstreams_http_upb",
        "envoy_extensions_upstreams_http_upbdefs",
        "envoy_service_discovery_upb",
        "envoy_service_discovery_upbdefs",
        "envoy_service_load_stats_upb",
        "envoy_service_load_stats_upbdefs",
        "envoy_service_status_upb",
        "envoy_service_status_upbdefs",
        "envoy_type_http_upb",
        "envoy_type_matcher_upb",
        "envoy_type_upb",
        "error",
        "error_utils",
        "gcp_authentication_filter",
        "google_rpc_status_upb",
        "grpc_audit_logging",
        "grpc_fake_credentials",
        "grpc_fault_injection_filter",
        "grpc_lb_policy_pick_first",
        "grpc_lb_policy_ring_hash",
        "grpc_lb_xds_channel_args",
        "grpc_matchers",
        "grpc_outlier_detection_header",
        "grpc_rbac_filter",
        "grpc_sockaddr",
        "grpc_stateful_session_filter",
        "grpc_tls_credentials",
        "grpc_transport_chttp2_client_connector",
        "init_internally",
        "interception_chain",
        "iomgr_fwd",
        "json",
        "json_args",
        "json_object_loader",
        "json_reader",
        "json_util",
        "json_writer",
        "lb_policy_registry",
        "load_file",
        "match",
        "metadata_batch",
        "metrics",
        "pollset_set",
        "protobuf_any_upb",
        "protobuf_duration_upb",
        "protobuf_struct_upb",
        "protobuf_struct_upbdefs",
        "protobuf_timestamp_upb",
        "protobuf_wrappers_upb",
        "ref_counted",
        "resolved_address",
        "rls_config_upb",
        "rls_config_upbdefs",
        "slice",
        "slice_refcount",
        "ssl_transport_security_utils",
        "status_conversion",
        "status_helper",
        "sync",
        "time",
        "unique_type_name",
        "upb_utils",
        "useful",
        "validation_errors",
        "xds_backend_metric_propagation",
        "xds_certificate_provider",
        "xds_certificate_provider_store",
        "xds_cluster",
        "xds_common_types",
        "xds_credentials",
        "xds_endpoint",
        "xds_file_watcher_certificate_provider_factory",
        "xds_health_status",
        "xds_http_filter",
        "xds_listener",
        "xds_metadata",
        "xds_route_config",
        "xds_server_grpc",
        "xds_transport_grpc",
        "xds_type_upb",
        "xds_type_upbdefs",
        "//:channel",
        "//:channel_arg_names",
        "//:channel_create",
        "//:config",
        "//:debug_location",
        "//:endpoint_addresses",
        "//:exec_ctx",
        "//:gpr",
        "//:grpc_base",
        "//:grpc_client_channel",
        "//:grpc_core_credentials_header",
        "//:grpc_credentials_util",
        "//:grpc_public_hdrs",
        "//:grpc_security_base",
        "//:grpc_trace",
        "//:iomgr",
        "//:iomgr_timer",
        "//:orphanable",
        "//:parse_address",
        "//:ref_counted_ptr",
        "//:sockaddr_utils",
        "//:transport_auth_context",
        "//:tsi_ssl_credentials",
        "//:uri",
        "//:work_serializer",
        "//:xds_client",
    ],
)

grpc_cc_library(
    name = "xds_transport_grpc",
    srcs = [
        "xds/grpc/xds_transport_grpc.cc",
    ],
    hdrs = [
        "xds/grpc/xds_transport_grpc.h",
    ],
    external_deps = [
        "absl/base:core_headers",
        "absl/container:flat_hash_map",
        "absl/log:check",
        "absl/status",
        "absl/strings",
    ],
    tags = ["nofixdeps"],
    visibility = ["//bazel:xds_client_core"],
    deps = [
        "channel_args",
        "channel_creds_registry",
        "channel_fwd",
        "closure",
        "connectivity_state",
        "default_event_engine",
        "down_cast",
        "error",
        "init_internally",
        "iomgr_fwd",
        "metadata_batch",
        "pollset_set",
        "slice",
        "slice_refcount",
        "sync",
        "time",
        "useful",
        "xds_server_grpc_interface",
        "//:channel",
        "//:channel_arg_names",
        "//:config",
        "//:debug_location",
        "//:exec_ctx",
        "//:gpr",
        "//:grpc_base",
        "//:grpc_client_channel",
        "//:grpc_core_credentials_header",
        "//:grpc_public_hdrs",
        "//:grpc_security_base",
        "//:grpc_trace",
        "//:iomgr",
        "//:iomgr_timer",
        "//:orphanable",
        "//:ref_counted_ptr",
        "//:transport_auth_context",
        "//:xds_client",
    ],
)

grpc_cc_library(
    name = "grpc_xds_channel_stack_modifier",
    srcs = [
        "server/xds_channel_stack_modifier.cc",
    ],
    hdrs = [
        "server/xds_channel_stack_modifier.h",
    ],
    external_deps = ["absl/strings"],
    deps = [
        "channel_args",
        "channel_fwd",
        "channel_init",
        "channel_stack_type",
        "ref_counted",
        "useful",
        "//:channel_stack_builder",
        "//:config",
        "//:gpr_platform",
        "//:grpc_base",
        "//:ref_counted_ptr",
    ],
)

grpc_cc_library(
    name = "grpc_xds_server_config_fetcher",
    srcs = [
        "server/xds_server_config_fetcher.cc",
    ],
    external_deps = [
        "absl/base:core_headers",
        "absl/log",
        "absl/log:check",
        "absl/status",
        "absl/status:statusor",
        "absl/strings",
    ],
    deps = [
        "channel_args",
        "channel_args_preconditioning",
        "channel_fwd",
        "grpc_server_config_selector",
        "grpc_server_config_selector_filter",
        "grpc_service_config",
        "grpc_sockaddr",
        "grpc_tls_credentials",
        "grpc_xds_channel_stack_modifier",
        "grpc_xds_client",
        "iomgr_fwd",
        "match",
        "metadata_batch",
        "resolved_address",
        "slice_refcount",
        "sync",
        "unique_type_name",
        "xds_certificate_provider",
        "xds_certificate_provider_store",
        "xds_common_types",
        "xds_credentials",
        "xds_http_filter",
        "xds_listener",
        "xds_route_config",
        "//:config",
        "//:debug_location",
        "//:exec_ctx",
        "//:gpr",
        "//:grpc_base",
        "//:grpc_core_credentials_header",
        "//:grpc_public_hdrs",
        "//:grpc_security_base",
        "//:grpc_service_config_impl",
        "//:grpc_trace",
        "//:iomgr",
        "//:parse_address",
        "//:ref_counted_ptr",
        "//:server",
        "//:sockaddr_utils",
        "//:transport_auth_context",
        "//:uri",
        "//:xds_client",
    ],
)

grpc_cc_library(
    name = "channel_creds_registry_init",
    srcs = [
        "credentials/transport/channel_creds_registry_init.cc",
    ],
    external_deps = ["absl/strings"],
    deps = [
        "channel_creds_registry",
        "grpc_fake_credentials",
        "grpc_google_default_credentials",
        "grpc_tls_credentials",
        "json",
        "json_args",
        "json_object_loader",
        "time",
        "validation_errors",
        "//:config",
        "//:gpr",
        "//:gpr_platform",
        "//:grpc_core_credentials_header",
        "//:grpc_security_base",
        "//:ref_counted_ptr",
        "//:transport_auth_context",
    ],
)

grpc_cc_library(
    name = "grpc_lb_policy_cds",
    srcs = [
        "load_balancing/xds/cds.cc",
    ],
    external_deps = [
        "absl/log",
        "absl/log:check",
        "absl/status",
        "absl/status:statusor",
        "absl/strings",
    ],
    deps = [
        "channel_args",
        "delegating_helper",
        "env",
        "grpc_lb_address_filtering",
        "grpc_lb_xds_channel_args",
        "grpc_outlier_detection_header",
        "json",
        "json_args",
        "json_object_loader",
        "json_writer",
        "lb_policy",
        "lb_policy_factory",
        "lb_policy_registry",
        "match",
        "pollset_set",
        "time",
        "unique_type_name",
        "xds_cluster",
        "xds_common_types",
        "xds_dependency_manager",
        "xds_health_status",
        "//:config",
        "//:debug_location",
        "//:gpr",
        "//:grpc_base",
        "//:grpc_security_base",
        "//:grpc_trace",
        "//:orphanable",
        "//:ref_counted_ptr",
        "//:transport_auth_context",
        "//:work_serializer",
    ],
)

grpc_cc_library(
    name = "grpc_lb_xds_channel_args",
    hdrs = [
        "load_balancing/xds/xds_channel_args.h",
    ],
    deps = [
        "//:endpoint_addresses",
        "//:gpr_platform",
    ],
)

grpc_cc_library(
    name = "shared_bit_gen",
    srcs = ["util/shared_bit_gen.cc"],
    hdrs = [
        "util/shared_bit_gen.h",
    ],
    external_deps = [
        "absl/random",
    ],
)

grpc_cc_library(
    name = "grpc_lb_policy_xds_cluster_impl",
    srcs = [
        "load_balancing/xds/xds_cluster_impl.cc",
    ],
    external_deps = [
        "absl/base:core_headers",
        "absl/log",
        "absl/log:check",
        "absl/status",
        "absl/status:statusor",
        "absl/strings",
    ],
    deps = [
        "channel_args",
        "client_channel_internal_header",
        "connectivity_state",
        "delegating_helper",
        "grpc_backend_metric_data",
        "grpc_lb_xds_channel_args",
        "grpc_resolver_xds_attributes",
        "grpc_xds_client",
        "json",
        "json_args",
        "json_object_loader",
        "lb_policy",
        "lb_policy_factory",
        "lb_policy_registry",
        "match",
        "pollset_set",
        "ref_counted",
        "ref_counted_string",
        "resolved_address",
        "subchannel_interface",
        "sync",
        "validation_errors",
        "xds_config",
        "xds_credentials",
        "xds_endpoint",
        "//:call_tracer",
        "//:config",
        "//:debug_location",
        "//:endpoint_addresses",
        "//:gpr",
        "//:grpc_base",
        "//:grpc_trace",
        "//:lb_child_policy_handler",
        "//:orphanable",
        "//:ref_counted_ptr",
        "//:xds_client",
    ],
)

grpc_cc_library(
    name = "grpc_lb_policy_xds_cluster_manager",
    srcs = [
        "load_balancing/xds/xds_cluster_manager.cc",
    ],
    external_deps = [
        "absl/log",
        "absl/status",
        "absl/status:statusor",
        "absl/strings",
    ],
    deps = [
        "channel_args",
        "client_channel_internal_header",
        "connectivity_state",
        "delegating_helper",
        "grpc_resolver_xds_attributes",
        "json",
        "json_args",
        "json_object_loader",
        "lb_policy",
        "lb_policy_factory",
        "lb_policy_registry",
        "pollset_set",
        "time",
        "validation_errors",
        "//:config",
        "//:debug_location",
        "//:endpoint_addresses",
        "//:exec_ctx",
        "//:gpr_platform",
        "//:grpc_base",
        "//:grpc_trace",
        "//:lb_child_policy_handler",
        "//:orphanable",
        "//:ref_counted_ptr",
        "//:work_serializer",
    ],
)

grpc_cc_library(
    name = "grpc_lb_policy_xds_wrr_locality",
    srcs = [
        "load_balancing/xds/xds_wrr_locality.cc",
    ],
    external_deps = [
        "absl/log",
        "absl/status",
        "absl/status:statusor",
        "absl/strings",
    ],
    deps = [
        "channel_args",
        "delegating_helper",
        "grpc_lb_xds_channel_args",
        "json",
        "json_args",
        "json_object_loader",
        "json_writer",
        "lb_policy",
        "lb_policy_factory",
        "lb_policy_registry",
        "pollset_set",
        "ref_counted_string",
        "validation_errors",
        "//:config",
        "//:debug_location",
        "//:endpoint_addresses",
        "//:gpr",
        "//:grpc_base",
        "//:grpc_trace",
        "//:orphanable",
        "//:ref_counted_ptr",
        "//:xds_client",
    ],
)

grpc_cc_library(
    name = "grpc_lb_address_filtering",
    srcs = [
        "load_balancing/address_filtering.cc",
    ],
    hdrs = [
        "load_balancing/address_filtering.h",
    ],
    external_deps = [
        "absl/functional:function_ref",
        "absl/status:statusor",
        "absl/strings",
    ],
    deps = [
        "channel_args",
        "ref_counted",
        "ref_counted_string",
        "resolved_address",
        "//:endpoint_addresses",
        "//:gpr_platform",
        "//:ref_counted_ptr",
    ],
)

grpc_cc_library(
    name = "health_check_client",
    srcs = [
        "load_balancing/health_check_client.cc",
    ],
    hdrs = [
        "load_balancing/health_check_client.h",
        "load_balancing/health_check_client_internal.h",
    ],
    external_deps = [
        "@com_google_protobuf//upb:base",
        "@com_google_protobuf//upb:mem",
        "absl/base:core_headers",
        "absl/log",
        "absl/log:check",
        "absl/status",
        "absl/status:statusor",
        "absl/strings",
    ],
    deps = [
        "channel_args",
        "client_channel_internal_header",
        "closure",
        "connectivity_state",
        "error",
        "iomgr_fwd",
        "pollset_set",
        "slice",
        "subchannel_interface",
        "sync",
        "unique_type_name",
        "//:channel_arg_names",
        "//:channelz",
        "//:debug_location",
        "//:exec_ctx",
        "//:gpr",
        "//:grpc_base",
        "//:grpc_client_channel",
        "//:grpc_health_upb",
        "//:grpc_public_hdrs",
        "//:grpc_trace",
        "//:orphanable",
        "//:ref_counted_ptr",
        "//:sockaddr_utils",
        "//:work_serializer",
    ],
)

grpc_cc_library(
    name = "lb_endpoint_list",
    srcs = [
        "load_balancing/endpoint_list.cc",
    ],
    hdrs = [
        "load_balancing/endpoint_list.h",
    ],
    external_deps = [
        "absl/functional:function_ref",
        "absl/log",
        "absl/log:check",
        "absl/status",
        "absl/status:statusor",
    ],
    deps = [
        "channel_args",
        "delegating_helper",
        "down_cast",
        "grpc_lb_policy_pick_first",
        "json",
        "lb_policy",
        "lb_policy_registry",
        "pollset_set",
        "resolved_address",
        "subchannel_interface",
        "//:config",
        "//:debug_location",
        "//:endpoint_addresses",
        "//:gpr",
        "//:grpc_base",
        "//:orphanable",
        "//:ref_counted_ptr",
        "//:work_serializer",
    ],
)

grpc_cc_library(
    name = "grpc_lb_policy_pick_first",
    srcs = [
        "load_balancing/pick_first/pick_first.cc",
    ],
    hdrs = [
        "load_balancing/pick_first/pick_first.h",
    ],
    external_deps = [
        "absl/algorithm:container",
        "absl/log",
        "absl/log:check",
        "absl/random",
        "absl/status",
        "absl/status:statusor",
        "absl/strings",
    ],
    deps = [
        "channel_args",
        "connectivity_state",
        "experiments",
        "health_check_client",
        "iomgr_fwd",
        "json",
        "json_args",
        "json_object_loader",
        "lb_policy",
        "lb_policy_factory",
        "metrics",
        "resolved_address",
        "shared_bit_gen",
        "subchannel_interface",
        "time",
        "useful",
        "//:channel_arg_names",
        "//:config",
        "//:debug_location",
        "//:endpoint_addresses",
        "//:exec_ctx",
        "//:gpr",
        "//:grpc_base",
        "//:grpc_trace",
        "//:orphanable",
        "//:ref_counted_ptr",
        "//:sockaddr_utils",
        "//:work_serializer",
    ],
)

grpc_cc_library(
    name = "down_cast",
    hdrs = ["util/down_cast.h"],
    external_deps = [
        "absl/base:config",
        "absl/log:check",
    ],
    deps = ["//:gpr"],
)

grpc_cc_library(
    name = "glob",
    srcs = ["util/glob.cc"],
    hdrs = ["util/glob.h"],
    external_deps = ["absl/strings"],
)

grpc_cc_library(
    name = "status_conversion",
    srcs = ["lib/transport/status_conversion.cc"],
    hdrs = ["lib/transport/status_conversion.h"],
    deps = [
        "http2_status",
        "time",
        "//:gpr_platform",
        "//:grpc_public_hdrs",
    ],
)

grpc_cc_library(
    name = "error_utils",
    srcs = ["lib/transport/error_utils.cc"],
    hdrs = [
        "lib/transport/error_utils.h",
    ],
    external_deps = ["absl/status"],
    deps = [
        "error",
        "experiments",
        "http2_status",
        "status_conversion",
        "status_helper",
        "time",
        "//:gpr",
        "//:grpc_public_hdrs",
    ],
)

grpc_cc_library(
    name = "connectivity_state",
    srcs = [
        "lib/transport/connectivity_state.cc",
    ],
    hdrs = [
        "lib/transport/connectivity_state.h",
    ],
    external_deps = [
        "absl/container:flat_hash_set",
        "absl/log",
        "absl/status",
    ],
    deps = [
        "closure",
        "error",
        "//:debug_location",
        "//:exec_ctx",
        "//:gpr",
        "//:grpc_public_hdrs",
        "//:grpc_trace",
        "//:orphanable",
        "//:ref_counted_ptr",
        "//:work_serializer",
    ],
)

grpc_cc_library(
    name = "xxhash_inline",
    hdrs = ["util/xxhash_inline.h"],
    external_deps = ["xxhash"],
    deps = ["//:gpr_platform"],
)

grpc_cc_library(
    name = "grpc_lb_policy_ring_hash",
    srcs = [
        "load_balancing/ring_hash/ring_hash.cc",
    ],
    hdrs = [
        "load_balancing/ring_hash/ring_hash.h",
    ],
    external_deps = [
        "absl/base:core_headers",
        "absl/container:inlined_vector",
        "absl/log",
        "absl/log:check",
        "absl/random",
        "absl/status",
        "absl/status:statusor",
        "absl/strings",
    ],
    deps = [
        "channel_args",
        "client_channel_internal_header",
        "closure",
        "connectivity_state",
        "delegating_helper",
        "env",
        "error",
        "grpc_lb_policy_pick_first",
        "grpc_service_config",
        "json",
        "json_args",
        "json_object_loader",
        "lb_policy",
        "lb_policy_factory",
        "lb_policy_registry",
        "pollset_set",
        "ref_counted",
        "ref_counted_string",
        "resolved_address",
        "unique_type_name",
        "validation_errors",
        "xxhash_inline",
        "//:channel_arg_names",
        "//:config",
        "//:debug_location",
        "//:endpoint_addresses",
        "//:exec_ctx",
        "//:gpr",
        "//:grpc_base",
        "//:grpc_trace",
        "//:orphanable",
        "//:ref_counted_ptr",
        "//:sockaddr_utils",
        "//:work_serializer",
    ],
)

grpc_cc_library(
    name = "grpc_lb_policy_round_robin",
    srcs = [
        "load_balancing/round_robin/round_robin.cc",
    ],
    external_deps = [
        "absl/log",
        "absl/log:check",
        "absl/meta:type_traits",
        "absl/random",
        "absl/status",
        "absl/status:statusor",
        "absl/strings",
    ],
    deps = [
        "channel_args",
        "connectivity_state",
        "json",
        "lb_endpoint_list",
        "lb_policy",
        "lb_policy_factory",
        "shared_bit_gen",
        "//:config",
        "//:debug_location",
        "//:endpoint_addresses",
        "//:gpr",
        "//:grpc_base",
        "//:grpc_trace",
        "//:orphanable",
        "//:ref_counted_ptr",
        "//:work_serializer",
    ],
)

grpc_cc_library(
    name = "static_stride_scheduler",
    srcs = [
        "load_balancing/weighted_round_robin/static_stride_scheduler.cc",
    ],
    hdrs = [
        "load_balancing/weighted_round_robin/static_stride_scheduler.h",
    ],
    external_deps = [
        "absl/functional:any_invocable",
        "absl/log:check",
        "absl/types:span",
    ],
    deps = ["//:gpr"],
)

grpc_cc_library(
    name = "grpc_lb_policy_weighted_round_robin",
    srcs = [
        "load_balancing/weighted_round_robin/weighted_round_robin.cc",
    ],
    external_deps = [
        "absl/base:core_headers",
        "absl/log",
        "absl/log:check",
        "absl/meta:type_traits",
        "absl/random",
        "absl/status",
        "absl/status:statusor",
        "absl/strings",
    ],
    deps = [
        "channel_args",
        "connectivity_state",
        "experiments",
        "grpc_backend_metric_data",
        "grpc_lb_policy_weighted_target",
        "json",
        "json_args",
        "json_object_loader",
        "lb_endpoint_list",
        "lb_policy",
        "lb_policy_factory",
        "metrics",
        "ref_counted",
        "resolved_address",
        "shared_bit_gen",
        "static_stride_scheduler",
        "stats_data",
        "subchannel_interface",
        "sync",
        "time",
        "validation_errors",
        "//:config",
        "//:debug_location",
        "//:endpoint_addresses",
        "//:exec_ctx",
        "//:gpr",
        "//:grpc_base",
        "//:grpc_trace",
        "//:oob_backend_metric",
        "//:orphanable",
        "//:ref_counted_ptr",
        "//:stats",
        "//:work_serializer",
    ],
)

grpc_cc_library(
    name = "grpc_outlier_detection_header",
    hdrs = [
        "load_balancing/outlier_detection/outlier_detection.h",
    ],
    deps = [
        "json",
        "json_args",
        "json_object_loader",
        "time",
        "validation_errors",
        "//:gpr_platform",
    ],
)

grpc_cc_library(
    name = "grpc_lb_policy_outlier_detection",
    srcs = [
        "load_balancing/outlier_detection/outlier_detection.cc",
    ],
    external_deps = [
        "absl/base:core_headers",
        "absl/log",
        "absl/log:check",
        "absl/meta:type_traits",
        "absl/random",
        "absl/status",
        "absl/status:statusor",
        "absl/strings",
    ],
    deps = [
        "channel_args",
        "connectivity_state",
        "delegating_helper",
        "experiments",
        "grpc_outlier_detection_header",
        "health_check_client",
        "iomgr_fwd",
        "json",
        "lb_policy",
        "lb_policy_factory",
        "lb_policy_registry",
        "pollset_set",
        "ref_counted",
        "resolved_address",
        "shared_bit_gen",
        "subchannel_interface",
        "sync",
        "unique_type_name",
        "validation_errors",
        "//:config",
        "//:debug_location",
        "//:endpoint_addresses",
        "//:exec_ctx",
        "//:gpr",
        "//:grpc_base",
        "//:grpc_client_channel",
        "//:grpc_trace",
        "//:lb_child_policy_handler",
        "//:orphanable",
        "//:ref_counted_ptr",
        "//:sockaddr_utils",
        "//:work_serializer",
    ],
)

grpc_cc_library(
    name = "grpc_lb_policy_priority",
    srcs = [
        "load_balancing/priority/priority.cc",
    ],
    external_deps = [
        "absl/log",
        "absl/log:check",
        "absl/status",
        "absl/status:statusor",
        "absl/strings",
    ],
    deps = [
        "channel_args",
        "connectivity_state",
        "delegating_helper",
        "grpc_lb_address_filtering",
        "json",
        "json_args",
        "json_object_loader",
        "lb_policy",
        "lb_policy_factory",
        "lb_policy_registry",
        "pollset_set",
        "ref_counted_string",
        "time",
        "validation_errors",
        "//:channel_arg_names",
        "//:config",
        "//:debug_location",
        "//:endpoint_addresses",
        "//:exec_ctx",
        "//:gpr",
        "//:grpc_base",
        "//:grpc_trace",
        "//:lb_child_policy_handler",
        "//:orphanable",
        "//:ref_counted_ptr",
        "//:work_serializer",
    ],
)

grpc_cc_library(
    name = "grpc_lb_policy_weighted_target",
    srcs = [
        "load_balancing/weighted_target/weighted_target.cc",
    ],
    hdrs = [
        "load_balancing/weighted_target/weighted_target.h",
    ],
    external_deps = [
        "absl/base:core_headers",
        "absl/log",
        "absl/log:check",
        "absl/meta:type_traits",
        "absl/random",
        "absl/status",
        "absl/status:statusor",
        "absl/strings",
    ],
    deps = [
        "channel_args",
        "connectivity_state",
        "delegating_helper",
        "grpc_lb_address_filtering",
        "json",
        "json_args",
        "json_object_loader",
        "lb_policy",
        "lb_policy_factory",
        "lb_policy_registry",
        "pollset_set",
        "shared_bit_gen",
        "sync",
        "time",
        "validation_errors",
        "//:config",
        "//:debug_location",
        "//:endpoint_addresses",
        "//:exec_ctx",
        "//:gpr",
        "//:grpc_base",
        "//:grpc_trace",
        "//:lb_child_policy_handler",
        "//:orphanable",
        "//:ref_counted_ptr",
        "//:work_serializer",
    ],
)

grpc_cc_library(
    name = "grpc_lb_policy_xds_override_host",
    srcs = [
        "load_balancing/xds/xds_override_host.cc",
    ],
    hdrs = [
        "load_balancing/xds/xds_override_host.h",
    ],
    external_deps = [
        "absl/base:core_headers",
        "absl/functional:function_ref",
        "absl/log",
        "absl/log:check",
        "absl/status",
        "absl/status:statusor",
        "absl/strings",
        "absl/types:span",
    ],
    deps = [
        "channel_args",
        "client_channel_internal_header",
        "closure",
        "connectivity_state",
        "delegating_helper",
        "error",
        "experiments",
        "grpc_stateful_session_filter",
        "iomgr_fwd",
        "json",
        "json_args",
        "json_object_loader",
        "lb_policy",
        "lb_policy_factory",
        "lb_policy_registry",
        "match",
        "pollset_set",
        "ref_counted_string",
        "resolved_address",
        "subchannel_interface",
        "sync",
        "validation_errors",
        "xds_config",
        "xds_health_status",
        "//:config",
        "//:debug_location",
        "//:endpoint_addresses",
        "//:exec_ctx",
        "//:gpr",
        "//:grpc_base",
        "//:grpc_trace",
        "//:lb_child_policy_handler",
        "//:orphanable",
        "//:parse_address",
        "//:ref_counted_ptr",
        "//:sockaddr_utils",
        "//:work_serializer",
    ],
)

grpc_cc_library(
    name = "lb_server_load_reporting_filter",
    srcs = [
        "ext/filters/load_reporting/server_load_reporting_filter.cc",
    ],
    hdrs = [
        "ext/filters/load_reporting/registered_opencensus_objects.h",
        "ext/filters/load_reporting/server_load_reporting_filter.h",
        "//:src/cpp/server/load_reporter/constants.h",
    ],
    external_deps = [
        "absl/container:inlined_vector",
        "absl/log",
        "absl/status",
        "absl/status:statusor",
        "absl/strings",
        "absl/strings:str_format",
        "opencensus-stats",
        "opencensus-tags",
    ],
    tags = [
        "grpc:broken-internally",
    ],
    deps = [
        "arena_promise",
        "call_finalization",
        "channel_args",
        "channel_fwd",
        "channel_stack_type",
        "context",
        "grpc_sockaddr",
        "latent_see",
        "metadata_batch",
        "resolved_address",
        "seq",
        "slice",
        "//:channel_arg_names",
        "//:config",
        "//:gpr",
        "//:gpr_platform",
        "//:grpc_base",
        "//:grpc_public_hdrs",
        "//:grpc_security_base",
        "//:parse_address",
        "//:promise",
        "//:transport_auth_context",
        "//:uri",
    ],
    alwayslink = 1,
)

grpc_cc_library(
    name = "grpc_backend_metric_filter",
    srcs = [
        "ext/filters/backend_metrics/backend_metric_filter.cc",
    ],
    hdrs = [
        "ext/filters/backend_metrics/backend_metric_filter.h",
    ],
    external_deps = [
        "@com_google_protobuf//upb:base",
        "@com_google_protobuf//upb:mem",
        "absl/log",
        "absl/status:statusor",
        "absl/strings",
    ],
    deps = [
        "arena_promise",
        "channel_args",
        "channel_fwd",
        "channel_stack_type",
        "context",
        "experiments",
        "grpc_backend_metric_data",
        "grpc_backend_metric_provider",
        "latent_see",
        "map",
        "metadata_batch",
        "slice",
        "//:channel_arg_names",
        "//:config",
        "//:gpr_platform",
        "//:grpc_base",
        "//:grpc_trace",
        "//:xds_orca_upb",
    ],
)

grpc_cc_library(
    name = "polling_resolver",
    srcs = [
        "resolver/polling_resolver.cc",
    ],
    hdrs = [
        "resolver/polling_resolver.h",
    ],
    external_deps = [
        "absl/log",
        "absl/log:check",
        "absl/status",
        "absl/status:statusor",
        "absl/strings",
    ],
    deps = [
        "channel_args",
        "grpc_service_config",
        "iomgr_fwd",
        "time",
        "//:backoff",
        "//:debug_location",
        "//:endpoint_addresses",
        "//:event_engine_base_hdrs",
        "//:exec_ctx",
        "//:gpr",
        "//:grpc_resolver",
        "//:grpc_trace",
        "//:orphanable",
        "//:ref_counted_ptr",
        "//:uri",
        "//:work_serializer",
    ],
)

grpc_cc_library(
    name = "service_config_helper",
    srcs = [
        "resolver/dns/event_engine/service_config_helper.cc",
    ],
    hdrs = [
        "resolver/dns/event_engine/service_config_helper.h",
    ],
    external_deps = [
        "absl/status:statusor",
        "absl/strings",
    ],
    deps = [
        "json",
        "json_args",
        "json_object_loader",
        "json_reader",
        "json_writer",
        "status_helper",
        "//:gpr_platform",
        "//:iomgr",
    ],
)

grpc_cc_library(
    name = "grpc_resolver_dns_event_engine",
    srcs = [
        "resolver/dns/event_engine/event_engine_client_channel_resolver.cc",
    ],
    hdrs = [
        "resolver/dns/event_engine/event_engine_client_channel_resolver.h",
    ],
    external_deps = [
        "absl/base:core_headers",
        "absl/cleanup",
        "absl/log",
        "absl/log:check",
        "absl/status",
        "absl/status:statusor",
        "absl/strings",
    ],
    deps = [
        "channel_args",
        "event_engine_common",
        "grpc_service_config",
        "polling_resolver",
        "service_config_helper",
        "sync",
        "time",
        "validation_errors",
        "//:backoff",
        "//:channel_arg_names",
        "//:debug_location",
        "//:endpoint_addresses",
        "//:exec_ctx",
        "//:gpr_platform",
        "//:grpc_base",
        "//:grpc_grpclb_balancer_addresses",
        "//:grpc_resolver",
        "//:grpc_service_config_impl",
        "//:grpc_trace",
        "//:iomgr",
        "//:orphanable",
        "//:ref_counted_ptr",
        "//:uri",
    ],
)

grpc_cc_library(
    name = "grpc_resolver_dns_plugin",
    srcs = [
        "resolver/dns/dns_resolver_plugin.cc",
    ],
    hdrs = [
        "resolver/dns/dns_resolver_plugin.h",
    ],
    external_deps = [
        "absl/log",
        "absl/strings",
    ],
    deps = [
        "experiments",
        "grpc_resolver_dns_event_engine",
        "grpc_resolver_dns_native",
        "//:config",
        "//:config_vars",
        "//:gpr",
        "//:grpc_resolver",
        "//:grpc_resolver_dns_ares",
    ],
)

grpc_cc_library(
    name = "grpc_resolver_dns_native",
    srcs = [
        "resolver/dns/native/dns_resolver.cc",
    ],
    hdrs = [
        "resolver/dns/native/dns_resolver.h",
    ],
    external_deps = [
        "absl/functional:bind_front",
        "absl/log",
        "absl/status",
        "absl/status:statusor",
        "absl/strings",
    ],
    deps = [
        "channel_args",
        "polling_resolver",
        "resolved_address",
        "time",
        "//:backoff",
        "//:channel_arg_names",
        "//:config",
        "//:debug_location",
        "//:endpoint_addresses",
        "//:gpr",
        "//:grpc_resolver",
        "//:grpc_trace",
        "//:iomgr",
        "//:orphanable",
        "//:ref_counted_ptr",
        "//:uri",
    ],
)

grpc_cc_library(
    name = "grpc_resolver_sockaddr",
    srcs = [
        "resolver/sockaddr/sockaddr_resolver.cc",
    ],
    external_deps = [
        "absl/log",
        "absl/status:statusor",
        "absl/strings",
    ],
    deps = [
        "channel_args",
        "iomgr_port",
        "resolved_address",
        "//:config",
        "//:endpoint_addresses",
        "//:gpr",
        "//:grpc_resolver",
        "//:orphanable",
        "//:parse_address",
        "//:uri",
    ],
)

grpc_cc_library(
    name = "grpc_resolver_xds_attributes",
    hdrs = [
        "resolver/xds/xds_resolver_attributes.h",
    ],
    external_deps = ["absl/strings"],
    deps = [
        "grpc_service_config",
        "unique_type_name",
        "xds_route_config",
        "//:gpr_platform",
    ],
)

grpc_cc_library(
    name = "context_list_entry",
    hdrs = [
        "telemetry/context_list_entry.h",
    ],
    deps = [
        "tcp_tracer",
        "//:gpr",
    ],
)

grpc_cc_library(
    name = "tcp_tracer",
    srcs = [
        "//src/core:telemetry/tcp_tracer.cc",
    ],
    hdrs = [
        "//src/core:telemetry/tcp_tracer.h",
    ],
    external_deps = [
        "absl/strings",
        "absl/time",
    ],
    visibility = ["//bazel:tcp_tracer"],
    deps = [
        "//:event_engine_base_hdrs",
        "//:gpr",
    ],
)

grpc_cc_library(
    name = "default_tcp_tracer",
    srcs = [
        "telemetry/default_tcp_tracer.cc",
    ],
    hdrs = [
        "telemetry/default_tcp_tracer.h",
    ],
    external_deps = [
        "absl/base:core_headers",
        "absl/log",
        "absl/time",
        "absl/strings",
        "absl/types:optional",
    ],
    deps = [
        "channel_args_endpoint_config",
        "metrics",
        "sync",
        "tcp_tracer",
        "//:gpr",
    ],
)

grpc_cc_library(
    name = "xds_config",
    srcs = [
        "resolver/xds/xds_config.cc",
    ],
    hdrs = [
        "resolver/xds/xds_config.h",
    ],
    external_deps = [
        "absl/container:flat_hash_map",
        "absl/status:statusor",
        "absl/strings",
    ],
    deps = [
        "match",
        "ref_counted",
        "xds_cluster",
        "xds_endpoint",
        "xds_listener",
        "xds_route_config",
    ],
)

grpc_cc_library(
    name = "xds_dependency_manager",
    srcs = [
        "resolver/xds/xds_dependency_manager.cc",
    ],
    hdrs = [
        "resolver/xds/xds_dependency_manager.h",
    ],
    external_deps = [
        "absl/container:flat_hash_map",
        "absl/container:flat_hash_set",
        "absl/log",
        "absl/log:check",
        "absl/strings",
    ],
    deps = [
        "grpc_lb_xds_channel_args",
        "grpc_xds_client",
        "match",
        "ref_counted",
        "xds_cluster",
        "xds_config",
        "xds_endpoint",
        "xds_listener",
        "xds_route_config",
        "//:config",
        "//:grpc_resolver",
        "//:grpc_resolver_fake",
    ],
)

grpc_cc_library(
    name = "grpc_resolver_xds",
    srcs = [
        "resolver/xds/xds_resolver.cc",
    ],
    external_deps = [
        "absl/log",
        "absl/log:check",
        "absl/meta:type_traits",
        "absl/random",
        "absl/status",
        "absl/status:statusor",
        "absl/strings",
        "absl/strings:str_format",
        "re2",
    ],
    deps = [
        "arena",
        "arena_promise",
        "channel_args",
        "channel_fwd",
        "client_channel_internal_header",
        "config_selector",
        "context",
        "dual_ref_counted",
        "experiments",
        "grpc_lb_policy_ring_hash",
        "grpc_resolver_xds_attributes",
        "grpc_service_config",
        "grpc_xds_client",
        "iomgr_fwd",
        "match",
        "metadata_batch",
        "pollset_set",
        "ref_counted",
        "shared_bit_gen",
        "slice",
        "time",
        "xds_dependency_manager",
        "xds_http_filter",
        "xds_listener",
        "xds_route_config",
        "xxhash_inline",
        "//:channel_arg_names",
        "//:config",
        "//:debug_location",
        "//:endpoint_addresses",
        "//:gpr",
        "//:grpc_base",
        "//:grpc_public_hdrs",
        "//:grpc_resolver",
        "//:grpc_service_config_impl",
        "//:grpc_trace",
        "//:orphanable",
        "//:ref_counted_ptr",
        "//:uri",
        "//:work_serializer",
        "//:xds_client",
    ],
)

grpc_cc_library(
    name = "grpc_resolver_c2p",
    srcs = [
        "resolver/google_c2p/google_c2p_resolver.cc",
    ],
    external_deps = [
        "absl/log",
        "absl/log:check",
        "absl/status:statusor",
        "absl/strings",
    ],
    deps = [
        "channel_args",
        "env",
        "gcp_metadata_query",
        "grpc_xds_client",
        "json",
        "json_writer",
        "resource_quota",
        "time",
        "//:alts_util",
        "//:config",
        "//:debug_location",
        "//:gpr",
        "//:grpc_resolver",
        "//:iomgr",
        "//:orphanable",
        "//:ref_counted_ptr",
        "//:uri",
        "//:work_serializer",
        "//:xds_client",
    ],
)

grpc_cc_library(
    name = "hpack_constants",
    hdrs = [
        "ext/transport/chttp2/transport/hpack_constants.h",
    ],
    deps = ["//:gpr_platform"],
)

grpc_cc_library(
    name = "hpack_encoder_table",
    srcs = [
        "ext/transport/chttp2/transport/hpack_encoder_table.cc",
    ],
    hdrs = [
        "ext/transport/chttp2/transport/hpack_encoder_table.h",
    ],
    external_deps = ["absl/log:check"],
    deps = [
        "hpack_constants",
        "//:gpr",
    ],
)

grpc_cc_library(
    name = "chttp2_flow_control",
    srcs = [
        "ext/transport/chttp2/transport/flow_control.cc",
    ],
    hdrs = [
        "ext/transport/chttp2/transport/flow_control.h",
    ],
    external_deps = [
        "absl/functional:function_ref",
        "absl/log",
        "absl/log:check",
        "absl/status",
        "absl/strings",
        "absl/strings:str_format",
    ],
    deps = [
        "bdp_estimator",
        "experiments",
        "http2_settings",
        "memory_quota",
        "time",
        "useful",
        "//:gpr",
        "//:grpc_trace",
    ],
)

grpc_cc_library(
    name = "ping_abuse_policy",
    srcs = [
        "ext/transport/chttp2/transport/ping_abuse_policy.cc",
    ],
    hdrs = [
        "ext/transport/chttp2/transport/ping_abuse_policy.h",
    ],
    external_deps = ["absl/strings"],
    deps = [
        "channel_args",
        "time",
        "//:channel_arg_names",
        "//:gpr_platform",
    ],
)

grpc_cc_library(
    name = "ping_callbacks",
    srcs = [
        "ext/transport/chttp2/transport/ping_callbacks.cc",
    ],
    hdrs = [
        "ext/transport/chttp2/transport/ping_callbacks.h",
    ],
    external_deps = [
        "absl/container:flat_hash_map",
        "absl/functional:any_invocable",
        "absl/hash",
        "absl/log:check",
        "absl/meta:type_traits",
        "absl/random:bit_gen_ref",
        "absl/random:distributions",
    ],
    deps = [
        "time",
        "//:event_engine_base_hdrs",
        "//:gpr_platform",
        "//:grpc_trace",
    ],
)

grpc_cc_library(
    name = "write_size_policy",
    srcs = [
        "ext/transport/chttp2/transport/write_size_policy.cc",
    ],
    hdrs = [
        "ext/transport/chttp2/transport/write_size_policy.h",
    ],
    external_deps = ["absl/log:check"],
    deps = [
        "time",
        "//:gpr_platform",
    ],
)

grpc_cc_library(
    name = "ping_rate_policy",
    srcs = [
        "ext/transport/chttp2/transport/ping_rate_policy.cc",
    ],
    hdrs = [
        "ext/transport/chttp2/transport/ping_rate_policy.h",
    ],
    external_deps = ["absl/strings"],
    deps = [
        "channel_args",
        "experiments",
        "match",
        "time",
        "//:channel_arg_names",
        "//:gpr_platform",
    ],
)

grpc_cc_library(
    name = "huffsyms",
    srcs = [
        "ext/transport/chttp2/transport/huffsyms.cc",
    ],
    hdrs = [
        "ext/transport/chttp2/transport/huffsyms.h",
    ],
    deps = ["//:gpr_platform"],
)

grpc_cc_library(
    name = "decode_huff",
    srcs = [
        "ext/transport/chttp2/transport/decode_huff.cc",
    ],
    hdrs = [
        "ext/transport/chttp2/transport/decode_huff.h",
    ],
    deps = ["//:gpr_platform"],
)

grpc_cc_library(
    name = "http2_settings",
    srcs = [
        "ext/transport/chttp2/transport/http2_settings.cc",
    ],
    hdrs = [
        "ext/transport/chttp2/transport/http2_settings.h",
    ],
    external_deps = [
        "absl/functional:function_ref",
        "absl/log",
        "absl/strings",
    ],
    deps = [
        "http2_status",
        "json",
        "useful",
        "//:chttp2_frame",
        "//:gpr_platform",
    ],
)

grpc_cc_library(
    name = "http2_status",
    hdrs = [
        "ext/transport/chttp2/transport/http2_status.h",
    ],
    external_deps = [
        "absl/log",
        "absl/log:check",
        "absl/status",
        "absl/strings",
    ],
    deps = [
        "time",
        "//:gpr_platform",
    ],
)

grpc_cc_library(
    name = "internal_channel_arg_names",
    hdrs = [
        "ext/transport/chttp2/transport/internal_channel_arg_names.h",
    ],
)

grpc_cc_library(
    name = "header_assembler",
    hdrs = [
        "ext/transport/chttp2/transport/header_assembler.h",
    ],
    external_deps = [
        "absl/log",
        "absl/log:check",
    ],
    deps = [
        "http2_status",
        "metadata_batch",
        "shared_bit_gen",
        ":slice",
        ":slice_buffer",
        "//:chttp2_frame",
        "//:gpr_platform",
        "//:hpack_encoder",
        "//:hpack_parser",
        "//:ref_counted_ptr",
    ],
)

grpc_cc_library(
    name = "message_assembler",
    hdrs = [
        "ext/transport/chttp2/transport/message_assembler.h",
    ],
    external_deps = [
        "absl/log",
        "absl/log:check",
    ],
    deps = [
        "arena",
        "http2_status",
        "message",
        ":slice",
        ":slice_buffer",
        "//:chttp2_frame",
        "//:ref_counted_ptr",
    ],
)

grpc_cc_library(
    name = "writable_stream_list",
    hdrs = [
        "ext/transport/chttp2/transport/writable_stream_list.h",
    ],
    external_deps = [
        "absl/log",
        "absl/log:check",
    ],
    deps = [
    ],
)

grpc_cc_library(
    name = "stream_data_queue",
    hdrs = [
        "ext/transport/chttp2/transport/stream_data_queue.h",
    ],
    external_deps = [
        "absl/log",
        "absl/log:check",
    ],
    deps = [
        "arena",
        "http2_status",
        "message",
        "metadata_batch",
    ],
)

grpc_cc_library(
    name = "http2_client_transport",
    srcs = [
        "ext/transport/chttp2/transport/http2_client_transport.cc",
    ],
    hdrs = [
        "ext/transport/chttp2/transport/http2_client_transport.h",
    ],
    external_deps = [
        "absl/container:flat_hash_map",
        "absl/log",
        "absl/log:check",
        "absl/status",
        "absl/status:statusor",
    ],
    deps = [
        "1999",
        "arena",
        "call_spine",
        "channel_args",
        "check_class_size",
        "for_each",
        "grpc_promise_endpoint",
        "header_assembler",
        "http2_settings",
        "http2_status",
        "http2_transport",
        "inter_activity_mutex",
        "internal_channel_arg_names",
        "keepalive",
        "latent_see",
        "loop",
        "map",
        "message",
        "message_assembler",
        "metadata",
        "mpsc",
        "ping_promise",
        "sync",
        ":match_promise",
        ":poll",
        ":slice",
        ":slice_buffer",
        ":try_seq",
        "//:chttp2_frame",
        "//:gpr_platform",
        "//:grpc_base",
        "//:grpc_trace",
        "//:hpack_encoder",
        "//:hpack_parser",
        "//:promise",
        "//:ref_counted_ptr",
    ],
)

grpc_cc_library(
    name = "http2_server_transport",
    srcs = [
        "ext/transport/chttp2/transport/http2_server_transport.cc",
    ],
    hdrs = [
        "ext/transport/chttp2/transport/http2_server_transport.h",
    ],
    external_deps = [
        "absl/container:flat_hash_map",
        "absl/log",
        "absl/log:check",
        "absl/status",
        "absl/status:statusor",
    ],
    deps = [
        "1999",
        "arena",
        "call_destination",
        "call_spine",
        "channel_args",
        "check_class_size",
        "grpc_promise_endpoint",
        "http2_settings",
        "http2_status",
        "loop",
        "map",
        "message",
        "metadata",
        "mpsc",
        "ref_counted",
        "sync",
        ":match_promise",
        ":poll",
        ":slice",
        ":slice_buffer",
        ":try_seq",
        "//:chttp2_frame",
        "//:gpr_platform",
        "//:grpc_base",
        "//:grpc_trace",
        "//:hpack_encoder",
        "//:hpack_parser",
        "//:promise",
        "//:ref_counted_ptr",
    ],
)

grpc_cc_library(
    name = "http2_transport",
    srcs = [
        "ext/transport/chttp2/transport/http2_transport.cc",
    ],
    hdrs = [
        "ext/transport/chttp2/transport/http2_transport.h",
    ],
    external_deps = [
        "absl/log",
        "absl/log:check",
        "absl/status",
        "absl/status:statusor",
    ],
    deps = [
        "1999",
        "arena",
        "call_spine",
        "channel_args",
        "grpc_promise_endpoint",
        "http2_settings",
        "loop",
        "map",
        "mpsc",
        "sync",
        ":match_promise",
        ":poll",
        ":slice",
        ":slice_buffer",
        ":try_seq",
        "//:chttp2_frame",
        "//:gpr_platform",
        "//:grpc_base",
        "//:grpc_trace",
        "//:hpack_encoder",
        "//:hpack_parser",
        "//:promise",
        "//:ref_counted_ptr",
    ],
)

grpc_cc_library(
    name = "grpc_transport_chttp2_alpn",
    srcs = [
        "ext/transport/chttp2/alpn/alpn.cc",
    ],
    hdrs = [
        "ext/transport/chttp2/alpn/alpn.h",
    ],
    external_deps = ["absl/log:check"],
    deps = [
        "useful",
        "//:gpr",
    ],
)

grpc_cc_library(
    name = "grpc_transport_chttp2_plugin",
    srcs = [
        "ext/transport/chttp2/chttp2_plugin.cc",
    ],
    deps = [
        "endpoint_transport",
        "grpc_transport_chttp2_client_connector",
        "grpc_transport_chttp2_server",
        "//:config",
    ],
)

grpc_cc_library(
    name = "grpc_transport_chttp2_client_connector",
    srcs = [
        "ext/transport/chttp2/client/chttp2_connector.cc",
    ],
    hdrs = [
        "ext/transport/chttp2/client/chttp2_connector.h",
    ],
    external_deps = [
        "absl/base:core_headers",
        "absl/log",
        "absl/log:check",
        "absl/status",
        "absl/status:statusor",
        "absl/strings:str_format",
    ],
    deps = [
        "channel_args",
        "channel_args_endpoint_config",
        "channel_args_preconditioning",
        "channel_stack_type",
        "closure",
        "endpoint_transport_client_channel_factory",
        "error",
        "error_utils",
        "grpc_insecure_credentials",
        "handshaker_registry",
        "resolved_address",
        "status_helper",
        "subchannel_connector",
        "sync",
        "tcp_connect_handshaker",
        "time",
        "unique_type_name",
        "//:channel",
        "//:channel_arg_names",
        "//:channel_create",
        "//:channelz",
        "//:config",
        "//:debug_location",
        "//:exec_ctx",
        "//:gpr",
        "//:grpc_base",
        "//:grpc_client_channel",
        "//:grpc_public_hdrs",
        "//:grpc_resolver",
        "//:grpc_security_base",
        "//:grpc_trace",
        "//:grpc_transport_chttp2",
        "//:handshaker",
        "//:iomgr",
        "//:orphanable",
        "//:ref_counted_ptr",
        "//:sockaddr_utils",
        "//:transport_auth_context",
    ],
)

grpc_cc_library(
    name = "grpc_transport_chttp2_server",
    srcs = [
        "ext/transport/chttp2/server/chttp2_server.cc",
    ],
    hdrs = [
        "ext/transport/chttp2/server/chttp2_server.h",
    ],
    external_deps = [
        "absl/base:core_headers",
        "absl/log",
        "absl/log:check",
        "absl/status",
        "absl/status:statusor",
        "absl/strings",
        "absl/strings:str_format",
    ],
    deps = [
        "channel_args",
        "channel_args_endpoint_config",
        "closure",
        "connection_quota",
        "error",
        "error_utils",
        "event_engine_common",
        "event_engine_extensions",
        "event_engine_query_extensions",
        "event_engine_shim",
        "event_engine_tcp_socket_utils",
        "event_engine_utils",
        "grpc_insecure_credentials",
        "handshaker_registry",
        "iomgr_fwd",
        "match",
        "memory_quota",
        "pollset_set",
        "resolved_address",
        "resource_quota",
        "status_helper",
        "sync",
        "time",
        "unique_type_name",
        "//:channel_arg_names",
        "//:channelz",
        "//:chttp2_legacy_frame",
        "//:config",
        "//:debug_location",
        "//:exec_ctx",
        "//:gpr",
        "//:grpc_base",
        "//:grpc_security_base",
        "//:grpc_trace",
        "//:grpc_transport_chttp2",
        "//:handshaker",
        "//:iomgr",
        "//:orphanable",
        "//:ref_counted_ptr",
        "//:server",
        "//:sockaddr_utils",
        "//:transport_auth_context",
        "//:uri",
    ],
)

grpc_cc_library(
    name = "grpc_transport_inproc",
    srcs = [
        "ext/transport/inproc/inproc_transport.cc",
        "ext/transport/inproc/legacy_inproc_transport.cc",
    ],
    hdrs = [
        "ext/transport/inproc/inproc_transport.h",
        "ext/transport/inproc/legacy_inproc_transport.h",
    ],
    external_deps = [
        "absl/log",
        "absl/log:check",
        "absl/status",
        "absl/status:statusor",
        "absl/strings",
    ],
    deps = [
        "arena",
        "channel_args",
        "channel_args_preconditioning",
        "channel_stack_type",
        "closure",
        "connectivity_state",
        "error",
        "event_engine_context",
        "experiments",
        "iomgr_fwd",
        "metadata",
        "metadata_batch",
        "resource_quota",
        "slice",
        "slice_buffer",
        "status_helper",
        "time",
        "try_seq",
        "//:channel",
        "//:channel_arg_names",
        "//:channel_create",
        "//:channelz",
        "//:config",
        "//:debug_location",
        "//:exec_ctx",
        "//:gpr",
        "//:grpc_base",
        "//:grpc_public_hdrs",
        "//:grpc_trace",
        "//:iomgr",
        "//:promise",
        "//:ref_counted_ptr",
        "//:server",
    ],
)

grpc_internal_proto_library(
    name = "chaotic_good_frame_proto",
    srcs = ["ext/transport/chaotic_good/chaotic_good_frame.proto"],
    has_services = False,
)

grpc_cc_proto_library(
    name = "chaotic_good_frame_cc_proto",
    deps = ["chaotic_good_frame_proto"],
)

grpc_cc_library(
    name = "chaotic_good_frame",
    srcs = [
        "ext/transport/chaotic_good/frame.cc",
    ],
    hdrs = [
        "ext/transport/chaotic_good/frame.h",
    ],
    external_deps = [
        "absl/log:check",
        "absl/random:bit_gen_ref",
        "absl/status",
        "absl/status:statusor",
    ],
    deps = [
        "arena",
        "bitset",
        "chaotic_good_frame_cc_proto",
        "chaotic_good_frame_header",
        "context",
        "match",
        "message",
        "metadata",
        "no_destruct",
        "slice",
        "slice_buffer",
        "status_flag",
        "status_helper",
        "switch",
        "//:gpr_platform",
        "//:grpc_base",
    ],
)

grpc_cc_library(
    name = "chaotic_good_frame_header",
    srcs = [
        "ext/transport/chaotic_good/frame_header.cc",
    ],
    hdrs = [
        "ext/transport/chaotic_good/frame_header.h",
    ],
    external_deps = [
        "absl/status",
        "absl/status:statusor",
        "absl/strings",
    ],
    deps = [
        "bitset",
        "//:gpr_platform",
    ],
)

grpc_cc_library(
    name = "chaotic_good",
    srcs = [
        "ext/transport/chaotic_good/chaotic_good.cc",
    ],
    hdrs = [
        "ext/transport/chaotic_good/chaotic_good.h",
    ],
    external_deps = [
        "absl/strings",
    ],
    visibility = ["//bazel:chaotic_good"],
    deps = [
        "chaotic_good_connector",
        "chaotic_good_server",
        "//:config",
    ],
)

grpc_cc_library(
    name = "chaotic_good_config",
    hdrs = [
        "ext/transport/chaotic_good/config.h",
    ],
    external_deps = ["absl/container:flat_hash_set"],
    deps = [
        "channel_args",
        "chaotic_good_frame_cc_proto",
        "chaotic_good_message_chunker",
        "chaotic_good_pending_connection",
        "chaotic_good_tcp_frame_transport",
        "event_engine_extensions",
    ],
)

grpc_cc_library(
    name = "chaotic_good_tcp_frame_header",
    srcs = [
        "ext/transport/chaotic_good/tcp_frame_header.cc",
    ],
    hdrs = [
        "ext/transport/chaotic_good/tcp_frame_header.h",
    ],
    external_deps = [
        "absl/strings",
    ],
    deps = [
        "chaotic_good_frame_header",
        "chaotic_good_serialize_little_endian",
    ],
)

grpc_cc_library(
    name = "chaotic_good_tcp_ztrace_collector",
    srcs = [
        "ext/transport/chaotic_good/tcp_ztrace_collector.cc",
    ],
    hdrs = [
        "ext/transport/chaotic_good/tcp_ztrace_collector.h",
    ],
    deps = [
        "chaotic_good_frame_header",
        "chaotic_good_tcp_frame_header",
        "event_engine_utils",
        "ztrace_collector",
        "//:gpr",
    ],
)

grpc_cc_library(
    name = "chaotic_good_message_chunker",
    hdrs = [
        "ext/transport/chaotic_good/message_chunker.h",
    ],
    deps = [
        "chaotic_good_frame",
        "chaotic_good_frame_transport",
        "if",
        "loop",
        "map",
        "seq",
        "status_flag",
    ],
)

grpc_cc_library(
    name = "chaotic_good_message_reassembly",
    hdrs = [
        "ext/transport/chaotic_good/message_reassembly.h",
    ],
    external_deps = ["absl/log"],
    deps = [
        "call_spine",
        "chaotic_good_frame",
    ],
)

grpc_cc_library(
    name = "chaotic_good_control_endpoint",
    srcs = [
        "ext/transport/chaotic_good/control_endpoint.cc",
    ],
    hdrs = [
        "ext/transport/chaotic_good/control_endpoint.h",
    ],
    external_deps = ["absl/cleanup"],
    deps = [
        "1999",
        "chaotic_good_tcp_ztrace_collector",
        "chaotic_good_transport_context",
        "event_engine_context",
        "event_engine_extensions",
        "event_engine_query_extensions",
        "event_engine_tcp_socket_utils",
        "grpc_promise_endpoint",
        "loop",
        "sync",
        "try_seq",
        "//:ref_counted_ptr",
    ],
)

grpc_cc_library(
    name = "chaotic_good_pending_connection",
    hdrs = [
        "ext/transport/chaotic_good/pending_connection.h",
    ],
    external_deps = ["absl/status:statusor"],
    deps = [
        "dual_ref_counted",
        "grpc_promise_endpoint",
        "//:promise",
    ],
)

grpc_cc_library(
    name = "chaotic_good_data_endpoints",
    srcs = [
        "ext/transport/chaotic_good/data_endpoints.cc",
    ],
    hdrs = [
        "ext/transport/chaotic_good/data_endpoints.h",
    ],
    external_deps = [
        "absl/cleanup",
        "absl/strings",
    ],
    deps = [
        "1999",
        "chaotic_good_pending_connection",
        "chaotic_good_serialize_little_endian",
        "chaotic_good_tcp_frame_header",
        "chaotic_good_tcp_ztrace_collector",
        "chaotic_good_transport_context",
        "default_tcp_tracer",
        "dump_args",
        "event_engine_context",
        "event_engine_extensions",
        "event_engine_query_extensions",
        "event_engine_tcp_socket_utils",
        "grpc_promise_endpoint",
        "loop",
        "map",
        "metrics",
        "mpsc",
        "race",
        "ref_counted",
        "seq",
        "seq_bit_set",
        "slice_buffer",
        "status_flag",
        "time",
        "transport_framing_endpoint_extension",
        "try_seq",
        "//:channelz",
        "//:gpr",
        "//:promise",
    ],
)

grpc_cc_library(
    name = "chaotic_good_frame_transport",
    hdrs = [
        "ext/transport/chaotic_good/frame_transport.h",
    ],
    external_deps = ["absl/strings"],
    deps = [
        "1999",
        "chaotic_good_frame",
        "chaotic_good_frame_header",
        "chaotic_good_transport_context",
        "event_engine_context",
        "event_engine_tcp_socket_utils",
        "grpc_promise_endpoint",
        "inter_activity_pipe",
        "loop",
        "map",
        "match_promise",
        "mpsc",
        "pipe",
        "tcp_tracer",
        "//:promise",
    ],
)

grpc_cc_library(
    name = "chaotic_good_serialize_little_endian",
    hdrs = [
        "ext/transport/chaotic_good/serialize_little_endian.h",
    ],
)

grpc_cc_library(
    name = "chaotic_good_tcp_frame_transport",
    srcs = [
        "ext/transport/chaotic_good/tcp_frame_transport.cc",
    ],
    hdrs = [
        "ext/transport/chaotic_good/tcp_frame_transport.h",
    ],
    deps = [
        "chaotic_good_control_endpoint",
        "chaotic_good_data_endpoints",
        "chaotic_good_frame_header",
        "chaotic_good_frame_transport",
        "chaotic_good_pending_connection",
        "chaotic_good_serialize_little_endian",
        "chaotic_good_tcp_frame_header",
        "chaotic_good_tcp_ztrace_collector",
        "chaotic_good_transport_context",
        "event_engine_tcp_socket_utils",
        "if",
        "inter_activity_latch",
        "join",
        "loop",
        "race",
        "seq",
        "transport_framing_endpoint_extension",
        "try_seq",
    ],
)

grpc_cc_library(
    name = "chaotic_good_transport_context",
    hdrs = [
        "ext/transport/chaotic_good/transport_context.h",
    ],
    deps = [
        "channel_args",
        "metrics",
        "ref_counted",
        "//:channelz",
        "//:event_engine_base_hdrs",
        "//:ref_counted_ptr",
    ],
)

grpc_cc_library(
    name = "chaotic_good_client_transport",
    srcs = [
        "ext/transport/chaotic_good/client_transport.cc",
    ],
    hdrs = [
        "ext/transport/chaotic_good/client_transport.h",
    ],
    external_deps = [
        "absl/base:core_headers",
        "absl/container:flat_hash_map",
        "absl/log",
        "absl/log:check",
        "absl/random",
        "absl/random:bit_gen_ref",
        "absl/status",
        "absl/status:statusor",
    ],
    deps = [
        "activity",
        "arena",
        "chaotic_good_config",
        "chaotic_good_frame",
        "chaotic_good_frame_header",
        "chaotic_good_frame_transport",
        "chaotic_good_message_reassembly",
        "chaotic_good_pending_connection",
        "chaotic_good_transport_context",
        "context",
        "event_engine_context",
        "event_engine_query_extensions",
        "for_each",
        "grpc_promise_endpoint",
        "if",
        "inter_activity_pipe",
        "loop",
        "map",
        "memory_quota",
        "metadata_batch",
        "mpsc",
        "pipe",
        "poll",
        "resource_quota",
        "slice",
        "slice_buffer",
        "switch",
        "sync",
        "try_join",
        "try_seq",
        "//:exec_ctx",
        "//:gpr_platform",
        "//:grpc_base",
        "//:ref_counted_ptr",
    ],
)

grpc_cc_library(
    name = "chaotic_good_server_transport",
    srcs = [
        "ext/transport/chaotic_good/server_transport.cc",
    ],
    hdrs = [
        "ext/transport/chaotic_good/server_transport.h",
    ],
    external_deps = [
        "absl/base:core_headers",
        "absl/cleanup",
        "absl/container:flat_hash_map",
        "absl/functional:any_invocable",
        "absl/log",
        "absl/log:check",
        "absl/random",
        "absl/random:bit_gen_ref",
        "absl/status",
        "absl/status:statusor",
    ],
    deps = [
        "1999",
        "activity",
        "arena",
        "chaotic_good_config",
        "chaotic_good_frame",
        "chaotic_good_frame_header",
        "chaotic_good_frame_transport",
        "chaotic_good_message_chunker",
        "chaotic_good_message_reassembly",
        "chaotic_good_pending_connection",
        "chaotic_good_transport_context",
        "context",
        "default_event_engine",
        "event_engine_context",
        "event_engine_wakeup_scheduler",
        "for_each",
        "grpc_promise_endpoint",
        "if",
        "inter_activity_latch",
        "inter_activity_pipe",
        "loop",
        "memory_quota",
        "metadata_batch",
        "mpsc",
        "pipe",
        "poll",
        "resource_quota",
        "seq",
        "slice",
        "slice_buffer",
        "switch",
        "sync",
        "try_join",
        "try_seq",
        "//:exec_ctx",
        "//:gpr_platform",
        "//:grpc_base",
        "//:ref_counted_ptr",
    ],
)

grpc_cc_library(
    name = "chaotic_good_server",
    srcs = [
        "ext/transport/chaotic_good/server/chaotic_good_server.cc",
    ],
    hdrs = [
        "ext/transport/chaotic_good/server/chaotic_good_server.h",
    ],
    external_deps = [
        "absl/container:flat_hash_map",
        "absl/log",
        "absl/log:check",
        "absl/random",
        "absl/random:bit_gen_ref",
        "absl/status",
        "absl/status:statusor",
    ],
    deps = [
        "activity",
        "arena",
        "channel_args",
        "channel_args_endpoint_config",
        "chaotic_good_config",
        "chaotic_good_frame",
        "chaotic_good_frame_header",
        "chaotic_good_legacy_server",
        "chaotic_good_pending_connection",
        "chaotic_good_server_transport",
        "chaotic_good_tcp_frame_transport",
        "closure",
        "context",
        "error",
        "error_utils",
        "event_engine_common",
        "event_engine_context",
        "event_engine_extensions",
        "event_engine_query_extensions",
        "event_engine_shim",
        "event_engine_tcp_socket_utils",
        "event_engine_utils",
        "event_engine_wakeup_scheduler",
        "grpc_promise_endpoint",
        "if",
        "inter_activity_latch",
        "iomgr_fwd",
        "join",
        "latch",
        "memory_quota",
        "metadata",
        "metadata_batch",
        "metrics",
        "race",
        "resource_quota",
        "shared_bit_gen",
        "sleep",
        "slice",
        "slice_buffer",
        "status_helper",
        "sync",
        "time",
        "try_seq",
        "//:channelz",
        "//:config",
        "//:gpr_platform",
        "//:grpc_base",
        "//:handshaker",
        "//:iomgr",
        "//:orphanable",
        "//:ref_counted_ptr",
        "//:server",
    ],
)

grpc_cc_library(
    name = "chaotic_good_connector",
    srcs = [
        "ext/transport/chaotic_good/client/chaotic_good_connector.cc",
    ],
    hdrs = [
        "ext/transport/chaotic_good/client/chaotic_good_connector.h",
    ],
    external_deps = [
        "absl/log",
        "absl/log:check",
        "absl/random",
        "absl/random:bit_gen_ref",
        "absl/status",
        "absl/status:statusor",
    ],
    deps = [
        "activity",
        "all_ok",
        "arena",
        "channel_args",
        "channel_args_endpoint_config",
        "chaotic_good_client_transport",
        "chaotic_good_config",
        "chaotic_good_frame",
        "chaotic_good_frame_cc_proto",
        "chaotic_good_frame_header",
        "chaotic_good_legacy_connector",
        "chaotic_good_tcp_frame_transport",
        "closure",
        "context",
        "endpoint_transport_client_channel_factory",
        "error",
        "error_utils",
        "event_engine_context",
        "event_engine_extensions",
        "event_engine_query_extensions",
        "event_engine_tcp_socket_utils",
        "event_engine_wakeup_scheduler",
        "grpc_promise_endpoint",
        "inter_activity_latch",
        "latch",
        "memory_quota",
        "metrics",
        "no_destruct",
        "notification",
        "race",
        "resource_quota",
        "sleep",
        "slice",
        "slice_buffer",
        "subchannel_connector",
        "sync",
        "tcp_connect_handshaker",
        "time",
        "try_seq",
        "wait_for_callback",
        "//:channel",
        "//:channel_create",
        "//:config",
        "//:debug_location",
        "//:exec_ctx",
        "//:gpr_platform",
        "//:grpc_base",
        "//:grpc_client_channel",
        "//:handshaker",
        "//:iomgr",
        "//:ref_counted_ptr",
    ],
)

grpc_cc_library(
    name = "chaotic_good_legacy_frame",
    srcs = [
        "ext/transport/chaotic_good_legacy/frame.cc",
    ],
    hdrs = [
        "ext/transport/chaotic_good_legacy/frame.h",
    ],
    external_deps = [
        "absl/log:check",
        "absl/random:bit_gen_ref",
        "absl/status",
        "absl/status:statusor",
    ],
    deps = [
        "arena",
        "bitset",
        "chaotic_good_frame_cc_proto",
        "chaotic_good_legacy_frame_header",
        "context",
        "match",
        "message",
        "metadata",
        "no_destruct",
        "slice",
        "slice_buffer",
        "status_helper",
        "//:gpr_platform",
        "//:grpc_base",
    ],
)

grpc_cc_library(
    name = "chaotic_good_legacy_frame_header",
    srcs = [
        "ext/transport/chaotic_good_legacy/frame_header.cc",
    ],
    hdrs = [
        "ext/transport/chaotic_good_legacy/frame_header.h",
    ],
    external_deps = [
        "absl/status",
        "absl/status:statusor",
        "absl/strings",
    ],
    deps = [
        "bitset",
        "//:gpr_platform",
    ],
)

grpc_cc_library(
    name = "chaotic_good_legacy_config",
    hdrs = [
        "ext/transport/chaotic_good_legacy/config.h",
    ],
    external_deps = ["absl/container:flat_hash_set"],
    deps = [
        "channel_args",
        "chaotic_good_frame_cc_proto",
        "chaotic_good_legacy_message_chunker",
        "chaotic_good_legacy_pending_connection",
        "chaotic_good_legacy_transport",
        "event_engine_extensions",
    ],
)

grpc_cc_library(
    name = "chaotic_good_legacy_message_chunker",
    hdrs = [
        "ext/transport/chaotic_good_legacy/message_chunker.h",
    ],
    deps = [
        "chaotic_good_legacy_frame",
        "if",
        "loop",
        "map",
        "seq",
        "status_flag",
    ],
)

grpc_cc_library(
    name = "chaotic_good_legacy_message_reassembly",
    hdrs = [
        "ext/transport/chaotic_good_legacy/message_reassembly.h",
    ],
    external_deps = ["absl/log"],
    deps = [
        "call_spine",
        "chaotic_good_legacy_frame",
    ],
)

grpc_cc_library(
    name = "chaotic_good_legacy_control_endpoint",
    srcs = [
        "ext/transport/chaotic_good_legacy/control_endpoint.cc",
    ],
    hdrs = [
        "ext/transport/chaotic_good_legacy/control_endpoint.h",
    ],
    external_deps = ["absl/cleanup"],
    deps = [
        "1999",
        "event_engine_context",
        "event_engine_tcp_socket_utils",
        "grpc_promise_endpoint",
        "loop",
        "sync",
        "try_seq",
    ],
)

grpc_cc_library(
    name = "chaotic_good_legacy_pending_connection",
    hdrs = [
        "ext/transport/chaotic_good_legacy/pending_connection.h",
    ],
    external_deps = ["absl/status:statusor"],
    deps = [
        "dual_ref_counted",
        "grpc_promise_endpoint",
        "//:promise",
    ],
)

grpc_cc_library(
    name = "chaotic_good_legacy_data_endpoints",
    srcs = [
        "ext/transport/chaotic_good_legacy/data_endpoints.cc",
    ],
    hdrs = [
        "ext/transport/chaotic_good_legacy/data_endpoints.h",
    ],
    external_deps = [
        "absl/cleanup",
        "absl/strings",
    ],
    deps = [
        "1999",
        "chaotic_good_legacy_pending_connection",
        "default_tcp_tracer",
        "event_engine_context",
        "event_engine_extensions",
        "event_engine_query_extensions",
        "event_engine_tcp_socket_utils",
        "grpc_promise_endpoint",
        "loop",
        "metrics",
        "seq",
        "slice_buffer",
        "try_seq",
        "//:promise",
    ],
)

grpc_cc_library(
    name = "chaotic_good_legacy_transport",
    hdrs = [
        "ext/transport/chaotic_good_legacy/chaotic_good_transport.h",
    ],
    external_deps = ["absl/strings"],
    deps = [
        "call_spine",
        "chaotic_good_legacy_control_endpoint",
        "chaotic_good_legacy_data_endpoints",
        "chaotic_good_legacy_frame",
        "chaotic_good_legacy_frame_header",
        "event_engine_context",
        "event_engine_tcp_socket_utils",
        "grpc_promise_endpoint",
        "lock_based_mpsc",
        "loop",
        "match_promise",
        "seq",
        "try_join",
        "try_seq",
        "//:gpr_platform",
        "//:grpc_trace",
    ],
)

grpc_cc_library(
    name = "chaotic_good_legacy_client_transport",
    srcs = [
        "ext/transport/chaotic_good_legacy/client_transport.cc",
    ],
    hdrs = [
        "ext/transport/chaotic_good_legacy/client_transport.h",
    ],
    external_deps = [
        "absl/base:core_headers",
        "absl/container:flat_hash_map",
        "absl/log",
        "absl/log:check",
        "absl/random",
        "absl/random:bit_gen_ref",
        "absl/status",
        "absl/status:statusor",
    ],
    deps = [
        "activity",
        "arena",
        "chaotic_good_legacy_config",
        "chaotic_good_legacy_frame",
        "chaotic_good_legacy_frame_header",
        "chaotic_good_legacy_message_reassembly",
        "chaotic_good_legacy_pending_connection",
        "chaotic_good_legacy_transport",
        "context",
        "event_engine_context",
        "event_engine_query_extensions",
        "for_each",
        "grpc_promise_endpoint",
        "if",
        "inter_activity_pipe",
        "lock_based_mpsc",
        "loop",
        "map",
        "memory_quota",
        "metadata_batch",
        "metrics",
        "pipe",
        "poll",
        "resource_quota",
        "slice",
        "slice_buffer",
        "switch",
        "sync",
        "try_join",
        "try_seq",
        "//:exec_ctx",
        "//:gpr_platform",
        "//:grpc_base",
        "//:ref_counted_ptr",
    ],
)

grpc_cc_library(
    name = "chaotic_good_legacy_server_transport",
    srcs = [
        "ext/transport/chaotic_good_legacy/server_transport.cc",
    ],
    hdrs = [
        "ext/transport/chaotic_good_legacy/server_transport.h",
    ],
    external_deps = [
        "absl/base:core_headers",
        "absl/cleanup",
        "absl/container:flat_hash_map",
        "absl/functional:any_invocable",
        "absl/log",
        "absl/log:check",
        "absl/random",
        "absl/random:bit_gen_ref",
        "absl/status",
        "absl/status:statusor",
    ],
    deps = [
        "1999",
        "activity",
        "arena",
        "chaotic_good_legacy_config",
        "chaotic_good_legacy_frame",
        "chaotic_good_legacy_frame_header",
        "chaotic_good_legacy_message_reassembly",
        "chaotic_good_legacy_pending_connection",
        "chaotic_good_legacy_transport",
        "context",
        "default_event_engine",
        "event_engine_context",
        "event_engine_wakeup_scheduler",
        "for_each",
        "grpc_promise_endpoint",
        "if",
        "inter_activity_latch",
        "inter_activity_pipe",
        "lock_based_mpsc",
        "loop",
        "memory_quota",
        "metadata_batch",
        "metrics",
        "pipe",
        "poll",
        "resource_quota",
        "seq",
        "slice",
        "slice_buffer",
        "switch",
        "sync",
        "try_join",
        "try_seq",
        "//:exec_ctx",
        "//:gpr_platform",
        "//:grpc_base",
        "//:ref_counted_ptr",
    ],
)

grpc_cc_library(
    name = "chaotic_good_legacy_server",
    srcs = [
        "ext/transport/chaotic_good_legacy/server/chaotic_good_server.cc",
    ],
    hdrs = [
        "ext/transport/chaotic_good_legacy/server/chaotic_good_server.h",
    ],
    external_deps = [
        "absl/container:flat_hash_map",
        "absl/log",
        "absl/log:check",
        "absl/random",
        "absl/random:bit_gen_ref",
        "absl/status",
        "absl/status:statusor",
    ],
    deps = [
        "activity",
        "arena",
        "channel_args",
        "channel_args_endpoint_config",
        "chaotic_good_legacy_config",
        "chaotic_good_legacy_frame",
        "chaotic_good_legacy_frame_header",
        "chaotic_good_legacy_pending_connection",
        "chaotic_good_legacy_server_transport",
        "closure",
        "context",
        "error",
        "error_utils",
        "event_engine_common",
        "event_engine_context",
        "event_engine_extensions",
        "event_engine_query_extensions",
        "event_engine_shim",
        "event_engine_tcp_socket_utils",
        "event_engine_utils",
        "event_engine_wakeup_scheduler",
        "grpc_promise_endpoint",
        "if",
        "inter_activity_latch",
        "iomgr_fwd",
        "join",
        "latch",
        "memory_quota",
        "metadata",
        "metadata_batch",
        "race",
        "resource_quota",
        "shared_bit_gen",
        "sleep",
        "slice",
        "slice_buffer",
        "status_helper",
        "sync",
        "time",
        "try_seq",
        "//:channelz",
        "//:config",
        "//:gpr_platform",
        "//:grpc_base",
        "//:handshaker",
        "//:iomgr",
        "//:orphanable",
        "//:ref_counted_ptr",
        "//:server",
    ],
)

grpc_cc_library(
    name = "chaotic_good_legacy_connector",
    srcs = [
        "ext/transport/chaotic_good_legacy/client/chaotic_good_connector.cc",
    ],
    hdrs = [
        "ext/transport/chaotic_good_legacy/client/chaotic_good_connector.h",
    ],
    external_deps = [
        "absl/log",
        "absl/log:check",
        "absl/random",
        "absl/random:bit_gen_ref",
        "absl/status",
        "absl/status:statusor",
    ],
    deps = [
        "activity",
        "all_ok",
        "arena",
        "channel_args",
        "channel_args_endpoint_config",
        "chaotic_good_frame_cc_proto",
        "chaotic_good_legacy_client_transport",
        "chaotic_good_legacy_config",
        "chaotic_good_legacy_frame",
        "chaotic_good_legacy_frame_header",
        "closure",
        "context",
        "error",
        "error_utils",
        "event_engine_context",
        "event_engine_extensions",
        "event_engine_query_extensions",
        "event_engine_tcp_socket_utils",
        "event_engine_wakeup_scheduler",
        "grpc_promise_endpoint",
        "inter_activity_latch",
        "latch",
        "memory_quota",
        "no_destruct",
        "notification",
        "race",
        "resource_quota",
        "sleep",
        "slice",
        "slice_buffer",
        "subchannel_connector",
        "sync",
        "time",
        "try_seq",
        "wait_for_callback",
        "//:channel",
        "//:channel_create",
        "//:config",
        "//:debug_location",
        "//:exec_ctx",
        "//:gpr_platform",
        "//:grpc_base",
        "//:grpc_client_channel",
        "//:handshaker",
        "//:iomgr",
        "//:ref_counted_ptr",
    ],
)

grpc_cc_library(
    name = "gcp_metadata_query",
    srcs = [
        "util/gcp_metadata_query.cc",
    ],
    hdrs = [
        "util/gcp_metadata_query.h",
    ],
    external_deps = [
        "absl/functional:any_invocable",
        "absl/log",
        "absl/log:check",
        "absl/status",
        "absl/status:statusor",
        "absl/strings",
        "absl/strings:str_format",
    ],
    deps = [
        "closure",
        "error",
        "status_helper",
        "time",
        "//:gpr_platform",
        "//:grpc_base",
        "//:grpc_core_credentials_header",
        "//:grpc_security_base",
        "//:grpc_trace",
        "//:httpcli",
        "//:iomgr",
        "//:orphanable",
        "//:ref_counted_ptr",
        "//:transport_auth_context",
        "//:uri",
    ],
)

grpc_cc_library(
    name = "check_class_size",
    hdrs = [
        "util/check_class_size.h",
    ],
    deps = [
        "//:gpr_platform",
    ],
)

grpc_cc_library(
    name = "logging_sink",
    hdrs = [
        "ext/filters/logging/logging_sink.h",
    ],
    external_deps = [
        "absl/numeric:int128",
        "absl/strings",
    ],
    visibility = [
        "//src/cpp/ext/gcp:__subpackages__",
        "//test:__subpackages__",
    ],
    deps = [
        "time",
        "//:gpr_platform",
    ],
)

grpc_cc_library(
    name = "logging_filter",
    srcs = [
        "ext/filters/logging/logging_filter.cc",
    ],
    hdrs = [
        "ext/filters/logging/logging_filter.h",
    ],
    external_deps = [
        "absl/log",
        "absl/numeric:int128",
        "absl/random",
        "absl/random:distributions",
        "absl/status:statusor",
        "absl/strings",
    ],
    deps = [
        "arena",
        "arena_promise",
        "cancel_callback",
        "channel_args",
        "channel_fwd",
        "channel_stack_type",
        "context",
        "latent_see",
        "logging_sink",
        "map",
        "metadata_batch",
        "pipe",
        "slice",
        "slice_buffer",
        "time",
        "//:call_tracer",
        "//:channel_arg_names",
        "//:config",
        "//:gpr",
        "//:gpr_platform",
        "//:grpc_base",
        "//:grpc_client_channel",
        "//:grpc_public_hdrs",
        "//:grpc_resolver",
        "//:uri",
    ],
)

grpc_cc_library(
    name = "grpc_promise_endpoint",
    srcs = [
        "lib/transport/promise_endpoint.cc",
    ],
    external_deps = [
        "absl/base:core_headers",
        "absl/log",
        "absl/log:check",
        "absl/status",
        "absl/status:statusor",
    ],
    public_hdrs = [
        "lib/transport/promise_endpoint.h",
    ],
    deps = [
        "activity",
        "cancel_callback",
        "dump_args",
        "event_engine_common",
        "event_engine_extensions",
        "event_engine_query_extensions",
        "if",
        "map",
        "poll",
        "slice",
        "slice_buffer",
        "sync",
        "//:event_engine_base_hdrs",
        "//:exec_ctx",
        "//:gpr",
    ],
)

grpc_cc_library(
    name = "call_final_info",
    srcs = [
        "lib/transport/call_final_info.cc",
    ],
    hdrs = [
        "lib/transport/call_final_info.h",
    ],
    deps = [
        "//:gpr",
        "//:grpc_public_hdrs",
    ],
)

grpc_cc_library(
    name = "function_signature",
    hdrs = [
        "util/function_signature.h",
    ],
    external_deps = [
        "absl/strings",
    ],
)

grpc_cc_library(
    name = "call_finalization",
    hdrs = [
        "call/call_finalization.h",
    ],
    visibility = ["//bazel:alt_grpc_base_legacy"],
    deps = [
        "arena",
        "call_final_info",
        "context",
        "//:gpr_platform",
    ],
)

grpc_cc_library(
    name = "call_state",
    srcs = [
        "call/call_state.cc",
    ],
    hdrs = [
        "call/call_state.h",
    ],
    deps = [
        "activity",
        "poll",
        "status_flag",
        "//:gpr",
        "//:grpc_trace",
    ],
)

grpc_cc_library(
    name = "call_filters",
    srcs = [
        "call/call_filters.cc",
    ],
    hdrs = [
        "call/call_filters.h",
    ],
    external_deps = [
        "absl/log",
        "absl/log:check",
    ],
    deps = [
        "call_final_info",
        "call_state",
        "dump_args",
        "for_each",
        "if",
        "latch",
        "map",
        "message",
        "metadata",
        "ref_counted",
        "seq",
        "status_flag",
        "try_seq",
        "//:gpr",
        "//:promise",
        "//:ref_counted_ptr",
    ],
)

grpc_cc_library(
    name = "filter_fusion",
    hdrs = [
        "call/filter_fusion.h",
    ],
    external_deps = [
        "absl/status",
        "absl/strings",
        "absl/log:check",
        "absl/log",
        "absl/memory",
    ],
    deps = [
        "call_filters",
        "call_final_info",
        "channel_args",
        "metadata",
        "status_helper",
        "type_list",
        "//:grpc_base",
        "//:grpc_public_hdrs",
    ],
)

grpc_cc_library(
    name = "interception_chain",
    srcs = [
        "call/interception_chain.cc",
    ],
    hdrs = [
        "call/interception_chain.h",
    ],
    deps = [
        "call_destination",
        "call_filters",
        "call_spine",
        "match",
        "metadata",
        "ref_counted",
        "//:gpr_platform",
        "//:grpc_trace",
    ],
)

grpc_cc_library(
    name = "call_destination",
    hdrs = [
        "call/call_destination.h",
    ],
    deps = [
        "call_spine",
        "//:gpr_platform",
        "//:orphanable",
    ],
)

grpc_cc_library(
    name = "parsed_metadata",
    srcs = [
        "call/parsed_metadata.cc",
    ],
    hdrs = [
        "call/parsed_metadata.h",
    ],
    external_deps = [
        "absl/functional:function_ref",
        "absl/meta:type_traits",
        "absl/strings",
    ],
    deps = [
        "slice",
        "time",
        "//:gpr_platform",
    ],
)

grpc_cc_library(
    name = "metadata",
    srcs = [
        "call/metadata.cc",
    ],
    hdrs = [
        "call/metadata.h",
    ],
    deps = [
        "error_utils",
        "metadata_batch",
        "try_seq",
        "//:gpr_platform",
    ],
)

grpc_cc_library(
    name = "message",
    srcs = [
        "call/message.cc",
    ],
    hdrs = [
        "call/message.h",
    ],
    external_deps = ["absl/strings"],
    deps = [
        "arena",
        "slice_buffer",
        "//:gpr_platform",
        "//:grpc_public_hdrs",
    ],
)

grpc_cc_library(
    name = "call_spine",
    srcs = [
        "call/call_spine.cc",
    ],
    hdrs = [
        "call/call_spine.h",
    ],
    external_deps = [
        "absl/functional:any_invocable",
        "absl/log",
        "absl/log:check",
    ],
    deps = [
        "1999",
        "call_arena_allocator",
        "call_filters",
        "dual_ref_counted",
        "event_engine_context",
        "for_each",
        "if",
        "latch",
        "message",
        "metadata",
        "pipe",
        "prioritized_race",
        "promise_status",
        "status_flag",
        "try_seq",
        "//:gpr",
        "//:promise",
    ],
)

grpc_cc_library(
    name = "direct_channel",
    srcs = [
        "client_channel/direct_channel.cc",
    ],
    hdrs = [
        "client_channel/direct_channel.h",
    ],
    deps = [
        "channel_stack_type",
        "event_engine_context",
        "interception_chain",
        "//:channel",
        "//:config",
        "//:grpc_base",
        "//:orphanable",
    ],
)

grpc_cc_library(
    name = "metadata_batch",
    srcs = [
        "call/metadata_batch.cc",
    ],
    hdrs = [
        "call/custom_metadata.h",
        "call/metadata_batch.h",
        "call/simple_slice_based_metadata.h",
    ],
    external_deps = [
        "absl/base:no_destructor",
        "absl/container:flat_hash_set",
        "absl/container:inlined_vector",
        "absl/functional:function_ref",
        "absl/log",
        "absl/log:check",
        "absl/meta:type_traits",
        "absl/strings",
        "absl/strings:str_format",
    ],
    deps = [
        "chunked_vector",
        "compression",
        "experiments",
        "if_list",
        "metadata_compression_traits",
        "packed_table",
        "parsed_metadata",
        "poll",
        "slice",
        "time",
        "timeout_encoding",
        "type_list",
        "//:gpr",
        "//:grpc_public_hdrs",
    ],
)

grpc_cc_library(
    name = "endpoint_transport",
    hdrs = [
        "transport/endpoint_transport.h",
    ],
    external_deps = [
        "absl/strings",
    ],
    visibility = ["//bazel:chaotic_good"],
    deps = [
        "channel_args",
        "//:grpc_public_hdrs",
    ],
)

grpc_cc_library(
    name = "endpoint_transport_client_channel_factory",
    srcs = [
        "transport/endpoint_transport_client_channel_factory.cc",
    ],
    hdrs = [
        "transport/endpoint_transport_client_channel_factory.h",
    ],
    deps = [
        "channel_args",
        "no_destruct",
        "//:grpc_client_channel",
        "//:grpc_security_base",
    ],
)

grpc_cc_library(
    name = "timeout_encoding",
    srcs = [
        "lib/transport/timeout_encoding.cc",
    ],
    hdrs = [
        "lib/transport/timeout_encoding.h",
    ],
    external_deps = [
        "absl/base:core_headers",
        "absl/log:check",
    ],
    deps = [
        "slice",
        "time",
        "//:gpr",
    ],
)

grpc_cc_library(
    name = "call_arena_allocator",
    srcs = [
        "call/call_arena_allocator.cc",
    ],
    hdrs = [
        "call/call_arena_allocator.h",
    ],
    deps = [
        "arena",
        "memory_quota",
        "ref_counted",
        "//:gpr_platform",
    ],
)

grpc_cc_library(
    name = "compression",
    srcs = [
        "lib/compression/compression.cc",
        "lib/compression/compression_internal.cc",
    ],
    hdrs = [
        "lib/compression/compression_internal.h",
    ],
    external_deps = [
        "absl/container:inlined_vector",
        "absl/log:check",
        "absl/strings",
        "absl/strings:str_format",
    ],
    deps = [
        "bitset",
        "channel_args",
        "ref_counted_string",
        "slice",
        "useful",
        "//:gpr",
        "//:grpc_public_hdrs",
        "//:grpc_trace",
        "//:ref_counted_ptr",
    ],
)

grpc_cc_library(
    name = "metrics",
    srcs = [
        "telemetry/metrics.cc",
    ],
    hdrs = [
        "telemetry/metrics.h",
    ],
    external_deps = [
        "absl/functional:any_invocable",
        "absl/functional:function_ref",
        "absl/log:check",
        "absl/strings",
        "absl/types:span",
    ],
    deps = [
        "channel_args",
        "no_destruct",
        "slice",
        "sync",
        "time",
        "//:call_tracer",
        "//:gpr",
    ],
)

grpc_cc_library(
    name = "wait_for_single_owner",
    hdrs = ["util/wait_for_single_owner.h"],
    external_deps = ["absl/log"],
    deps = [
        "time",
        "//:gpr",
    ],
)

grpc_cc_library(
    name = "ping_promise",
    srcs = [
        "ext/transport/chttp2/transport/ping_promise.cc",
    ],
    hdrs = [
        "ext/transport/chttp2/transport/ping_promise.h",
    ],
    external_deps = [
        "absl/log",
        "absl/status",
    ],
    deps = [
        "1999",
        "if",
        "inter_activity_latch",
        "latch",
        "map",
        "match",
        "ping_abuse_policy",
        "ping_callbacks",
        "ping_rate_policy",
        "race",
        "shared_bit_gen",
        "sleep",
        "time",
        "try_seq",
        "//:promise",
    ],
)

grpc_cc_library(
    name = "keepalive",
    srcs = [
        "ext/transport/chttp2/transport/keepalive.cc",
    ],
    hdrs = [
        "ext/transport/chttp2/transport/keepalive.h",
    ],
    external_deps = [
        "absl/log",
        "absl/status",
    ],
    deps = [
        "1999",
        "all_ok",
        "if",
        "latch",
        "loop",
        "race",
        "sleep",
        "try_seq",
        "//:promise",
    ],
)

grpc_cc_library(
    name = "spiffe_utils",
    srcs = [
        "//src/core:credentials/transport/tls/spiffe_utils.cc",
    ],
    hdrs = [
        "//src/core:credentials/transport/tls/spiffe_utils.h",
    ],
    external_deps = [
        "absl/base:core_headers",
        "absl/log:check",
        "absl/log:log",
        "absl/status",
        "absl/status:statusor",
        "absl/strings",
        "absl/strings:str_format",
        "libcrypto",
        "libssl",
    ],
    deps = [
        "json",
        "json_args",
        "json_object_loader",
        "json_reader",
        "load_file",
        "ssl_transport_security_utils",
        "status_helper",
    ],
)

grpc_cc_library(
    name = "ztrace_collector",
    hdrs = ["channelz/ztrace_collector.h"],
    defines = select({
        "//:grpc_no_ztrace": ["GRPC_NO_ZTRACE"],
        "//conditions:default": [],
    }),
    external_deps = [
        "absl/container:flat_hash_set",
    ],
    deps = [
        "json_writer",
        "memory_usage",
        "single_set_ptr",
        "sync",
        "time",
        "//:channelz",
        "//:gpr",
        "//:grpc_trace",
    ],
)

grpc_cc_library(
    name = "http2_ztrace_collector",
    hdrs = ["ext/transport/chttp2/transport/http2_ztrace_collector.h"],
    external_deps = [
        "absl/container:flat_hash_set",
    ],
    deps = [
        "ztrace_collector",
        "//:chttp2_frame",
    ],
)

grpc_cc_library(
    name = "ssl_transport_security_utils",
    srcs = [
        "//src/core:tsi/ssl_transport_security_utils.cc",
    ],
    hdrs = [
        "//src/core:tsi/ssl_transport_security_utils.h",
    ],
    external_deps = [
        "absl/base:core_headers",
        "absl/log:check",
        "absl/log:log",
        "absl/status",
        "absl/status:statusor",
        "absl/strings",
        "libcrypto",
        "libssl",
    ],
    deps = [
        "channel_args",
        "env",
        "error",
        "grpc_transport_chttp2_alpn",
        "load_file",
        "ref_counted",
        "slice",
        "ssl_key_logging",
        "sync",
        "tsi_ssl_types",
        "useful",
        "//:channel_arg_names",
        "//:config_vars",
        "//:gpr",
        "//:grpc_base",
        "//:grpc_core_credentials_header",
        "//:grpc_credentials_util",
        "//:grpc_public_hdrs",
        "//:grpc_security_base",
        "//:ref_counted_ptr",
        "//:transport_auth_context",
        "//:tsi_base",
        "//:tsi_ssl_session_cache",
    ],
)

grpc_cc_library(
    name = "ssl_key_logging",
    srcs = [
        "//src/core:tsi/ssl/key_logging/ssl_key_logging.cc",
    ],
    hdrs = [
        "//src/core:tsi/ssl/key_logging/ssl_key_logging.h",
    ],
    external_deps = [
        "absl/base:core_headers",
        "absl/log:check",
        "absl/log:log",
        "absl/status",
        "absl/status:statusor",
        "absl/strings",
        "libcrypto",
        "libssl",
    ],
    visibility = ["//visibility:public"],
    deps = [
        "channel_args",
        "env",
        "error",
        "grpc_transport_chttp2_alpn",
        "load_file",
        "ref_counted",
        "slice",
        "sync",
        "tsi_ssl_types",
        "useful",
        "//:channel_arg_names",
        "//:config_vars",
        "//:gpr",
        "//:grpc_base",
        "//:grpc_core_credentials_header",
        "//:grpc_credentials_util",
        "//:grpc_public_hdrs",
        "//:grpc_security_base",
        "//:ref_counted_ptr",
        "//:transport_auth_context",
        "//:tsi_base",
        "//:tsi_ssl_session_cache",
    ],
)

### UPB Targets

grpc_upb_proto_library(
    name = "envoy_admin_upb",
    deps = ["@envoy_api//envoy/admin/v3:pkg"],
)

grpc_upb_proto_library(
    name = "envoy_config_cluster_upb",
    deps = ["@envoy_api//envoy/config/cluster/v3:pkg"],
)

grpc_upb_proto_reflection_library(
    name = "envoy_config_cluster_upbdefs",
    deps = ["@envoy_api//envoy/config/cluster/v3:pkg"],
)

grpc_upb_proto_library(
    name = "envoy_config_core_upb",
    deps = ["@envoy_api//envoy/config/core/v3:pkg"],
)

grpc_upb_proto_reflection_library(
    name = "envoy_config_core_upbdefs",
    deps = ["@envoy_api//envoy/config/core/v3:pkg"],
)

grpc_upb_proto_library(
    name = "envoy_config_endpoint_upb",
    deps = ["@envoy_api//envoy/config/endpoint/v3:pkg"],
)

grpc_upb_proto_reflection_library(
    name = "envoy_config_endpoint_upbdefs",
    deps = ["@envoy_api//envoy/config/endpoint/v3:pkg"],
)

grpc_upb_proto_library(
    name = "envoy_config_listener_upb",
    deps = ["@envoy_api//envoy/config/listener/v3:pkg"],
)

grpc_upb_proto_reflection_library(
    name = "envoy_config_listener_upbdefs",
    deps = ["@envoy_api//envoy/config/listener/v3:pkg"],
)

grpc_upb_proto_library(
    name = "envoy_config_rbac_upb",
    deps = ["@envoy_api//envoy/config/rbac/v3:pkg"],
)

grpc_upb_proto_library(
    name = "envoy_config_route_upb",
    deps = ["@envoy_api//envoy/config/route/v3:pkg"],
)

grpc_upb_proto_reflection_library(
    name = "envoy_config_route_upbdefs",
    deps = ["@envoy_api//envoy/config/route/v3:pkg"],
)

grpc_upb_proto_library(
    name = "envoy_extensions_clusters_aggregate_upb",
    deps = ["@envoy_api//envoy/extensions/clusters/aggregate/v3:pkg"],
)

grpc_upb_proto_reflection_library(
    name = "envoy_extensions_clusters_aggregate_upbdefs",
    deps = ["@envoy_api//envoy/extensions/clusters/aggregate/v3:pkg"],
)

grpc_upb_proto_library(
    name = "envoy_extensions_filters_common_fault_upb",
    deps = ["@envoy_api//envoy/extensions/filters/common/fault/v3:pkg"],
)

grpc_upb_proto_library(
    name = "envoy_extensions_filters_http_fault_upb",
    deps = ["@envoy_api//envoy/extensions/filters/http/fault/v3:pkg"],
)

grpc_upb_proto_reflection_library(
    name = "envoy_extensions_filters_http_fault_upbdefs",
    deps = ["@envoy_api//envoy/extensions/filters/http/fault/v3:pkg"],
)

grpc_upb_proto_library(
    name = "envoy_extensions_filters_http_gcp_authn_upb",
    deps = ["@envoy_api//envoy/extensions/filters/http/gcp_authn/v3:pkg"],
)

grpc_upb_proto_reflection_library(
    name = "envoy_extensions_filters_http_gcp_authn_upbdefs",
    deps = ["@envoy_api//envoy/extensions/filters/http/gcp_authn/v3:pkg"],
)

grpc_upb_proto_library(
    name = "envoy_extensions_filters_http_rbac_upb",
    deps = ["@envoy_api//envoy/extensions/filters/http/rbac/v3:pkg"],
)

grpc_upb_proto_reflection_library(
    name = "envoy_extensions_filters_http_rbac_upbdefs",
    deps = ["@envoy_api//envoy/extensions/filters/http/rbac/v3:pkg"],
)

grpc_upb_proto_library(
    name = "envoy_extensions_filters_http_router_upb",
    deps = ["@envoy_api//envoy/extensions/filters/http/router/v3:pkg"],
)

grpc_upb_proto_reflection_library(
    name = "envoy_extensions_filters_http_router_upbdefs",
    deps = ["@envoy_api//envoy/extensions/filters/http/router/v3:pkg"],
)

grpc_upb_proto_library(
    name = "envoy_extensions_filters_http_stateful_session_upb",
    deps = ["@envoy_api//envoy/extensions/filters/http/stateful_session/v3:pkg"],
)

grpc_upb_proto_reflection_library(
    name = "envoy_extensions_filters_http_stateful_session_upbdefs",
    deps = ["@envoy_api//envoy/extensions/filters/http/stateful_session/v3:pkg"],
)

grpc_upb_proto_library(
    name = "envoy_extensions_http_stateful_session_cookie_upb",
    deps = ["@envoy_api//envoy/extensions/http/stateful_session/cookie/v3:pkg"],
)

grpc_upb_proto_reflection_library(
    name = "envoy_extensions_http_stateful_session_cookie_upbdefs",
    deps = ["@envoy_api//envoy/extensions/http/stateful_session/cookie/v3:pkg"],
)

grpc_upb_proto_library(
    name = "envoy_type_http_upb",
    deps = ["@envoy_api//envoy/type/http/v3:pkg"],
)

grpc_upb_proto_library(
    name = "envoy_extensions_load_balancing_policies_client_side_weighted_round_robin_upb",
    deps = [
        "@envoy_api//envoy/extensions/load_balancing_policies/client_side_weighted_round_robin/v3:pkg",
    ],
)

grpc_upb_proto_library(
    name = "envoy_extensions_load_balancing_policies_ring_hash_upb",
    deps = ["@envoy_api//envoy/extensions/load_balancing_policies/ring_hash/v3:pkg"],
)

grpc_upb_proto_library(
    name = "envoy_extensions_load_balancing_policies_wrr_locality_upb",
    deps = ["@envoy_api//envoy/extensions/load_balancing_policies/wrr_locality/v3:pkg"],
)

grpc_upb_proto_library(
    name = "envoy_extensions_load_balancing_policies_pick_first_upb",
    deps = ["@envoy_api//envoy/extensions/load_balancing_policies/pick_first/v3:pkg"],
)

grpc_upb_proto_library(
    name = "envoy_extensions_filters_network_http_connection_manager_upb",
    deps = [
        "@envoy_api//envoy/extensions/filters/network/http_connection_manager/v3:pkg",
    ],
)

grpc_upb_proto_reflection_library(
    name = "envoy_extensions_filters_network_http_connection_manager_upbdefs",
    deps = [
        "@envoy_api//envoy/extensions/filters/network/http_connection_manager/v3:pkg",
    ],
)

grpc_upb_proto_library(
    name = "envoy_extensions_transport_sockets_tls_upb",
    deps = ["@envoy_api//envoy/extensions/transport_sockets/tls/v3:pkg"],
)

grpc_upb_proto_reflection_library(
    name = "envoy_extensions_transport_sockets_tls_upbdefs",
    deps = ["@envoy_api//envoy/extensions/transport_sockets/tls/v3:pkg"],
)

grpc_upb_proto_library(
    name = "envoy_extensions_transport_sockets_http_11_proxy_upb",
    deps = ["@envoy_api//envoy/extensions/transport_sockets/http_11_proxy/v3:pkg"],
)

grpc_upb_proto_reflection_library(
    name = "envoy_extensions_transport_sockets_http_11_proxy_upbdefs",
    deps = ["@envoy_api//envoy/extensions/transport_sockets/http_11_proxy/v3:pkg"],
)

grpc_upb_proto_library(
    name = "envoy_extensions_upstreams_http_upb",
    deps = ["@envoy_api//envoy/extensions/upstreams/http/v3:pkg"],
)

grpc_upb_proto_reflection_library(
    name = "envoy_extensions_upstreams_http_upbdefs",
    deps = ["@envoy_api//envoy/extensions/upstreams/http/v3:pkg"],
)

grpc_upb_proto_library(
    name = "envoy_service_discovery_upb",
    deps = ["@envoy_api//envoy/service/discovery/v3:pkg"],
)

grpc_upb_proto_reflection_library(
    name = "envoy_service_discovery_upbdefs",
    deps = ["@envoy_api//envoy/service/discovery/v3:pkg"],
)

grpc_upb_proto_library(
    name = "envoy_service_load_stats_upb",
    deps = ["@envoy_api//envoy/service/load_stats/v3:pkg"],
)

grpc_upb_proto_reflection_library(
    name = "envoy_service_load_stats_upbdefs",
    deps = ["@envoy_api//envoy/service/load_stats/v3:pkg"],
)

grpc_upb_proto_library(
    name = "envoy_service_status_upb",
    deps = ["@envoy_api//envoy/service/status/v3:pkg"],
)

grpc_upb_proto_reflection_library(
    name = "envoy_service_status_upbdefs",
    deps = ["@envoy_api//envoy/service/status/v3:pkg"],
)

grpc_upb_proto_library(
    name = "envoy_type_matcher_upb",
    deps = ["@envoy_api//envoy/type/matcher/v3:pkg"],
)

grpc_upb_proto_library(
    name = "envoy_type_upb",
    deps = ["@envoy_api//envoy/type/v3:pkg"],
)

grpc_upb_proto_library(
    name = "xds_type_upb",
    deps = ["@com_github_cncf_xds//xds/type/v3:pkg"],
)

grpc_upb_proto_reflection_library(
    name = "xds_type_upbdefs",
    deps = ["@com_github_cncf_xds//xds/type/v3:pkg"],
)

grpc_upb_proto_library(
    name = "xds_orca_upb",
    deps = ["@com_github_cncf_xds//xds/data/orca/v3:pkg"],
)

grpc_upb_proto_library(
    name = "xds_orca_service_upb",
    deps = ["@com_github_cncf_xds//xds/service/orca/v3:pkg"],
)

grpc_upb_proto_library(
    name = "grpc_health_upb",
    deps = ["//src/proto/grpc/health/v1:health_proto"],
)

grpc_upb_proto_library(
    name = "google_rpc_status_upb",
    deps = ["@com_google_googleapis//google/rpc:status_proto"],
)

grpc_upb_proto_reflection_library(
    name = "google_rpc_status_upbdefs",
    deps = ["@com_google_googleapis//google/rpc:status_proto"],
)

grpc_upb_proto_library(
    name = "google_type_expr_upb",
    deps = ["@com_google_googleapis//google/type:expr_proto"],
)

grpc_upb_proto_library(
    name = "grpc_lb_upb",
    deps = ["//src/proto/grpc/lb/v1:load_balancer_proto"],
)

grpc_upb_proto_library(
    name = "alts_upb",
    deps = ["//src/proto/grpc/gcp:alts_handshaker_proto"],
)

grpc_upb_proto_library(
    name = "rls_upb",
    deps = ["//src/proto/grpc/lookup/v1:rls_proto"],
)

grpc_upb_proto_library(
    name = "rls_config_upb",
    deps = ["//src/proto/grpc/lookup/v1:rls_config_proto"],
)

grpc_upb_proto_reflection_library(
    name = "rls_config_upbdefs",
    deps = ["//src/proto/grpc/lookup/v1:rls_config_proto"],
)

WELL_KNOWN_PROTO_TARGETS = [
    "any",
    "duration",
    "empty",
    "struct",
    "timestamp",
    "wrappers",
]

[
    grpc_upb_proto_library(
        name = "protobuf_" + target + "_upb",
        deps = ["@com_google_protobuf//:" + target + "_proto"],
    )
    for target in WELL_KNOWN_PROTO_TARGETS
]

[
    grpc_upb_proto_reflection_library(
        name = "protobuf_" + target + "_upbdefs",
        deps = ["@com_google_protobuf//:" + target + "_proto"],
    )
    for target in WELL_KNOWN_PROTO_TARGETS
]

grpc_generate_one_off_internal_targets()<|MERGE_RESOLUTION|>--- conflicted
+++ resolved
@@ -4571,12 +4571,9 @@
         "ref_counted",
         "slice",
         "slice_refcount",
-<<<<<<< HEAD
         "spiffe_utils",
-=======
         "ssl_key_logging",
         "ssl_transport_security_utils",
->>>>>>> 831535a8
         "status_helper",
         "sync",
         "unique_type_name",
