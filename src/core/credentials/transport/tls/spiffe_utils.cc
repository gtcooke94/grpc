--- conflicted
+++ resolved
@@ -196,11 +196,7 @@
                                                            "x5c", errors);
   if (x5c.has_value()) {
     ValidationErrors::ScopedField field(errors, ".x5c");
-<<<<<<< HEAD
-    if (x5c->size() != 1) {
-=======
     if (x5c->size() != kX5cSize) {
->>>>>>> b328b134
       errors->AddError(
           absl::StrCat("array length must be 1, got ", x5c->size()));
     }
