--- conflicted
+++ resolved
@@ -193,15 +193,9 @@
   // options as a shared_ptr.
   std::shared_ptr<grpc_core::experimental::CrlProvider> crl_provider;
 
-<<<<<<< HEAD
-  //   // The SPIFFE Bundle Map containing the trusted roots.
-  //   const grpc_core::SpiffeBundleMap* spiffe_bundle_map = nullptr;
-
   // TODO(gtcooke94) Remove pem_root_certs and replace with root_cert_info
-=======
   // root_cert_info is either the string containing the PEM encoding of the
   // client root certificates or a SPIFFE bundle map.
->>>>>>> 82f09ac0
   std::shared_ptr<RootCertInfo> root_cert_info;
 
   // TODO(gtcooke94) this ctor is not needed
@@ -376,16 +370,10 @@
   // will be unusable.
   bool send_client_ca_list;
 
-  //   // The SPIFFE Bundle Map containing the trusted roots.
-  //    const grpc_core::SpiffeBundleMap* spiffe_bundle_map = nullptr;
-
-<<<<<<< HEAD
   // TODO(gtcooke94) - remove pem_client_root_certs and replace with root_cert_info
-=======
   // root_cert_info is either the string containing the PEM encoding of the
   // server root certificates or a SPIFFE bundle map. This parameter may be NULL
   // if the server does not want the client to be authenticated with SSL.
->>>>>>> 82f09ac0
   std::shared_ptr<RootCertInfo> root_cert_info;
 
   // TODO(gtcooke94) this ctor is not needed
