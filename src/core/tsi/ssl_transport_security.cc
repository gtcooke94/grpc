//
//
// Copyright 2015 gRPC authors.
//
// Licensed under the Apache License, Version 2.0 (the "License");
// you may not use this file except in compliance with the License.
// You may obtain a copy of the License at
//
//     http://www.apache.org/licenses/LICENSE-2.0
//
// Unless required by applicable law or agreed to in writing, software
// distributed under the License is distributed on an "AS IS" BASIS,
// WITHOUT WARRANTIES OR CONDITIONS OF ANY KIND, either express or implied.
// See the License for the specific language governing permissions and
// limitations under the License.
//
//

#include "src/core/tsi/ssl_transport_security.h"

#include <grpc/support/port_platform.h>
#include <limits.h>
#include <string.h>

#include <cstdlib>

// TODO(jboeuf): refactor inet_ntop into a portability header.
// Note: for whomever reads this and tries to refactor this, this
// can't be in grpc, it has to be in gpr.
#ifdef GPR_WINDOWS
#include <ws2tcpip.h>
#else
#include <arpa/inet.h>
#include <sys/socket.h>
#endif

#include <grpc/grpc_crl_provider.h>
#include <grpc/grpc_security.h>
#include <grpc/support/alloc.h>
#include <grpc/support/string_util.h>
#include <grpc/support/sync.h>
#include <grpc/support/thd_id.h>
#include <openssl/bio.h>
#include <openssl/crypto.h>  // For OPENSSL_free
#include <openssl/engine.h>
#include <openssl/err.h>
#include <openssl/ssl.h>
#include <openssl/tls1.h>
#include <openssl/x509.h>
#include <openssl/x509v3.h>

#include <memory>
#include <optional>
#include <string>

#include "absl/log/check.h"
#include "absl/log/log.h"
#include "absl/strings/match.h"
#include "absl/strings/numbers.h"
#include "absl/strings/str_cat.h"
#include "absl/strings/str_split.h"
#include "absl/strings/string_view.h"
#include "src/core/credentials/transport/tls/grpc_tls_crl_provider.h"
#include "src/core/credentials/transport/tls/ssl_utils.h"
#include "src/core/lib/surface/init.h"
#include "src/core/tsi/ssl/key_logging/ssl_key_logging.h"
#include "src/core/tsi/ssl/session_cache/ssl_session_cache.h"
#include "src/core/tsi/ssl_transport_security_utils.h"
#include "src/core/tsi/ssl_types.h"
#include "src/core/tsi/transport_security.h"
#include "src/core/tsi/transport_security_interface.h"
#include "src/core/util/crash.h"
#include "src/core/util/env.h"
#include "src/core/util/match.h"
#include "src/core/util/sync.h"
#include "src/core/util/useful.h"

// Name of the environment variable controlling OpenSSL cleanup timeout.
// This variable allows users to specify the timeout (in seconds) for OpenSSL
// resource cleanup during gRPC shutdown. If not set, a default timeout is used.
#define GRPC_ARG_OPENSSL_CLEANUP_TIMEOUT_ENV "grpc.openssl_cleanup_timeout"

// --- Constants. ---

#define TSI_SSL_MAX_BIO_WRITE_ATTEMPTS 100
#define TSI_SSL_MAX_PROTECTED_FRAME_SIZE_UPPER_BOUND 16384
#define TSI_SSL_MAX_PROTECTED_FRAME_SIZE_LOWER_BOUND 1024
#define TSI_SSL_HANDSHAKER_OUTGOING_BUFFER_INITIAL_SIZE 1024
const size_t kMaxChainLength = 100;

// Putting a macro like this and littering the source file with #if is really
// bad practice.
// TODO(jboeuf): refactor all the #if / #endif in a separate module.
#ifndef TSI_OPENSSL_ALPN_SUPPORT
#define TSI_OPENSSL_ALPN_SUPPORT 1
#endif

// TODO(jboeuf): I have not found a way to get this number dynamically from the
// SSL structure. This is what we would ultimately want though...
#define TSI_SSL_MAX_PROTECTION_OVERHEAD 100

using TlsSessionKeyLogger = tsi::TlsSessionKeyLoggerCache::TlsSessionKeyLogger;

// --- Structure definitions. ---

struct tsi_ssl_root_certs_store {
  X509_STORE* store;
};

struct tsi_ssl_handshaker_factory {
  const tsi_ssl_handshaker_factory_vtable* vtable;
  gpr_refcount refcount;
};

struct tsi_ssl_client_handshaker_factory {
  tsi_ssl_handshaker_factory base;
  SSL_CTX* ssl_context;
  unsigned char* alpn_protocol_list;
  size_t alpn_protocol_list_length;
  grpc_core::RefCountedPtr<tsi::SslSessionLRUCache> session_cache;
  grpc_core::RefCountedPtr<TlsSessionKeyLogger> key_logger;
  std::shared_ptr<RootCertInfo> root_cert_info;
};

struct tsi_ssl_server_handshaker_factory {
  // Several contexts to support SNI.
  // The tsi_peer array contains the subject names of the server certificates
  // associated with the contexts at the same index.
  tsi_ssl_handshaker_factory base;
  SSL_CTX** ssl_contexts;
  tsi_peer* ssl_context_x509_subject_names;
  size_t ssl_context_count;
  unsigned char* alpn_protocol_list;
  size_t alpn_protocol_list_length;
  grpc_core::RefCountedPtr<TlsSessionKeyLogger> key_logger;
  std::shared_ptr<RootCertInfo> root_cert_info;
};

struct tsi_ssl_handshaker {
  tsi_handshaker base;
  SSL* ssl;
  BIO* network_io;
  tsi_result result;
  unsigned char* outgoing_bytes_buffer;
  size_t outgoing_bytes_buffer_size;
  tsi_ssl_handshaker_factory* factory_ref;
};
struct tsi_ssl_handshaker_result {
  tsi_handshaker_result base;
  SSL* ssl;
  BIO* network_io;
  unsigned char* unused_bytes;
  size_t unused_bytes_size;
};
struct tsi_ssl_frame_protector {
  tsi_frame_protector base;
  SSL* ssl;
  BIO* network_io;
  unsigned char* buffer;
  size_t buffer_size;
  size_t buffer_offset;
  // Ensures that protect, protect_flush, and unprotect are not called
  // concurrently.
  gpr_mu mu;
};
// --- Library Initialization. ---

namespace {
// Builds the alpn protocol name list according to rfc 7301.
// OpenSSL requires <const char**> for the input to the alpn methods.
tsi_result BuildAlpnProtocolNameList(const char** alpn_protocols,
                                     uint16_t num_alpn_protocols,
                                     unsigned char** protocol_name_list,
                                     size_t* protocol_name_list_length) {
  uint16_t i;
  unsigned char* current;
  *protocol_name_list = nullptr;
  *protocol_name_list_length = 0;
  if (num_alpn_protocols == 0) return TSI_INVALID_ARGUMENT;
  for (i = 0; i < num_alpn_protocols; i++) {
    size_t length =
        alpn_protocols[i] == nullptr ? 0 : strlen(alpn_protocols[i]);
    if (length == 0 || length > 255) {
      LOG(ERROR) << "Invalid protocol name length: " << length;
      return TSI_INVALID_ARGUMENT;
    }
    *protocol_name_list_length += length + 1;
  }
  *protocol_name_list =
      static_cast<unsigned char*>(gpr_malloc(*protocol_name_list_length));
  if (*protocol_name_list == nullptr) return TSI_OUT_OF_RESOURCES;
  current = *protocol_name_list;
  for (i = 0; i < num_alpn_protocols; i++) {
    size_t length = strlen(alpn_protocols[i]);
    *(current++) = static_cast<uint8_t>(length);  // max checked above.
    memcpy(current, alpn_protocols[i], length);
    current += length;
  }
  // Safety check.
  if ((current < *protocol_name_list) ||
      (static_cast<uintptr_t>(current - *protocol_name_list) !=
       *protocol_name_list_length)) {
    return TSI_INTERNAL_ERROR;
  }
  return TSI_OK;
}

// Helper method to negotiate the protocol between a client and a server. With
// this callback, the server is given preference when selecting a protocol to
// negotiate. The input of this function are in accordance to OpenSSL methods.
int SelectProtocolListServerSideFirst(const unsigned char** negotiated_protocol,
                                      unsigned char* negotiated_protocol_len,
                                      const unsigned char* client_list,
                                      size_t client_list_len,
                                      const unsigned char* server_list,
                                      size_t server_list_len) {
  const unsigned char* server_current = server_list;
  while (static_cast<unsigned int>(server_current - server_list) <
         server_list_len) {
    unsigned char server_current_len = *(server_current++);
    const unsigned char* client_current = client_list;
    while ((client_current >= client_list) &&
           static_cast<uintptr_t>(client_current - client_list) <
               client_list_len) {
      unsigned char client_current_len = *(client_current++);
      if ((server_current_len == client_current_len) &&
          !memcmp(server_current, client_current, client_current_len)) {
        *negotiated_protocol = client_current;
        *negotiated_protocol_len = client_current_len;
        return SSL_TLSEXT_ERR_OK;
      }
      client_current += client_current_len;
    }
    server_current += server_current_len;
  }
  return SSL_TLSEXT_ERR_NOACK;
}

#if TSI_OPENSSL_ALPN_SUPPORT
int ServerHandshakerFactoryAlpnCallback(SSL* /*ssl*/, const unsigned char** out,
                                        unsigned char* outlen,
                                        const unsigned char* in,
                                        unsigned int inlen, void* arg) {
  tsi_ssl_server_handshaker_factory* factory =
      static_cast<tsi_ssl_server_handshaker_factory*>(arg);
  return SelectProtocolListServerSideFirst(out, outlen, in, inlen,
                                           factory->alpn_protocol_list,
                                           factory->alpn_protocol_list_length);
}
#endif  // TSI_OPENSSL_ALPN_SUPPORT
}  // namespace

static gpr_once g_init_openssl_once = GPR_ONCE_INIT;
static int g_ssl_ctx_ex_factory_index = -1;
static int g_ssl_ctx_ex_crl_provider_index = -1;
static int g_ssl_ctx_ex_spiffe_bundle_map_index = -1;
static const unsigned char kSslSessionIdContext[] = {'g', 'r', 'p', 'c'};
static int g_ssl_ex_verified_root_cert_index = -1;
#if !defined(OPENSSL_IS_BORINGSSL) && !defined(OPENSSL_NO_ENGINE)
static const char kSslEnginePrefix[] = "engine:";
#endif
#if OPENSSL_VERSION_NUMBER >= 0x30000000
static const int kSslEcCurveNames[] = {NID_X9_62_prime256v1};
#endif

#if OPENSSL_VERSION_NUMBER < 0x10100000
static gpr_mu* g_openssl_mutexes = nullptr;
static void openssl_locking_cb(int mode, int type, const char* file,
                               int line) GRPC_UNUSED;
static unsigned long openssl_thread_id_cb(void) GRPC_UNUSED;

static void openssl_locking_cb(int mode, int type, const char* file, int line) {
  if (mode & CRYPTO_LOCK) {
    gpr_mu_lock(&g_openssl_mutexes[type]);
  } else {
    gpr_mu_unlock(&g_openssl_mutexes[type]);
  }
}

static unsigned long openssl_thread_id_cb(void) {
  return static_cast<unsigned long>(gpr_thd_currentid());
}
#endif

static void verified_root_cert_free(void* /*parent*/, void* ptr,
                                    CRYPTO_EX_DATA* /*ad*/, int /*index*/,
                                    long /*argl*/, void* /*argp*/) {
  X509_free(static_cast<X509*>(ptr));
}

static void init_openssl(void) {
#if OPENSSL_VERSION_NUMBER >= 0x10100000
  OPENSSL_init_ssl(0, nullptr);
  // Ensure OPENSSL global clean up happens after gRPC shutdown completes.
  // OPENSSL registers an exit handler to clean up global objects, which
  // otherwise may happen before gRPC removes all references to OPENSSL. Below
  // exit handler is guaranteed to run after OPENSSL's.
  std::atexit([]() {
    // Retrieve the OpenSSL cleanup timeout from the environment variable.
    // This allows users to override the default cleanup timeout for OpenSSL
    // resource deallocation during gRPC shutdown.
    std::optional<std::string> env =
        grpc_core::GetEnv(GRPC_ARG_OPENSSL_CLEANUP_TIMEOUT_ENV);
    int timeout_sec = 2;
    if (env.has_value()) {
      int parsed_timeout_sec = 0;
      if (absl::SimpleAtoi(*env, &parsed_timeout_sec)) {
        timeout_sec = parsed_timeout_sec;
      } else {
        GRPC_TRACE_LOG(tsi, ERROR)
            << "Invalid value [" << (*env) << "] for "
            << GRPC_ARG_OPENSSL_CLEANUP_TIMEOUT_ENV
            << " environment variable. Using default value of 2 seconds.";
      }
    }

    grpc_wait_for_shutdown_with_timeout(absl::Seconds(timeout_sec));
  });
#else
  SSL_library_init();
  SSL_load_error_strings();
  OpenSSL_add_all_algorithms();
#endif
#if OPENSSL_VERSION_NUMBER < 0x10100000
  if (!CRYPTO_get_locking_callback()) {
    int num_locks = CRYPTO_num_locks();
    CHECK_GT(num_locks, 0);
    g_openssl_mutexes = static_cast<gpr_mu*>(
        gpr_malloc(static_cast<size_t>(num_locks) * sizeof(gpr_mu)));
    for (int i = 0; i < num_locks; i++) {
      gpr_mu_init(&g_openssl_mutexes[i]);
    }
    CRYPTO_set_locking_callback(openssl_locking_cb);
    CRYPTO_set_id_callback(openssl_thread_id_cb);
  } else {
    GRPC_TRACE_LOG(tsi, INFO) << "OpenSSL callback has already been set.";
  }
#endif
  g_ssl_ctx_ex_factory_index =
      SSL_CTX_get_ex_new_index(0, nullptr, nullptr, nullptr, nullptr);
  CHECK_NE(g_ssl_ctx_ex_factory_index, -1);

  g_ssl_ctx_ex_crl_provider_index =
      SSL_CTX_get_ex_new_index(0, nullptr, nullptr, nullptr, nullptr);
  CHECK_NE(g_ssl_ctx_ex_crl_provider_index, -1);

  g_ssl_ctx_ex_spiffe_bundle_map_index =
      SSL_CTX_get_ex_new_index(0, nullptr, nullptr, nullptr, nullptr);
  CHECK_NE(g_ssl_ctx_ex_spiffe_bundle_map_index, -1);

  g_ssl_ex_verified_root_cert_index = SSL_get_ex_new_index(
      0, nullptr, nullptr, nullptr, verified_root_cert_free);
  CHECK_NE(g_ssl_ex_verified_root_cert_index, -1);
}

// --- Ssl utils. ---

// TODO(jboeuf): Remove when we are past the debugging phase with this code.
static void ssl_log_where_info(const SSL* ssl, int where, int flag,
                               const char* msg) {
  if ((where & flag) && GRPC_TRACE_FLAG_ENABLED(tsi)) {
    LOG(INFO) << absl::StrFormat("%20.20s - %s  - %s", msg,
                                 SSL_state_string_long(ssl),
                                 SSL_state_string(ssl));
  }
}

// Used for debugging. TODO(jboeuf): Remove when code is mature enough.
static void ssl_info_callback(const SSL* ssl, int where, int ret) {
  if (ret == 0) {
    LOG(ERROR) << "ssl_info_callback: error occurred.\n";
    return;
  }

  ssl_log_where_info(ssl, where, SSL_CB_LOOP, "LOOP");
  ssl_log_where_info(ssl, where, SSL_CB_HANDSHAKE_START, "HANDSHAKE START");
  ssl_log_where_info(ssl, where, SSL_CB_HANDSHAKE_DONE, "HANDSHAKE DONE");
}

// Returns 1 if name looks like an IP address, 0 otherwise.
// This is a very rough heuristic, and only handles IPv6 in hexadecimal form.
static int looks_like_ip_address(absl::string_view name) {
  size_t dot_count = 0;
  size_t num_size = 0;
  for (size_t i = 0; i < name.size(); ++i) {
    if (name[i] == ':') {
      // IPv6 Address in hexadecimal form, : is not allowed in DNS names.
      return 1;
    }
    if (name[i] >= '0' && name[i] <= '9') {
      if (num_size > 3) return 0;
      num_size++;
    } else if (name[i] == '.') {
      if (dot_count > 3 || num_size == 0) return 0;
      dot_count++;
      num_size = 0;
    } else {
      return 0;
    }
  }
  if (dot_count < 3 || num_size == 0) return 0;
  return 1;
}

// Gets the subject CN from an X509 cert.
static tsi_result ssl_get_x509_common_name(X509* cert, unsigned char** utf8,
                                           size_t* utf8_size) {
  int common_name_index = -1;
  X509_NAME_ENTRY* common_name_entry = nullptr;
  ASN1_STRING* common_name_asn1 = nullptr;
  X509_NAME* subject_name = X509_get_subject_name(cert);
  int utf8_returned_size = 0;
  if (subject_name == nullptr) {
    VLOG(2) << "Could not get subject name from certificate.";
    return TSI_NOT_FOUND;
  }
  common_name_index =
      X509_NAME_get_index_by_NID(subject_name, NID_commonName, -1);
  if (common_name_index == -1) {
    VLOG(2) << "Could not get common name of subject from certificate.";
    return TSI_NOT_FOUND;
  }
  common_name_entry = X509_NAME_get_entry(subject_name, common_name_index);
  if (common_name_entry == nullptr) {
    LOG(ERROR) << "Could not get common name entry from certificate.";
    return TSI_INTERNAL_ERROR;
  }
  common_name_asn1 = X509_NAME_ENTRY_get_data(common_name_entry);
  if (common_name_asn1 == nullptr) {
    LOG(ERROR) << "Could not get common name entry asn1 from certificate.";
    return TSI_INTERNAL_ERROR;
  }
  utf8_returned_size = ASN1_STRING_to_UTF8(utf8, common_name_asn1);
  if (utf8_returned_size < 0) {
    LOG(ERROR) << "Could not extract utf8 from asn1 string.";
    return TSI_OUT_OF_RESOURCES;
  }
  *utf8_size = static_cast<size_t>(utf8_returned_size);
  return TSI_OK;
}

// Gets the subject CN of an X509 cert as a tsi_peer_property.
static tsi_result peer_property_from_x509_common_name(
    X509* cert, tsi_peer_property* property) {
  unsigned char* common_name;
  size_t common_name_size;
  tsi_result result =
      ssl_get_x509_common_name(cert, &common_name, &common_name_size);
  if (result != TSI_OK) {
    if (result == TSI_NOT_FOUND) {
      common_name = nullptr;
      common_name_size = 0;
    } else {
      return result;
    }
  }
  result = tsi_construct_string_peer_property(
      TSI_X509_SUBJECT_COMMON_NAME_PEER_PROPERTY,
      common_name == nullptr ? "" : reinterpret_cast<const char*>(common_name),
      common_name_size, property);
  OPENSSL_free(common_name);
  return result;
}

// Gets the subject of an X509 cert as a tsi_peer_property.
static tsi_result peer_property_from_x509_subject(X509* cert,
                                                  tsi_peer_property* property,
                                                  bool is_verified_root_cert) {
  X509_NAME* subject_name = X509_get_subject_name(cert);
  if (subject_name == nullptr) {
    GRPC_TRACE_LOG(tsi, INFO) << "Could not get subject name from certificate.";
    return TSI_NOT_FOUND;
  }
  BIO* bio = BIO_new(BIO_s_mem());
  X509_NAME_print_ex(bio, subject_name, 0, XN_FLAG_RFC2253);
  char* contents;
  long len = BIO_get_mem_data(bio, &contents);
  if (len < 0) {
    LOG(ERROR) << "Could not get subject entry from certificate.";
    BIO_free(bio);
    return TSI_INTERNAL_ERROR;
  }
  tsi_result result;
  if (!is_verified_root_cert) {
    result = tsi_construct_string_peer_property(
        TSI_X509_SUBJECT_PEER_PROPERTY, contents, static_cast<size_t>(len),
        property);
  } else {
    result = tsi_construct_string_peer_property(
        TSI_X509_VERIFIED_ROOT_CERT_SUBECT_PEER_PROPERTY, contents,
        static_cast<size_t>(len), property);
  }
  BIO_free(bio);
  return result;
}

// Gets the X509 cert in PEM format as a tsi_peer_property.
static tsi_result add_pem_certificate(X509* cert, tsi_peer_property* property) {
  BIO* bio = BIO_new(BIO_s_mem());
  if (!PEM_write_bio_X509(bio, cert)) {
    BIO_free(bio);
    return TSI_INTERNAL_ERROR;
  }
  char* contents;
  long len = BIO_get_mem_data(bio, &contents);
  if (len <= 0) {
    BIO_free(bio);
    return TSI_INTERNAL_ERROR;
  }
  tsi_result result = tsi_construct_string_peer_property(
      TSI_X509_PEM_CERT_PROPERTY, contents, static_cast<size_t>(len), property);
  BIO_free(bio);
  return result;
}

// Gets the subject SANs from an X509 cert as a tsi_peer_property.
static tsi_result add_subject_alt_names_properties_to_peer(
    tsi_peer* peer, GENERAL_NAMES* subject_alt_names,
    size_t subject_alt_name_count, int* current_insert_index) {
  size_t i;
  tsi_result result = TSI_OK;

  for (i = 0; i < subject_alt_name_count; i++) {
    GENERAL_NAME* subject_alt_name =
        sk_GENERAL_NAME_value(subject_alt_names, TSI_SIZE_AS_SIZE(i));
    if (subject_alt_name->type == GEN_DNS ||
        subject_alt_name->type == GEN_EMAIL ||
        subject_alt_name->type == GEN_URI) {
      unsigned char* name = nullptr;
      int name_size;
      std::string property_name;
      if (subject_alt_name->type == GEN_DNS) {
        name_size = ASN1_STRING_to_UTF8(&name, subject_alt_name->d.dNSName);
        property_name = TSI_X509_DNS_PEER_PROPERTY;
      } else if (subject_alt_name->type == GEN_EMAIL) {
        name_size = ASN1_STRING_to_UTF8(&name, subject_alt_name->d.rfc822Name);
        property_name = TSI_X509_EMAIL_PEER_PROPERTY;
      } else {
        name_size = ASN1_STRING_to_UTF8(
            &name, subject_alt_name->d.uniformResourceIdentifier);
        property_name = TSI_X509_URI_PEER_PROPERTY;
      }
      if (name_size < 0) {
        LOG(ERROR) << "Could not get utf8 from asn1 string.";
        result = TSI_INTERNAL_ERROR;
        break;
      }
      result = tsi_construct_string_peer_property(
          TSI_X509_SUBJECT_ALTERNATIVE_NAME_PEER_PROPERTY,
          reinterpret_cast<const char*>(name), static_cast<size_t>(name_size),
          &peer->properties[(*current_insert_index)++]);
      if (result != TSI_OK) {
        OPENSSL_free(name);
        break;
      }
      result = tsi_construct_string_peer_property(
          property_name.c_str(), reinterpret_cast<const char*>(name),
          static_cast<size_t>(name_size),
          &peer->properties[(*current_insert_index)++]);
      OPENSSL_free(name);
    } else if (subject_alt_name->type == GEN_IPADD) {
      char ntop_buf[INET6_ADDRSTRLEN];
      int af;

      if (subject_alt_name->d.iPAddress->length == 4) {
        af = AF_INET;
      } else if (subject_alt_name->d.iPAddress->length == 16) {
        af = AF_INET6;
      } else {
        LOG(ERROR) << "SAN IP Address contained invalid IP";
        result = TSI_INTERNAL_ERROR;
        break;
      }
      const char* name = inet_ntop(af, subject_alt_name->d.iPAddress->data,
                                   ntop_buf, INET6_ADDRSTRLEN);
      if (name == nullptr) {
        LOG(ERROR) << "Could not get IP string from asn1 octet.";
        result = TSI_INTERNAL_ERROR;
        break;
      }

      result = tsi_construct_string_peer_property_from_cstring(
          TSI_X509_SUBJECT_ALTERNATIVE_NAME_PEER_PROPERTY, name,
          &peer->properties[(*current_insert_index)++]);
      if (result != TSI_OK) break;
      result = tsi_construct_string_peer_property_from_cstring(
          TSI_X509_IP_PEER_PROPERTY, name,
          &peer->properties[(*current_insert_index)++]);
    } else {
      result = tsi_construct_string_peer_property_from_cstring(
          TSI_X509_SUBJECT_ALTERNATIVE_NAME_PEER_PROPERTY, "other types of SAN",
          &peer->properties[(*current_insert_index)++]);
    }
    if (result != TSI_OK) break;
  }
  return result;
}

// Gets information about the peer's X509 cert as a tsi_peer object.
static tsi_result peer_from_x509(X509* cert, int include_certificate_type,
                                 tsi_peer* peer) {
  // TODO(jboeuf): Maybe add more properties.
  GENERAL_NAMES* subject_alt_names = static_cast<GENERAL_NAMES*>(
      X509_get_ext_d2i(cert, NID_subject_alt_name, nullptr, nullptr));
  int subject_alt_name_count =
      (subject_alt_names != nullptr)
          ? static_cast<int>(sk_GENERAL_NAME_num(subject_alt_names))
          : 0;
  size_t property_count;
  tsi_result result;
  CHECK_GE(subject_alt_name_count, 0);
  property_count = (include_certificate_type ? size_t{1} : 0) +
                   3 /* subject, common name, certificate */ +
                   static_cast<size_t>(subject_alt_name_count);
  for (int i = 0; i < subject_alt_name_count; i++) {
    GENERAL_NAME* subject_alt_name =
        sk_GENERAL_NAME_value(subject_alt_names, TSI_SIZE_AS_SIZE(i));
    // TODO(zhenlian): Clean up tsi_peer to avoid duplicate entries.
    // URI, DNS, email and ip address SAN fields are plumbed to tsi_peer, in
    // addition to all SAN fields (results in duplicate values). This code
    // snippet updates property_count accordingly.
    if (subject_alt_name->type == GEN_URI ||
        subject_alt_name->type == GEN_DNS ||
        subject_alt_name->type == GEN_EMAIL ||
        subject_alt_name->type == GEN_IPADD) {
      property_count += 1;
    }
  }
  result = tsi_construct_peer(property_count, peer);
  if (result != TSI_OK) return result;
  int current_insert_index = 0;
  do {
    if (include_certificate_type) {
      result = tsi_construct_string_peer_property_from_cstring(
          TSI_CERTIFICATE_TYPE_PEER_PROPERTY, TSI_X509_CERTIFICATE_TYPE,
          &peer->properties[current_insert_index++]);
      if (result != TSI_OK) break;
    }

    result = peer_property_from_x509_subject(
        cert, &peer->properties[current_insert_index++],
        /*is_verified_root_cert=*/false);
    if (result != TSI_OK) break;

    result = peer_property_from_x509_common_name(
        cert, &peer->properties[current_insert_index++]);
    if (result != TSI_OK) break;

    result =
        add_pem_certificate(cert, &peer->properties[current_insert_index++]);
    if (result != TSI_OK) break;

    if (subject_alt_name_count != 0) {
      result = add_subject_alt_names_properties_to_peer(
          peer, subject_alt_names, static_cast<size_t>(subject_alt_name_count),
          &current_insert_index);
      if (result != TSI_OK) break;
    }
  } while (false);

  if (subject_alt_names != nullptr) {
    sk_GENERAL_NAME_pop_free(subject_alt_names, GENERAL_NAME_free);
  }
  if (result != TSI_OK) tsi_peer_destruct(peer);

  CHECK((int)peer->property_count == current_insert_index);
  return result;
}

// Loads an in-memory PEM certificate chain into the SSL context.
static tsi_result ssl_ctx_use_certificate_chain(SSL_CTX* context,
                                                const char* pem_cert_chain,
                                                size_t pem_cert_chain_size) {
  tsi_result result = TSI_OK;
  X509* certificate = nullptr;
  BIO* pem;
  CHECK_LE(pem_cert_chain_size, static_cast<size_t>(INT_MAX));
  pem = BIO_new_mem_buf(pem_cert_chain, static_cast<int>(pem_cert_chain_size));
  if (pem == nullptr) return TSI_OUT_OF_RESOURCES;

  do {
    certificate =
        PEM_read_bio_X509_AUX(pem, nullptr, nullptr, const_cast<char*>(""));
    if (certificate == nullptr) {
      result = TSI_INVALID_ARGUMENT;
      break;
    }
    if (!SSL_CTX_use_certificate(context, certificate)) {
      result = TSI_INVALID_ARGUMENT;
      break;
    }
    while (true) {
      X509* certificate_authority =
          PEM_read_bio_X509(pem, nullptr, nullptr, const_cast<char*>(""));
      if (certificate_authority == nullptr) {
        ERR_clear_error();
        break;  // Done reading.
      }
      if (!SSL_CTX_add_extra_chain_cert(context, certificate_authority)) {
        X509_free(certificate_authority);
        result = TSI_INVALID_ARGUMENT;
        break;
      }
      // We don't need to free certificate_authority as its ownership has been
      // transferred to the context. That is not the case for certificate
      // though.
      //
    }
  } while (false);

  if (certificate != nullptr) X509_free(certificate);
  BIO_free(pem);
  return result;
}

#if !defined(OPENSSL_IS_BORINGSSL) && !defined(OPENSSL_NO_ENGINE)
static tsi_result ssl_ctx_use_engine_private_key(SSL_CTX* context,
                                                 const char* pem_key,
                                                 size_t pem_key_size) {
  tsi_result result = TSI_OK;
  EVP_PKEY* private_key = nullptr;
  ENGINE* engine = nullptr;
  char* engine_name = nullptr;
  // Parse key which is in following format engine:<engine_id>:<key_id>
  do {
    char* engine_start = (char*)pem_key + strlen(kSslEnginePrefix);
    char* engine_end = (char*)strchr(engine_start, ':');
    if (engine_end == nullptr) {
      result = TSI_INVALID_ARGUMENT;
      break;
    }
    char* key_id = engine_end + 1;
    int engine_name_length = engine_end - engine_start;
    if (engine_name_length == 0) {
      result = TSI_INVALID_ARGUMENT;
      break;
    }
    engine_name = static_cast<char*>(gpr_zalloc(engine_name_length + 1));
    memcpy(engine_name, engine_start, engine_name_length);
    VLOG(2) << "ENGINE key: " << engine_name;
    ENGINE_load_dynamic();
    engine = ENGINE_by_id(engine_name);
    if (engine == nullptr) {
      // If not available at ENGINE_DIR, use dynamic to load from
      // current working directory.
      engine = ENGINE_by_id("dynamic");
      if (engine == nullptr) {
        LOG(ERROR) << "Cannot load dynamic engine";
        result = TSI_INVALID_ARGUMENT;
        break;
      }
      if (!ENGINE_ctrl_cmd_string(engine, "ID", engine_name, 0) ||
          !ENGINE_ctrl_cmd_string(engine, "DIR_LOAD", "2", 0) ||
          !ENGINE_ctrl_cmd_string(engine, "DIR_ADD", ".", 0) ||
          !ENGINE_ctrl_cmd_string(engine, "LIST_ADD", "1", 0) ||
          !ENGINE_ctrl_cmd_string(engine, "LOAD", NULL, 0)) {
        LOG(ERROR) << "Cannot find engine";
        result = TSI_INVALID_ARGUMENT;
        break;
      }
    }
    if (!ENGINE_set_default(engine, ENGINE_METHOD_ALL)) {
      LOG(ERROR) << "ENGINE_set_default with ENGINE_METHOD_ALL failed";
      result = TSI_INVALID_ARGUMENT;
      break;
    }
    if (!ENGINE_init(engine)) {
      LOG(ERROR) << "ENGINE_init failed";
      result = TSI_INVALID_ARGUMENT;
      break;
    }
    private_key = ENGINE_load_private_key(engine, key_id, 0, 0);
    if (private_key == nullptr) {
      LOG(ERROR) << "ENGINE_load_private_key failed";
      result = TSI_INVALID_ARGUMENT;
      break;
    }
    if (!SSL_CTX_use_PrivateKey(context, private_key)) {
      LOG(ERROR) << "SSL_CTX_use_PrivateKey failed";
      result = TSI_INVALID_ARGUMENT;
      break;
    }
  } while (0);
  if (engine != nullptr) ENGINE_free(engine);
  if (private_key != nullptr) EVP_PKEY_free(private_key);
  if (engine_name != nullptr) gpr_free(engine_name);
  return result;
}
#endif  // !defined(OPENSSL_IS_BORINGSSL) && !defined(OPENSSL_NO_ENGINE)

static tsi_result ssl_ctx_use_pem_private_key(SSL_CTX* context,
                                              const char* pem_key,
                                              size_t pem_key_size) {
  tsi_result result = TSI_OK;
  EVP_PKEY* private_key = nullptr;
  BIO* pem;
  CHECK_LE(pem_key_size, static_cast<size_t>(INT_MAX));
  pem = BIO_new_mem_buf(pem_key, static_cast<int>(pem_key_size));
  if (pem == nullptr) return TSI_OUT_OF_RESOURCES;
  do {
    private_key =
        PEM_read_bio_PrivateKey(pem, nullptr, nullptr, const_cast<char*>(""));
    if (private_key == nullptr) {
      result = TSI_INVALID_ARGUMENT;
      break;
    }
    if (!SSL_CTX_use_PrivateKey(context, private_key)) {
      result = TSI_INVALID_ARGUMENT;
      break;
    }
  } while (false);
  if (private_key != nullptr) EVP_PKEY_free(private_key);
  BIO_free(pem);
  return result;
}

// Loads an in-memory PEM private key into the SSL context.
static tsi_result ssl_ctx_use_private_key(SSL_CTX* context, const char* pem_key,
                                          size_t pem_key_size) {
// BoringSSL does not have ENGINE support
#if !defined(OPENSSL_IS_BORINGSSL) && !defined(OPENSSL_NO_ENGINE)
  if (strncmp(pem_key, kSslEnginePrefix, strlen(kSslEnginePrefix)) == 0) {
    return ssl_ctx_use_engine_private_key(context, pem_key, pem_key_size);
  } else
#endif  // !defined(OPENSSL_IS_BORINGSSL) && !defined(OPENSSL_NO_ENGINE)
  {
    return ssl_ctx_use_pem_private_key(context, pem_key, pem_key_size);
  }
}

// Loads in-memory PEM verification certs into the SSL context and optionally
// returns the verification cert names (root_names can be NULL).
static tsi_result x509_store_load_certs(X509_STORE* cert_store,
                                        const char* pem_roots,
                                        size_t pem_roots_size,
                                        STACK_OF(X509_NAME) * *root_names) {
  tsi_result result = TSI_OK;
  size_t num_roots = 0;
  X509* root = nullptr;
  X509_NAME* root_name = nullptr;
  BIO* pem;
  CHECK_LE(pem_roots_size, static_cast<size_t>(INT_MAX));
  pem = BIO_new_mem_buf(pem_roots, static_cast<int>(pem_roots_size));
  if (cert_store == nullptr) return TSI_INVALID_ARGUMENT;
  if (pem == nullptr) return TSI_OUT_OF_RESOURCES;
  if (root_names != nullptr) {
    *root_names = sk_X509_NAME_new_null();
    if (*root_names == nullptr) return TSI_OUT_OF_RESOURCES;
  }

  while (true) {
    root = PEM_read_bio_X509_AUX(pem, nullptr, nullptr, const_cast<char*>(""));
    if (root == nullptr) {
      ERR_clear_error();
      break;  // We're at the end of stream.
    }
    if (root_names != nullptr) {
      root_name = X509_get_subject_name(root);
      if (root_name == nullptr) {
        LOG(ERROR) << "Could not get name from root certificate.";
        result = TSI_INVALID_ARGUMENT;
        break;
      }
      root_name = X509_NAME_dup(root_name);
      if (root_name == nullptr) {
        result = TSI_OUT_OF_RESOURCES;
        break;
      }
      sk_X509_NAME_push(*root_names, root_name);
      root_name = nullptr;
    }
    ERR_clear_error();
    if (!X509_STORE_add_cert(cert_store, root)) {
      unsigned long error = ERR_get_error();
      if (ERR_GET_LIB(error) != ERR_LIB_X509 ||
          ERR_GET_REASON(error) != X509_R_CERT_ALREADY_IN_HASH_TABLE) {
        LOG(ERROR) << "Could not add root certificate to ssl context.";
        result = TSI_INTERNAL_ERROR;
        break;
      }
    }
    X509_free(root);
    num_roots++;
  }
  if (num_roots == 0) {
    LOG(ERROR) << "Could not load any root certificate.";
    result = TSI_INVALID_ARGUMENT;
  }

  if (result != TSI_OK) {
    if (root != nullptr) X509_free(root);
    if (root_names != nullptr) {
      sk_X509_NAME_pop_free(*root_names, X509_NAME_free);
      *root_names = nullptr;
      if (root_name != nullptr) X509_NAME_free(root_name);
    }
  }
  BIO_free(pem);
  return result;
}

static tsi_result ssl_ctx_load_verification_certs(SSL_CTX* context,
                                                  const char* pem_roots,
                                                  size_t pem_roots_size,
                                                  STACK_OF(X509_NAME) *
                                                      *root_name) {
  X509_STORE* cert_store = SSL_CTX_get_cert_store(context);
  X509_STORE_set_flags(cert_store,
                       X509_V_FLAG_PARTIAL_CHAIN | X509_V_FLAG_TRUSTED_FIRST);
  return x509_store_load_certs(cert_store, pem_roots, pem_roots_size,
                               root_name);
}

// Populates the SSL context with a private key and a cert chain, and sets the
// cipher list and the ephemeral ECDH key.
static tsi_result populate_ssl_context(
    SSL_CTX* context, const tsi_ssl_pem_key_cert_pair* key_cert_pair,
    const char* cipher_list) {
  tsi_result result = TSI_OK;
  if (key_cert_pair != nullptr) {
    if (key_cert_pair->cert_chain != nullptr) {
      result = ssl_ctx_use_certificate_chain(context, key_cert_pair->cert_chain,
                                             strlen(key_cert_pair->cert_chain));
      if (result != TSI_OK) {
        LOG(ERROR) << "Invalid cert chain file.";
        return result;
      }
    }
    if (key_cert_pair->private_key != nullptr) {
      result = ssl_ctx_use_private_key(context, key_cert_pair->private_key,
                                       strlen(key_cert_pair->private_key));
      if (result != TSI_OK || !SSL_CTX_check_private_key(context)) {
        LOG(ERROR) << "Invalid private key.";
        return result != TSI_OK ? result : TSI_INVALID_ARGUMENT;
      }
    }
  }
  if ((cipher_list != nullptr) &&
      !SSL_CTX_set_cipher_list(context, cipher_list)) {
    LOG(ERROR) << "Invalid cipher list: " << cipher_list;
    return TSI_INVALID_ARGUMENT;
  }
  {
#if OPENSSL_VERSION_NUMBER < 0x30000000L
    EC_KEY* ecdh = EC_KEY_new_by_curve_name(NID_X9_62_prime256v1);
    if (!SSL_CTX_set_tmp_ecdh(context, ecdh)) {
      LOG(ERROR) << "Could not set ephemeral ECDH key.";
      EC_KEY_free(ecdh);
      return TSI_INTERNAL_ERROR;
    }
    SSL_CTX_set_options(context, SSL_OP_SINGLE_ECDH_USE);
    EC_KEY_free(ecdh);
#else
    if (!SSL_CTX_set1_groups(context, kSslEcCurveNames, 1)) {
      LOG(ERROR) << "Could not set ephemeral ECDH key.";
      return TSI_INTERNAL_ERROR;
    }
    SSL_CTX_set_options(context, SSL_OP_SINGLE_ECDH_USE);
#endif
  }
  return TSI_OK;
}

// Extracts the CN and the SANs from an X509 cert as a peer object.
tsi_result tsi_ssl_extract_x509_subject_names_from_pem_cert(
    const char* pem_cert, tsi_peer* peer) {
  tsi_result result = TSI_OK;
  X509* cert = nullptr;
  BIO* pem;
  pem = BIO_new_mem_buf(pem_cert, static_cast<int>(strlen(pem_cert)));
  if (pem == nullptr) return TSI_OUT_OF_RESOURCES;

  cert = PEM_read_bio_X509(pem, nullptr, nullptr, const_cast<char*>(""));
  if (cert == nullptr) {
    LOG(ERROR) << "Invalid certificate";
    result = TSI_INVALID_ARGUMENT;
  } else {
    result = peer_from_x509(cert, 0, peer);
  }
  if (cert != nullptr) X509_free(cert);
  BIO_free(pem);
  return result;
}

// This callback is invoked when the CRL has been verified and will soft-fail
// errors in verification depending on certain error types.
static int verify_cb(int ok, X509_STORE_CTX* ctx) {
  int cert_error = X509_STORE_CTX_get_error(ctx);
  if (cert_error == X509_V_ERR_UNABLE_TO_GET_CRL) {
    GRPC_TRACE_LOG(tsi, INFO)
        << "Certificate verification failed to find relevant CRL file. "
           "Ignoring error.";
    return 1;
  }
  if (cert_error != 0) {
    LOG(ERROR) << "Certificate verify failed with code " << cert_error;
  }
  return ok;
}

// The verification callback is used for clients that don't really care about
// the server's certificate, but we need to pull it anyway, in case a higher
// layer wants to look at it. In this case the verification may fail, but
// we don't really care.
static int NullVerifyCallback(X509_STORE_CTX* /*ctx*/, void* /*arg*/) {
  return 1;
}

static int RootCertExtractCallback(X509_STORE_CTX* ctx, void* /*arg*/) {
  int ret = 1;
  // Verification was successful. Get the verified chain from the X509_STORE_CTX
  // and put the root on the SSL object so that we have access to it when
  // populating the tsi_peer. On error extracting the root, we return success
  // anyway and proceed with the connection, to preserve the behavior of an
  // older version of this code.
#if OPENSSL_VERSION_NUMBER >= 0x10100000
  STACK_OF(X509)* chain = X509_STORE_CTX_get0_chain(ctx);
#else
  STACK_OF(X509)* chain = X509_STORE_CTX_get_chain(ctx);
#endif
  if (chain == nullptr) {
    return ret;
  }

  // The root cert is the last in the chain
  size_t chain_length = sk_X509_num(chain);
  if (chain_length == 0) {
    return ret;
  }
  X509* root_cert = sk_X509_value(chain, chain_length - 1);
  if (root_cert == nullptr) {
    return ret;
  }

  ERR_clear_error();
  int ssl_index = SSL_get_ex_data_X509_STORE_CTX_idx();
  if (ssl_index < 0) {
    char err_str[256];
    ERR_error_string_n(ERR_get_error(), err_str, sizeof(err_str));
    LOG(ERROR) << "error getting the SSL index from the X509_STORE_CTX: "
               << err_str;
    return ret;
  }
  SSL* ssl = static_cast<SSL*>(X509_STORE_CTX_get_ex_data(ctx, ssl_index));
  if (ssl == nullptr) {
    return ret;
  }

  // Free the old root and save the new one. There should not be an old root,
  // but if renegotiation is not disabled (required by RFC9113, Section
  // 9.2.1), it is possible that this callback run multiple times for a single
  // connection. gRPC does not always disable renegotiation. See
  // https://github.com/grpc/grpc/issues/35368
  X509_free(static_cast<X509*>(
      SSL_get_ex_data(ssl, g_ssl_ex_verified_root_cert_index)));
  int success =
      SSL_set_ex_data(ssl, g_ssl_ex_verified_root_cert_index, root_cert);
  if (success == 0) {
    GRPC_TRACE_LOG(tsi, INFO)
        << "Could not set verified root cert in SSL's ex_data";
  } else {
#if OPENSSL_VERSION_NUMBER >= 0x10100000L
    X509_up_ref(root_cert);
#else
    CRYPTO_add(&root_cert->references, 1, CRYPTO_LOCK_X509);
#endif
  }
  return ret;
}

static grpc_core::experimental::CrlProvider* GetCrlProvider(
    X509_STORE_CTX* ctx) {
  ERR_clear_error();
  int ssl_index = SSL_get_ex_data_X509_STORE_CTX_idx();
  if (ssl_index < 0) {
    char err_str[256];
    ERR_error_string_n(ERR_get_error(), err_str, sizeof(err_str));
    GRPC_TRACE_LOG(tsi, INFO)
        << "error getting the SSL index from the X509_STORE_CTX while looking "
           "up Crl: "
        << err_str;
    return nullptr;
  }
  SSL* ssl = static_cast<SSL*>(X509_STORE_CTX_get_ex_data(ctx, ssl_index));
  if (ssl == nullptr) {
    GRPC_TRACE_LOG(tsi, INFO)
        << "error while fetching from CrlProvider. SSL object is null";
    return nullptr;
  }
  SSL_CTX* ssl_ctx = SSL_get_SSL_CTX(ssl);
  auto* provider = static_cast<grpc_core::experimental::CrlProvider*>(
      SSL_CTX_get_ex_data(ssl_ctx, g_ssl_ctx_ex_crl_provider_index));
  return provider;
}

// If a CRL is returned, the caller is the owner of the CRL and must make sure
// it is freed.
static absl::StatusOr<X509_CRL*> GetCrlFromProvider(
    grpc_core::experimental::CrlProvider* provider, X509* cert) {
  if (provider == nullptr) {
    return absl::InvalidArgumentError("CrlProvider is null.");
  }
  absl::StatusOr<std::string> issuer_name = grpc_core::IssuerFromCert(cert);
  if (!issuer_name.ok()) {
    GRPC_TRACE_LOG(tsi, INFO) << "Could not get certificate issuer name";
    return absl::InvalidArgumentError(issuer_name.status().message());
  }
  absl::StatusOr<std::string> akid = grpc_core::AkidFromCertificate(cert);
  std::string akid_to_use;
  if (!akid.ok()) {
    GRPC_TRACE_LOG(tsi, INFO)
        << "Could not get certificate authority key identifier.";
  } else {
    akid_to_use = *akid;
  }

  grpc_core::experimental::CertificateInfoImpl cert_impl(*issuer_name,
                                                         akid_to_use);
  std::shared_ptr<grpc_core::experimental::Crl> internal_crl =
      provider->GetCrl(cert_impl);
  // There wasn't a CRL found in the provider. Returning 0 will end up causing
  // OpenSSL to return X509_V_ERR_UNABLE_TO_GET_CRL. We then catch that error
  // and behave how we want for a missing CRL.
  // It is important to treat missing CRLs and empty CRLs differently.
  if (internal_crl == nullptr) {
    return absl::NotFoundError("Could not find Crl related to certificate.");
  }
  X509_CRL* crl =
      std::static_pointer_cast<grpc_core::experimental::CrlImpl>(internal_crl)
          ->crl();

  return X509_CRL_dup(crl);
}

// Perform the validation checks in RFC5280 6.3.3 to ensure the given CRL is
// valid
// returns true if the Crl is valid, false otherwise
static bool ValidateCrl(X509* cert, X509* issuer, X509_CRL* crl) {
  bool valid = true;
  // RFC5280 6.3.3
  // 6.3.3a we do not support distribution points
  // 6.3.3b verify issuer and scope
  valid = grpc_core::VerifyCrlCertIssuerNamesMatch(crl, cert);
  if (!valid) {
    VLOG(2) << "CRL and cert issuer names mismatched.";
    return valid;
  }
  valid = grpc_core::HasCrlSignBit(issuer);
  if (!valid) {
    VLOG(2) << "CRL issuer not allowed to sign CRLs.";
    return valid;
  }
  // 6.3.3c Not supporting deltas
  // 6.3.3d Not supporting reasons masks
  // 6.3.3e Not supporting reasons masks
  // 6.3.3f We only support direct CRLs so these paths are by definition the
  // same.
  // 6.3.3g Verify CRL Signature
  valid = grpc_core::VerifyCrlSignature(crl, issuer);
  if (!valid) {
    VLOG(2) << "Crl signature check failed.";
  }
  return valid;
}

// Check if a given certificate is revoked
// Returns 1 if the certificate is not revoked, 0 if the certificate is revoked
static int CheckCertRevocation(grpc_core::experimental::CrlProvider* provider,
                               X509* cert, X509* issuer) {
  auto crl = GetCrlFromProvider(provider, cert);
  // Not finding a CRL is a specific behavior. Per RFC5280, not having a CRL to
  // check for a given certificate means that we cannot know for certain if the
  // status is Revoked or Unrevoked and instead is Undetermined. How a user
  // handles an Undetermined CRL is up to them. We use absl::IsNotFound as an
  // analogue for not finding the Crl from the provider, thus the certificate in
  // question is Undetermined.
  if (absl::IsNotFound(crl.status())) {
    // TODO(gtcooke94) knob for undetermined being revoked or unrevoked. By
    // default, unrevoked.
    return 1;
  } else if (!crl.ok()) {
    // This is an unexpected error, return false
    return 0;
  }
  // Validate the crl
  // RFC5280 6.3.3(a-i)
  if (!ValidateCrl(cert, issuer, *crl)) {
    X509_CRL_free(*crl);
    return 0;
  }

  // RFC5280 6.3.3j Actually check revocation
  // Look for serial number of certificate in CRL  X509_REVOKED* rev =
  // nullptr;
  X509_REVOKED* rev;
  if (X509_CRL_get0_by_cert(*crl, &rev, cert)) {
    // cert is revoked
    X509_CRL_free(*crl);
    return 0;
  }
  // The certificate is not revoked
  // RFC5280k - Not supported
  // RFC5280l - Not supported
  X509_CRL_free(*crl);
  return 1;
}

// Checks each certificate in the chain for revocation
// returns 0 if any cert in the chain is revoked, 1 otherwise.
static int CheckChainRevocation(
    X509_STORE_CTX* ctx, grpc_core::experimental::CrlProvider* provider) {
#if OPENSSL_VERSION_NUMBER >= 0x10100000
  STACK_OF(X509)* chain = X509_STORE_CTX_get0_chain(ctx);
#else
  STACK_OF(X509)* chain = X509_STORE_CTX_get_chain(ctx);
#endif
  if (chain == nullptr) {
    return 0;
  }
  // BoringSSL returns a size_t (unsigned), while OpenSSL returns an int
  // (signed). In OpenSSL, a -1 can indicate a problem. By forcing it into a
  // size_t, a -1 return will result in the chain_length being a very large
  // number, so it will still fail this check because that very large number
  // will be >= kMaxChainLength
  size_t chain_length = sk_X509_num(chain);
  if (chain_length > kMaxChainLength || chain_length == 0) {
    return 0;
  }
  // Loop to < chain_length - 1 because the last cert is the trust anchor/root
  // which cannot be revoked
  for (size_t i = 0; i < chain_length - 1; i++) {
    X509* cert = sk_X509_value(chain, i);
    X509* issuer = sk_X509_value(chain, i + 1);
    int ret = CheckCertRevocation(provider, cert, issuer);
    if (ret != 1) {
      return ret;
    }
  }
  return 1;
}

static grpc_core::SpiffeBundleMap* GetSpiffeBundleMap(X509_STORE_CTX* ctx) {
  CHECK(ctx != nullptr);
  ERR_clear_error();
  int ssl_index = SSL_get_ex_data_X509_STORE_CTX_idx();
  if (ssl_index < 0) {
    char err_str[256];
    ERR_error_string_n(ERR_get_error(), err_str, sizeof(err_str));
    GRPC_TRACE_LOG(tsi, INFO)
        << "error getting the SSL index from the X509_STORE_CTX while getting "
           "the SPIFFE Bundle Map: "
        << err_str;
    return nullptr;
  }
  SSL* ssl = static_cast<SSL*>(X509_STORE_CTX_get_ex_data(ctx, ssl_index));
  if (ssl == nullptr) {
    GRPC_TRACE_LOG(tsi, INFO)
        << "error while fetching SPIFFE Bundle Map. SSL object is null";
    return nullptr;
  }
  SSL_CTX* ssl_ctx = SSL_get_SSL_CTX(ssl);
  return static_cast<grpc_core::SpiffeBundleMap*>(
      SSL_CTX_get_ex_data(ssl_ctx, g_ssl_ctx_ex_spiffe_bundle_map_index));
}

static absl::StatusOr<std::string> GetSpiffeUriFromCert(X509* cert) {
  CHECK(cert != nullptr);
  GENERAL_NAMES* subject_alt_names = static_cast<GENERAL_NAMES*>(
      X509_get_ext_d2i(cert, NID_subject_alt_name, nullptr, nullptr));
  int uri_count = 0;
  absl::StatusOr<std::string> spiffe_uri;
  if (subject_alt_names != nullptr) {
    size_t subject_alt_name_count = sk_GENERAL_NAME_num(subject_alt_names);
    for (size_t i = 0; i < subject_alt_name_count; i++) {
      GENERAL_NAME* subject_alt_name =
          sk_GENERAL_NAME_value(subject_alt_names, TSI_SIZE_AS_SIZE(i));
      if (subject_alt_name == nullptr) {
        continue;
      }
      if (subject_alt_name->type == GEN_URI) {
        uri_count++;
        if (uri_count > 1) {
          sk_GENERAL_NAME_pop_free(subject_alt_names, GENERAL_NAME_free);
          return absl::InvalidArgumentError(
              "spiffe: more than one SAN URI found while doing SPIFFE validation. Must "
              "have exactly one URI SAN that is the SPIFFE ID.");
        }
        spiffe_uri = grpc_core::ParseUriString(subject_alt_name);
      }
    }
  }
  sk_GENERAL_NAME_pop_free(subject_alt_names, GENERAL_NAME_free);
  GRPC_RETURN_IF_ERROR(spiffe_uri.status());
  if (spiffe_uri->empty()) {
    return absl::InvalidArgumentError(
        "spiffe: no URI SAN found in leaf certificate");
  }
  return spiffe_uri;
}

static absl::StatusOr<std::string> SpiffeTrustDomainFromCert(X509* cert) {
  CHECK(cert != nullptr);
  auto subject_name = GetSpiffeUriFromCert(cert);
  GRPC_RETURN_IF_ERROR(subject_name.status());
  auto spiffe_id = grpc_core::SpiffeId::FromString(*subject_name);
  GRPC_RETURN_IF_ERROR(spiffe_id.status());
  return std::string(spiffe_id->trust_domain());
}

absl::Status PemCertsToX509Stack(const absl::Span<const std::string> pem_certs,
                                 STACK_OF(X509) * cert_stack) {
  CHECK(cert_stack != nullptr);
  for (const auto& pem_cert : pem_certs) {
    X509* cert = nullptr;
    BIO* pem =
        BIO_new_mem_buf(pem_cert.data(), static_cast<int>(pem_cert.length()));
    if (pem == nullptr) {
      return absl::InvalidArgumentError("Could not parse certificate to BIO");
    }
    cert = PEM_read_bio_X509(pem, nullptr, nullptr, nullptr);
    BIO_free(pem);
    if (cert == nullptr) {
      return absl::InvalidArgumentError("Could not parse certificate PEM");
    }
    sk_X509_push(cert_stack, cert);
  }
  return absl::OkStatus();
}

// Fills ctx's trusted roots with the roots in the SPIFFE Bundle Map that
// are associated with the to-be-verified leaf certificate's trust domain.
// For more detail see
// https://github.com/grpc/proposal/blob/master/A87-mtls-spiffe-support.md
absl::Status ConfigureSpiffeRoots(
    X509_STORE_CTX* ctx, grpc_core::SpiffeBundleMap* spiffe_bundle_map) {
  CHECK(ctx != nullptr);
  X509* leaf_cert = X509_STORE_CTX_get0_cert(ctx);
  if (leaf_cert == nullptr) {
    return absl::InvalidArgumentError(
        "A SPIFFE bundle map was configured but the leaf cert is null");
  }
  absl::StatusOr<std::string> trust_domain =
      SpiffeTrustDomainFromCert(leaf_cert);
  GRPC_RETURN_IF_ERROR(trust_domain.status());
  auto root_stack = spiffe_bundle_map->GetRootStack(*trust_domain);
  GRPC_RETURN_IF_ERROR(root_stack.status());
  if (*root_stack == nullptr) {
    return absl::InvalidArgumentError(
        "spiffe: root stack in the SPIFFE Bundle Map is nullptr.");
  }
  X509_STORE_CTX_set0_trusted_stack(ctx, *root_stack);
  return absl::OkStatus();
}

// The custom verification function to set in OpenSSL using
// X509_set_cert_verify_callback. This calls the standard OpenSSL procedure
// (X509_verify_cert), then also extracts the root certificate in the built
// chain and does revocation checks when a user has configured CrlProviders.
// returns 1 on success, indicating a trusted chain to a root of trust was
// found, 0 if a trusted chain could not be built.
static int CustomVerificationFunction(X509_STORE_CTX* ctx, void* arg) {
  // If a SPIFFE Bundle Map is configured, we'll
  // create this root stack during the verification function. We use
  // X509_STORE_CTX_set0_trusted_stack to then configure these as the roots
  // for verification, which does not take ownership. We must ensure the
  // lifetime of this object is long enough, thus the declaration here.
  CHECK(ctx != nullptr);
  // STACK_OF(X509)* root_stack = nullptr;
  grpc_core::SpiffeBundleMap* spiffe_bundle_map = GetSpiffeBundleMap(ctx);
  if (spiffe_bundle_map != nullptr) {
    absl::Status status = ConfigureSpiffeRoots(ctx, spiffe_bundle_map);
    if (!status.ok()) {
      VLOG(2) << "Failed to configure SPIFFE roots: " << status;
      return -1;
    }
  }
  int ret = X509_verify_cert(ctx);
  if (ret <= 0) {
    VLOG(2) << "Failed to verify cert chain.";
    // Verification failed. We shouldn't expect to have a verified chain, so
    // there is no need to attempt to extract the root cert from it, check
    // for revocation, or check anything else.
    return ret;
  }
  grpc_core::experimental::CrlProvider* provider = GetCrlProvider(ctx);
  if (provider != nullptr) {
    ret = CheckChainRevocation(ctx, provider);
    if (ret <= 0) {
      VLOG(2) << "The chain failed revocation checks.";
      return ret;
    }
  }
  return RootCertExtractCallback(ctx, arg);
}

// Sets the min and max TLS version of |ssl_context| to |min_tls_version|
// and |max_tls_version|, respectively. Calling this method is a no-op when
// using OpenSSL versions < 1.1.
static tsi_result tsi_set_min_and_max_tls_versions(
    SSL_CTX* ssl_context, tsi_tls_version min_tls_version,
    tsi_tls_version max_tls_version) {
  if (ssl_context == nullptr) {
    GRPC_TRACE_LOG(tsi, INFO) << "Invalid nullptr argument to "
                                 "|tsi_set_min_and_max_tls_versions|.";
    return TSI_INVALID_ARGUMENT;
  }
#if OPENSSL_VERSION_NUMBER >= 0x10100000
  // Set the min TLS version of the SSL context if using OpenSSL version
  // >= 1.1.0. This OpenSSL version is required because the
  // |SSL_CTX_set_min_proto_version| and |SSL_CTX_set_max_proto_version| APIs
  // only exist in this version range.
  switch (min_tls_version) {
    case tsi_tls_version::TSI_TLS1_2:
      SSL_CTX_set_min_proto_version(ssl_context, TLS1_2_VERSION);
      break;
#if defined(TLS1_3_VERSION)
    // If the library does not support TLS 1.3 and the caller requests a
    // minimum of TLS 1.3, then return an error because the caller's request
    // cannot be satisfied.
    case tsi_tls_version::TSI_TLS1_3:
      SSL_CTX_set_min_proto_version(ssl_context, TLS1_3_VERSION);
      break;
#endif
    default:
      GRPC_TRACE_LOG(tsi, INFO) << "TLS version is not supported.";
      return TSI_FAILED_PRECONDITION;
  }

  // Set the max TLS version of the SSL context.
  switch (max_tls_version) {
    case tsi_tls_version::TSI_TLS1_2:
      SSL_CTX_set_max_proto_version(ssl_context, TLS1_2_VERSION);
      break;
    case tsi_tls_version::TSI_TLS1_3:
#if defined(TLS1_3_VERSION)
      SSL_CTX_set_max_proto_version(ssl_context, TLS1_3_VERSION);
#else
      // If the library does not support TLS 1.3, then set the max TLS version
      // to TLS 1.2 instead.
      SSL_CTX_set_max_proto_version(ssl_context, TLS1_2_VERSION);
#endif
      break;
    default:
      GRPC_TRACE_LOG(tsi, INFO) << "TLS version is not supported.";
      return TSI_FAILED_PRECONDITION;
  }
#endif
  return TSI_OK;
}

// --- tsi_ssl_root_certs_store methods implementation. ---

tsi_ssl_root_certs_store* tsi_ssl_root_certs_store_create(
    const char* pem_roots) {
  if (pem_roots == nullptr) {
    LOG(ERROR) << "The root certificates are empty.";
    return nullptr;
  }
  tsi_ssl_root_certs_store* root_store = static_cast<tsi_ssl_root_certs_store*>(
      gpr_zalloc(sizeof(tsi_ssl_root_certs_store)));
  if (root_store == nullptr) {
    LOG(ERROR) << "Could not allocate buffer for ssl_root_certs_store.";
    return nullptr;
  }
  root_store->store = X509_STORE_new();
  if (root_store->store == nullptr) {
    LOG(ERROR) << "Could not allocate buffer for X509_STORE.";
    gpr_free(root_store);
    return nullptr;
  }
  tsi_result result = x509_store_load_certs(root_store->store, pem_roots,
                                            strlen(pem_roots), nullptr);
  if (result != TSI_OK) {
    LOG(ERROR) << "Could not load root certificates.";
    X509_STORE_free(root_store->store);
    gpr_free(root_store);
    return nullptr;
  }
#if OPENSSL_VERSION_NUMBER >= 0x10100000
  X509_VERIFY_PARAM* param = X509_STORE_get0_param(root_store->store);
#else
  X509_VERIFY_PARAM* param = root_store->store->param;
#endif
  X509_VERIFY_PARAM_set_depth(param, kMaxChainLength);
  return root_store;
}

void tsi_ssl_root_certs_store_destroy(tsi_ssl_root_certs_store* self) {
  if (self == nullptr) return;
  X509_STORE_free(self->store);
  gpr_free(self);
}

// --- tsi_ssl_session_cache methods implementation. ---

tsi_ssl_session_cache* tsi_ssl_session_cache_create_lru(size_t capacity) {
  // Pointer will be dereferenced by unref call.
  return tsi::SslSessionLRUCache::Create(capacity).release()->c_ptr();
}

void tsi_ssl_session_cache_ref(tsi_ssl_session_cache* cache) {
  // Pointer will be dereferenced by unref call.
  tsi::SslSessionLRUCache::FromC(cache)->Ref().release();
}

void tsi_ssl_session_cache_unref(tsi_ssl_session_cache* cache) {
  tsi::SslSessionLRUCache::FromC(cache)->Unref();
}

// --- tsi_frame_protector methods implementation. ---

static tsi_result ssl_protector_protect(tsi_frame_protector* self,
                                        const unsigned char* unprotected_bytes,
                                        size_t* unprotected_bytes_size,
                                        unsigned char* protected_output_frames,
                                        size_t* protected_output_frames_size) {
  tsi_ssl_frame_protector* impl =
      reinterpret_cast<tsi_ssl_frame_protector*>(self);
  gpr_mu_lock(&impl->mu);
  tsi_result result = grpc_core::SslProtectorProtect(
      unprotected_bytes, impl->buffer_size, impl->buffer_offset, impl->buffer,
      impl->ssl, impl->network_io, unprotected_bytes_size,
      protected_output_frames, protected_output_frames_size);
  gpr_mu_unlock(&impl->mu);
  return result;
}

static tsi_result ssl_protector_protect_flush(
    tsi_frame_protector* self, unsigned char* protected_output_frames,
    size_t* protected_output_frames_size, size_t* still_pending_size) {
  tsi_ssl_frame_protector* impl =
      reinterpret_cast<tsi_ssl_frame_protector*>(self);
  gpr_mu_lock(&impl->mu);
  tsi_result result = grpc_core::SslProtectorProtectFlush(
      impl->buffer_offset, impl->buffer, impl->ssl, impl->network_io,
      protected_output_frames, protected_output_frames_size,
      still_pending_size);
  gpr_mu_unlock(&impl->mu);
  return result;
}

static tsi_result ssl_protector_unprotect(
    tsi_frame_protector* self, const unsigned char* protected_frames_bytes,
    size_t* protected_frames_bytes_size, unsigned char* unprotected_bytes,
    size_t* unprotected_bytes_size) {
  tsi_ssl_frame_protector* impl =
      reinterpret_cast<tsi_ssl_frame_protector*>(self);
  gpr_mu_lock(&impl->mu);
  tsi_result result = grpc_core::SslProtectorUnprotect(
      protected_frames_bytes, impl->ssl, impl->network_io,
      protected_frames_bytes_size, unprotected_bytes, unprotected_bytes_size);
  gpr_mu_unlock(&impl->mu);
  return result;
}

static void ssl_protector_destroy(tsi_frame_protector* self) {
  tsi_ssl_frame_protector* impl =
      reinterpret_cast<tsi_ssl_frame_protector*>(self);
  if (impl->buffer != nullptr) gpr_free(impl->buffer);
  if (impl->ssl != nullptr) SSL_free(impl->ssl);
  if (impl->network_io != nullptr) BIO_free(impl->network_io);
  gpr_mu_destroy(&impl->mu);
  gpr_free(self);
}

static const tsi_frame_protector_vtable frame_protector_vtable = {
    ssl_protector_protect,
    ssl_protector_protect_flush,
    ssl_protector_unprotect,
    ssl_protector_destroy,
};

// --- tsi_server_handshaker_factory methods implementation. ---

static void tsi_ssl_handshaker_factory_destroy(
    tsi_ssl_handshaker_factory* factory) {
  if (factory == nullptr) return;

  if (factory->vtable != nullptr && factory->vtable->destroy != nullptr) {
    factory->vtable->destroy(factory);
  }
  // Note, we don't free(self) here because this object is always directly
  // embedded in another object. If tsi_ssl_handshaker_factory_init allocates
  // any memory, it should be free'd here.
}

static tsi_ssl_handshaker_factory* tsi_ssl_handshaker_factory_ref(
    tsi_ssl_handshaker_factory* factory) {
  if (factory == nullptr) return nullptr;
  gpr_refn(&factory->refcount, 1);
  return factory;
}

static void tsi_ssl_handshaker_factory_unref(
    tsi_ssl_handshaker_factory* factory) {
  if (factory == nullptr) return;

  if (gpr_unref(&factory->refcount)) {
    tsi_ssl_handshaker_factory_destroy(factory);
  }
}

static tsi_ssl_handshaker_factory_vtable handshaker_factory_vtable = {nullptr};

// Initializes a tsi_ssl_handshaker_factory object. Caller is responsible for
// allocating memory for the factory.
static void tsi_ssl_handshaker_factory_init(
    tsi_ssl_handshaker_factory* factory) {
  CHECK_NE(factory, nullptr);

  factory->vtable = &handshaker_factory_vtable;
  gpr_ref_init(&factory->refcount, 1);
}

// Gets the X509 cert chain in PEM format as a tsi_peer_property.
tsi_result tsi_ssl_get_cert_chain_contents(STACK_OF(X509) * peer_chain,
                                           tsi_peer_property* property) {
  BIO* bio = BIO_new(BIO_s_mem());
  const auto peer_chain_len = sk_X509_num(peer_chain);
  for (auto i = decltype(peer_chain_len){0}; i < peer_chain_len; i++) {
    if (!PEM_write_bio_X509(bio, sk_X509_value(peer_chain, i))) {
      BIO_free(bio);
      return TSI_INTERNAL_ERROR;
    }
  }
  char* contents;
  long len = BIO_get_mem_data(bio, &contents);
  if (len <= 0) {
    BIO_free(bio);
    return TSI_INTERNAL_ERROR;
  }
  tsi_result result = tsi_construct_string_peer_property(
      TSI_X509_PEM_CERT_CHAIN_PROPERTY, contents, static_cast<size_t>(len),
      property);
  BIO_free(bio);
  return result;
}

// --- tsi_handshaker_result methods implementation. ---
static tsi_result ssl_handshaker_result_extract_peer(
    const tsi_handshaker_result* self, tsi_peer* peer) {
  tsi_result result = TSI_OK;
  const unsigned char* alpn_selected = nullptr;
  unsigned int alpn_selected_len;
  const tsi_ssl_handshaker_result* impl =
      reinterpret_cast<const tsi_ssl_handshaker_result*>(self);
  X509* peer_cert = SSL_get_peer_certificate(impl->ssl);
  if (peer_cert != nullptr) {
    result = peer_from_x509(peer_cert, 1, peer);
    X509_free(peer_cert);
    if (result != TSI_OK) return result;
  }
#if TSI_OPENSSL_ALPN_SUPPORT
  SSL_get0_alpn_selected(impl->ssl, &alpn_selected, &alpn_selected_len);
#endif  // TSI_OPENSSL_ALPN_SUPPORT
  if (alpn_selected == nullptr) {
    // Try npn.
    SSL_get0_next_proto_negotiated(impl->ssl, &alpn_selected,
                                   &alpn_selected_len);
  }
  // When called on the client side, the stack also contains the
  // peer's certificate; When called on the server side,
  // the peer's certificate is not present in the stack
  STACK_OF(X509)* peer_chain = SSL_get_peer_cert_chain(impl->ssl);

  X509* verified_root_cert = static_cast<X509*>(
      SSL_get_ex_data(impl->ssl, g_ssl_ex_verified_root_cert_index));
  // 1 is for session reused property.
  size_t new_property_count = peer->property_count + 3;
  if (alpn_selected != nullptr) new_property_count++;
  if (peer_chain != nullptr) new_property_count++;
  if (verified_root_cert != nullptr) new_property_count++;
  tsi_peer_property* new_properties = static_cast<tsi_peer_property*>(
      gpr_zalloc(sizeof(*new_properties) * new_property_count));
  for (size_t i = 0; i < peer->property_count; i++) {
    new_properties[i] = peer->properties[i];
  }
  if (peer->properties != nullptr) gpr_free(peer->properties);
  peer->properties = new_properties;
  // Add peer chain if available
  if (peer_chain != nullptr) {
    result = tsi_ssl_get_cert_chain_contents(
        peer_chain, &peer->properties[peer->property_count]);
    if (result == TSI_OK) peer->property_count++;
  }
  if (alpn_selected != nullptr) {
    result = tsi_construct_string_peer_property(
        TSI_SSL_ALPN_SELECTED_PROTOCOL,
        reinterpret_cast<const char*>(alpn_selected), alpn_selected_len,
        &peer->properties[peer->property_count]);
    if (result != TSI_OK) return result;
    peer->property_count++;
  }
  // Add security_level peer property.
  result = tsi_construct_string_peer_property_from_cstring(
      TSI_SECURITY_LEVEL_PEER_PROPERTY,
      tsi_security_level_to_string(TSI_PRIVACY_AND_INTEGRITY),
      &peer->properties[peer->property_count]);
  if (result != TSI_OK) return result;
  peer->property_count++;

  const char* session_reused = SSL_session_reused(impl->ssl) ? "true" : "false";
  result = tsi_construct_string_peer_property_from_cstring(
      TSI_SSL_SESSION_REUSED_PEER_PROPERTY, session_reused,
      &peer->properties[peer->property_count]);
  if (result != TSI_OK) return result;
  peer->property_count++;

  if (verified_root_cert != nullptr) {
    result = peer_property_from_x509_subject(
        verified_root_cert, &peer->properties[peer->property_count], true);
    if (result != TSI_OK) {
      VLOG(2) << "Problem extracting subject from verified_root_cert. result: "
              << result;
    }
    peer->property_count++;
  }

  return result;
}

static tsi_result ssl_handshaker_result_get_frame_protector_type(
    const tsi_handshaker_result* /*self*/,
    tsi_frame_protector_type* frame_protector_type) {
  *frame_protector_type = TSI_FRAME_PROTECTOR_NORMAL;
  return TSI_OK;
}

static tsi_result ssl_handshaker_result_create_frame_protector(
    const tsi_handshaker_result* self, size_t* max_output_protected_frame_size,
    tsi_frame_protector** protector) {
  size_t actual_max_output_protected_frame_size =
      TSI_SSL_MAX_PROTECTED_FRAME_SIZE_UPPER_BOUND;
  tsi_ssl_handshaker_result* impl =
      reinterpret_cast<tsi_ssl_handshaker_result*>(
          const_cast<tsi_handshaker_result*>(self));
  tsi_ssl_frame_protector* protector_impl =
      static_cast<tsi_ssl_frame_protector*>(
          gpr_zalloc(sizeof(*protector_impl)));

  if (max_output_protected_frame_size != nullptr) {
    if (*max_output_protected_frame_size >
        TSI_SSL_MAX_PROTECTED_FRAME_SIZE_UPPER_BOUND) {
      *max_output_protected_frame_size =
          TSI_SSL_MAX_PROTECTED_FRAME_SIZE_UPPER_BOUND;
    } else if (*max_output_protected_frame_size <
               TSI_SSL_MAX_PROTECTED_FRAME_SIZE_LOWER_BOUND) {
      *max_output_protected_frame_size =
          TSI_SSL_MAX_PROTECTED_FRAME_SIZE_LOWER_BOUND;
    }
    actual_max_output_protected_frame_size = *max_output_protected_frame_size;
  }
  protector_impl->buffer_size =
      actual_max_output_protected_frame_size - TSI_SSL_MAX_PROTECTION_OVERHEAD;
  protector_impl->buffer =
      static_cast<unsigned char*>(gpr_malloc(protector_impl->buffer_size));
  if (protector_impl->buffer == nullptr) {
    LOG(ERROR) << "Could not allocate buffer for tsi_ssl_frame_protector.";
    gpr_free(protector_impl);
    return TSI_INTERNAL_ERROR;
  }

  // Transfer ownership of ssl and network_io to the frame protector.
  protector_impl->ssl = impl->ssl;
  impl->ssl = nullptr;
  protector_impl->network_io = impl->network_io;
  impl->network_io = nullptr;
  gpr_mu_init(&protector_impl->mu);
  protector_impl->base.vtable = &frame_protector_vtable;
  *protector = &protector_impl->base;
  return TSI_OK;
}

static tsi_result ssl_handshaker_result_get_unused_bytes(
    const tsi_handshaker_result* self, const unsigned char** bytes,
    size_t* bytes_size) {
  const tsi_ssl_handshaker_result* impl =
      reinterpret_cast<const tsi_ssl_handshaker_result*>(self);
  *bytes_size = impl->unused_bytes_size;
  *bytes = impl->unused_bytes;
  return TSI_OK;
}

static void ssl_handshaker_result_destroy(tsi_handshaker_result* self) {
  tsi_ssl_handshaker_result* impl =
      reinterpret_cast<tsi_ssl_handshaker_result*>(self);
  SSL_free(impl->ssl);
  BIO_free(impl->network_io);
  gpr_free(impl->unused_bytes);
  gpr_free(impl);
}

static const tsi_handshaker_result_vtable handshaker_result_vtable = {
    ssl_handshaker_result_extract_peer,
    ssl_handshaker_result_get_frame_protector_type,
    nullptr,  // create_zero_copy_grpc_protector
    ssl_handshaker_result_create_frame_protector,
    ssl_handshaker_result_get_unused_bytes,
    ssl_handshaker_result_destroy,
};

static tsi_result ssl_handshaker_result_create(
    tsi_ssl_handshaker* handshaker, unsigned char* unused_bytes,
    size_t unused_bytes_size, tsi_handshaker_result** handshaker_result,
    std::string* error) {
  if (handshaker == nullptr || handshaker_result == nullptr ||
      (unused_bytes_size > 0 && unused_bytes == nullptr)) {
    if (error != nullptr) *error = "invalid argument";
    return TSI_INVALID_ARGUMENT;
  }
  tsi_ssl_handshaker_result* result =
      grpc_core::Zalloc<tsi_ssl_handshaker_result>();
  result->base.vtable = &handshaker_result_vtable;
  // Transfer ownership of ssl and network_io to the handshaker result.
  result->ssl = handshaker->ssl;
  handshaker->ssl = nullptr;
  result->network_io = handshaker->network_io;
  handshaker->network_io = nullptr;
  // Transfer ownership of |unused_bytes| to the handshaker result.
  result->unused_bytes = unused_bytes;
  result->unused_bytes_size = unused_bytes_size;
  *handshaker_result = &result->base;
  return TSI_OK;
}

// --- tsi_handshaker methods implementation. ---

static tsi_result ssl_handshaker_get_bytes_to_send_to_peer(
    tsi_ssl_handshaker* impl, unsigned char* bytes, size_t* bytes_size,
    std::string* error) {
  int bytes_read_from_ssl = 0;
  if (bytes == nullptr || bytes_size == nullptr || *bytes_size > INT_MAX) {
    if (error != nullptr) *error = "invalid argument";
    return TSI_INVALID_ARGUMENT;
  }
  CHECK_LE(*bytes_size, static_cast<size_t>(INT_MAX));
  bytes_read_from_ssl =
      BIO_read(impl->network_io, bytes, static_cast<int>(*bytes_size));
  if (bytes_read_from_ssl < 0) {
    *bytes_size = 0;
    if (!BIO_should_retry(impl->network_io)) {
      if (error != nullptr) *error = "error reading from BIO";
      impl->result = TSI_INTERNAL_ERROR;
      return impl->result;
    } else {
      return TSI_OK;
    }
  }
  *bytes_size = static_cast<size_t>(bytes_read_from_ssl);
  return BIO_pending(impl->network_io) == 0 ? TSI_OK : TSI_INCOMPLETE_DATA;
}

static tsi_result ssl_handshaker_get_result(tsi_ssl_handshaker* impl) {
  if ((impl->result == TSI_HANDSHAKE_IN_PROGRESS) &&
      SSL_is_init_finished(impl->ssl)) {
    impl->result = TSI_OK;
  }
  return impl->result;
}

static tsi_result ssl_handshaker_do_handshake(tsi_ssl_handshaker* impl,
                                              std::string* error) {
  if (ssl_handshaker_get_result(impl) != TSI_HANDSHAKE_IN_PROGRESS) {
    impl->result = TSI_OK;
    return impl->result;
  } else {
    ERR_clear_error();
    // Get ready to get some bytes from SSL.
    int ssl_result = SSL_do_handshake(impl->ssl);
    ssl_result = SSL_get_error(impl->ssl, ssl_result);
    switch (ssl_result) {
      case SSL_ERROR_WANT_READ:
        if (BIO_pending(impl->network_io) == 0) {
          // We need more data.
          return TSI_INCOMPLETE_DATA;
        } else {
          return TSI_OK;
        }
      case SSL_ERROR_NONE:
        return TSI_OK;
      case SSL_ERROR_WANT_WRITE:
        return TSI_DRAIN_BUFFER;
      default: {
        char err_str[256];
        ERR_error_string_n(ERR_get_error(), err_str, sizeof(err_str));
        long verify_result = SSL_get_verify_result(impl->ssl);
        std::string verify_result_str;
        if (verify_result != X509_V_OK) {
          const char* verify_err = X509_verify_cert_error_string(verify_result);
          verify_result_str = absl::StrCat(": ", verify_err);
        }
        LOG(INFO) << "Handshake failed with error "
                  << grpc_core::SslErrorString(ssl_result) << ": " << err_str
                  << verify_result_str;
        if (error != nullptr) {
          *error = absl::StrCat(grpc_core::SslErrorString(ssl_result), ": ",
                                err_str, verify_result_str);
        }
        impl->result = TSI_PROTOCOL_FAILURE;
        return impl->result;
      }
    }
  }
}

static tsi_result ssl_handshaker_process_bytes_from_peer(
    tsi_ssl_handshaker* impl, const unsigned char* bytes, size_t* bytes_size,
    std::string* error) {
  int bytes_written_into_ssl_size = 0;
  if (bytes == nullptr || bytes_size == nullptr || *bytes_size > INT_MAX) {
    if (error != nullptr) *error = "invalid argument";
    return TSI_INVALID_ARGUMENT;
  }
  CHECK_LE(*bytes_size, static_cast<size_t>(INT_MAX));
  bytes_written_into_ssl_size =
      BIO_write(impl->network_io, bytes, static_cast<int>(*bytes_size));
  if (bytes_written_into_ssl_size < 0) {
    LOG(ERROR) << "Could not write to memory BIO.";
    if (error != nullptr) *error = "could not write to memory BIO";
    impl->result = TSI_INTERNAL_ERROR;
    return impl->result;
  }
  *bytes_size = static_cast<size_t>(bytes_written_into_ssl_size);
  return ssl_handshaker_do_handshake(impl, error);
}

static void ssl_handshaker_destroy(tsi_handshaker* self) {
  tsi_ssl_handshaker* impl = reinterpret_cast<tsi_ssl_handshaker*>(self);
  SSL_free(impl->ssl);
  BIO_free(impl->network_io);
  gpr_free(impl->outgoing_bytes_buffer);
  tsi_ssl_handshaker_factory_unref(impl->factory_ref);
  gpr_free(impl);
}

// Removes the bytes remaining in |impl->SSL|'s read BIO and writes them to
// |bytes_remaining|.
static tsi_result ssl_bytes_remaining(tsi_ssl_handshaker* impl,
                                      unsigned char** bytes_remaining,
                                      size_t* bytes_remaining_size,
                                      std::string* error) {
  if (impl == nullptr || bytes_remaining == nullptr ||
      bytes_remaining_size == nullptr) {
    if (error != nullptr) *error = "invalid argument";
    return TSI_INVALID_ARGUMENT;
  }
  // Attempt to read all of the bytes in SSL's read BIO. These bytes should
  // contain application data records that were appended to a handshake record
  // containing the ClientFinished or ServerFinished message.
  size_t bytes_in_ssl = BIO_pending(SSL_get_rbio(impl->ssl));
  if (bytes_in_ssl == 0) return TSI_OK;
  *bytes_remaining = static_cast<uint8_t*>(gpr_malloc(bytes_in_ssl));
  int bytes_read = BIO_read(SSL_get_rbio(impl->ssl), *bytes_remaining,
                            static_cast<int>(bytes_in_ssl));
  // If an unexpected number of bytes were read, return an error status and
  // free all of the bytes that were read.
  if (bytes_read < 0 || static_cast<size_t>(bytes_read) != bytes_in_ssl) {
    LOG(ERROR)
        << "Failed to read the expected number of bytes from SSL object.";
    gpr_free(*bytes_remaining);
    *bytes_remaining = nullptr;
    if (error != nullptr) {
      *error = "Failed to read the expected number of bytes from SSL object.";
    }
    return TSI_INTERNAL_ERROR;
  }
  *bytes_remaining_size = static_cast<size_t>(bytes_read);
  return TSI_OK;
}

// Write handshake data received from SSL to an unbound output buffer.
// By doing that, we drain SSL bio buffer used to hold handshake data.
// This API needs to be repeatedly called until all handshake data are
// received from SSL.
static tsi_result ssl_handshaker_write_output_buffer(tsi_handshaker* self,
                                                     size_t* bytes_written,
                                                     std::string* error) {
  tsi_ssl_handshaker* impl = reinterpret_cast<tsi_ssl_handshaker*>(self);
  tsi_result status = TSI_OK;
  size_t offset = *bytes_written;
  do {
    size_t to_send_size = impl->outgoing_bytes_buffer_size - offset;
    status = ssl_handshaker_get_bytes_to_send_to_peer(
        impl, impl->outgoing_bytes_buffer + offset, &to_send_size, error);
    offset += to_send_size;
    if (status == TSI_INCOMPLETE_DATA) {
      impl->outgoing_bytes_buffer_size *= 2;
      impl->outgoing_bytes_buffer = static_cast<unsigned char*>(gpr_realloc(
          impl->outgoing_bytes_buffer, impl->outgoing_bytes_buffer_size));
    }
  } while (status == TSI_INCOMPLETE_DATA);
  *bytes_written = offset;
  return status;
}

static tsi_result ssl_handshaker_next(tsi_handshaker* self,
                                      const unsigned char* received_bytes,
                                      size_t received_bytes_size,
                                      const unsigned char** bytes_to_send,
                                      size_t* bytes_to_send_size,
                                      tsi_handshaker_result** handshaker_result,
                                      tsi_handshaker_on_next_done_cb /*cb*/,
                                      void* /*user_data*/, std::string* error) {
  // Input sanity check.
  if ((received_bytes_size > 0 && received_bytes == nullptr) ||
      bytes_to_send == nullptr || bytes_to_send_size == nullptr ||
      handshaker_result == nullptr) {
    if (error != nullptr) *error = "invalid argument";
    return TSI_INVALID_ARGUMENT;
  }
  // If there are received bytes, process them first.
  tsi_ssl_handshaker* impl = reinterpret_cast<tsi_ssl_handshaker*>(self);
  tsi_result status = TSI_OK;
  size_t bytes_written = 0;
  if (received_bytes_size > 0) {
    unsigned char* remaining_bytes_to_write_to_openssl =
        const_cast<unsigned char*>(received_bytes);
    size_t remaining_bytes_to_write_to_openssl_size = received_bytes_size;
    size_t number_bio_write_attempts = 0;
    while (remaining_bytes_to_write_to_openssl_size > 0 &&
           (status == TSI_OK || status == TSI_INCOMPLETE_DATA) &&
           number_bio_write_attempts < TSI_SSL_MAX_BIO_WRITE_ATTEMPTS) {
      ++number_bio_write_attempts;
      // Try to write all of the remaining bytes to the BIO.
      size_t bytes_written_to_openssl =
          remaining_bytes_to_write_to_openssl_size;
      status = ssl_handshaker_process_bytes_from_peer(
          impl, remaining_bytes_to_write_to_openssl, &bytes_written_to_openssl,
          error);
      // As long as the BIO is full, drive the SSL handshake to consume bytes
      // from the BIO. If the SSL handshake returns any bytes, write them to
      // the peer.
      while (status == TSI_DRAIN_BUFFER) {
        status =
            ssl_handshaker_write_output_buffer(self, &bytes_written, error);
        if (status != TSI_OK) return status;
        status = ssl_handshaker_do_handshake(impl, error);
      }
      // Move the pointer to the first byte not yet successfully written to
      // the BIO.
      remaining_bytes_to_write_to_openssl_size -= bytes_written_to_openssl;
      remaining_bytes_to_write_to_openssl += bytes_written_to_openssl;
    }
  }
  if (status != TSI_OK) return status;
  // Get bytes to send to the peer, if available.
  status = ssl_handshaker_write_output_buffer(self, &bytes_written, error);
  if (status != TSI_OK) return status;
  *bytes_to_send = impl->outgoing_bytes_buffer;
  *bytes_to_send_size = bytes_written;
  // If handshake completes, create tsi_handshaker_result.
  if (ssl_handshaker_get_result(impl) == TSI_HANDSHAKE_IN_PROGRESS) {
    *handshaker_result = nullptr;
  } else {
    // Any bytes that remain in |impl->ssl|'s read BIO after the handshake is
    // complete must be extracted and set to the unused bytes of the
    // handshaker result. This indicates to the gRPC stack that there are
    // bytes from the peer that must be processed.
    unsigned char* unused_bytes = nullptr;
    size_t unused_bytes_size = 0;
    status =
        ssl_bytes_remaining(impl, &unused_bytes, &unused_bytes_size, error);
    if (status != TSI_OK) return status;
    if (unused_bytes_size > received_bytes_size) {
      LOG(ERROR) << "More unused bytes than received bytes.";
      gpr_free(unused_bytes);
      if (error != nullptr) *error = "More unused bytes than received bytes.";
      return TSI_INTERNAL_ERROR;
    }
    status = ssl_handshaker_result_create(impl, unused_bytes, unused_bytes_size,
                                          handshaker_result, error);
    if (status == TSI_OK) {
      // Indicates that the handshake has completed and that a
      // handshaker_result has been created.
      self->handshaker_result_created = true;
      // Output Cipher information
      if (GRPC_TRACE_FLAG_ENABLED(tsi)) {
        tsi_ssl_handshaker_result* result =
            reinterpret_cast<tsi_ssl_handshaker_result*>(*handshaker_result);
        auto cipher = SSL_get_current_cipher(result->ssl);
        if (cipher != nullptr) {
          GRPC_TRACE_LOG(tsi, INFO) << absl::StrFormat(
              "SSL Cipher Version: %s Name: %s", SSL_CIPHER_get_version(cipher),
              SSL_CIPHER_get_name(cipher));
        }
      }
    }
  }
  return status;
}

static const tsi_handshaker_vtable handshaker_vtable = {
    nullptr,  // get_bytes_to_send_to_peer -- deprecated
    nullptr,  // process_bytes_from_peer   -- deprecated
    nullptr,  // get_result                -- deprecated
    nullptr,  // extract_peer              -- deprecated
    nullptr,  // create_frame_protector    -- deprecated
    ssl_handshaker_destroy,
    ssl_handshaker_next,
    nullptr,  // shutdown
};

// --- tsi_ssl_handshaker_factory common methods. ---

static void tsi_ssl_handshaker_resume_session(
    SSL* ssl, tsi::SslSessionLRUCache* session_cache) {
  const char* server_name = SSL_get_servername(ssl, TLSEXT_NAMETYPE_host_name);
  if (server_name == nullptr) {
    return;
  }
  tsi::SslSessionPtr session = session_cache->Get(server_name);
  if (session != nullptr) {
    // SSL_set_session internally increments reference counter.
    SSL_set_session(ssl, session.get());
  }
}

static tsi_result create_tsi_ssl_handshaker(
    SSL_CTX* ctx, int is_client, const char* server_name_indication,
    size_t network_bio_buf_size, size_t ssl_bio_buf_size,
    std::optional<std::string> alpn_preferred_protocol_raw_list,
    tsi_ssl_handshaker_factory* factory, tsi_handshaker** handshaker) {
  SSL* ssl = SSL_new(ctx);
  BIO* network_io = nullptr;
  BIO* ssl_io = nullptr;
  tsi_ssl_handshaker* impl = nullptr;
  *handshaker = nullptr;
  if (ctx == nullptr) {
    LOG(ERROR) << "SSL Context is null. Should never happen.";
    return TSI_INTERNAL_ERROR;
  }
  if (ssl == nullptr) {
    return TSI_OUT_OF_RESOURCES;
  }
  SSL_set_info_callback(ssl, ssl_info_callback);

  if (!BIO_new_bio_pair(&network_io, network_bio_buf_size, &ssl_io,
                        ssl_bio_buf_size)) {
    LOG(ERROR) << "BIO_new_bio_pair failed.";
    SSL_free(ssl);
    return TSI_OUT_OF_RESOURCES;
  }
  SSL_set_bio(ssl, ssl_io, ssl_io);
#if TSI_OPENSSL_ALPN_SUPPORT
  if (alpn_preferred_protocol_raw_list.has_value()) {
    size_t num_preferred_protocols = 0;
    const char** preferred_protocols = ParseAlpnStringIntoArray(
        alpn_preferred_protocol_raw_list.value(), &num_preferred_protocols);
    if (preferred_protocols != nullptr) {
      unsigned char* preferred_protocol_byte_list = nullptr;
      size_t preferred_protocol_byte_list_length = 0;
      tsi_result result = BuildAlpnProtocolNameList(
          preferred_protocols, num_preferred_protocols,
          &preferred_protocol_byte_list, &preferred_protocol_byte_list_length);
      for (size_t i = 0; i < num_preferred_protocols; i++) {
        gpr_free(const_cast<char*>(preferred_protocols[i]));
      }
      gpr_free(preferred_protocols);
      if (result != TSI_OK) {
        LOG(ERROR) << "Building alpn list failed with error "
                   << tsi_result_to_string(result);
        if (preferred_protocol_byte_list != nullptr) {
          gpr_free(preferred_protocol_byte_list);
        }
        return TSI_INTERNAL_ERROR;
      }
      if (is_client) {
        if (SSL_set_alpn_protos(ssl, preferred_protocol_byte_list,
                                static_cast<unsigned int>(
                                    preferred_protocol_byte_list_length))) {
          LOG(ERROR) << "Could not set alpn protocol list to session.";
          gpr_free(preferred_protocol_byte_list);
          return TSI_INTERNAL_ERROR;
        }
        gpr_free(preferred_protocol_byte_list);
      }
    }
  }
#endif  // TSI_OPENSSL_ALPN_SUPPORT
  if (is_client) {
    int ssl_result;
    SSL_set_connect_state(ssl);
    // Skip if the SNI looks like an IP address because IP addressed are not
    // allowed as host names.
    if (server_name_indication != nullptr &&
        !looks_like_ip_address(server_name_indication)) {
      if (!SSL_set_tlsext_host_name(ssl, server_name_indication)) {
        LOG(ERROR) << "Invalid server name indication "
                   << server_name_indication;
        SSL_free(ssl);
        BIO_free(network_io);
        return TSI_INTERNAL_ERROR;
      }
    }
    tsi_ssl_client_handshaker_factory* client_factory =
        reinterpret_cast<tsi_ssl_client_handshaker_factory*>(factory);
    if (client_factory->session_cache != nullptr) {
      tsi_ssl_handshaker_resume_session(ssl,
                                        client_factory->session_cache.get());
    }
    ERR_clear_error();
    ssl_result = SSL_do_handshake(ssl);
    ssl_result = SSL_get_error(ssl, ssl_result);
    if (ssl_result != SSL_ERROR_WANT_READ) {
      LOG(ERROR)
          << "Unexpected error received from first SSL_do_handshake call: "
          << grpc_core::SslErrorString(ssl_result);
      SSL_free(ssl);
      BIO_free(network_io);
      return TSI_INTERNAL_ERROR;
    }
  } else {
    SSL_set_accept_state(ssl);
  }

  impl = grpc_core::Zalloc<tsi_ssl_handshaker>();
  impl->ssl = ssl;
  impl->network_io = network_io;
  impl->result = TSI_HANDSHAKE_IN_PROGRESS;
  impl->outgoing_bytes_buffer_size =
      TSI_SSL_HANDSHAKER_OUTGOING_BUFFER_INITIAL_SIZE;
  impl->outgoing_bytes_buffer =
      static_cast<unsigned char*>(gpr_zalloc(impl->outgoing_bytes_buffer_size));
  impl->base.vtable = &handshaker_vtable;
  impl->factory_ref = tsi_ssl_handshaker_factory_ref(factory);
  *handshaker = &impl->base;
  return TSI_OK;
}

static int select_protocol_list(const unsigned char** out,
                                unsigned char* outlen,
                                const unsigned char* client_list,
                                size_t client_list_len,
                                const unsigned char* server_list,
                                size_t server_list_len) {
  const unsigned char* client_current = client_list;
  while (static_cast<unsigned int>(client_current - client_list) <
         client_list_len) {
    unsigned char client_current_len = *(client_current++);
    const unsigned char* server_current = server_list;
    while ((server_current >= server_list) &&
           static_cast<uintptr_t>(server_current - server_list) <
               server_list_len) {
      unsigned char server_current_len = *(server_current++);
      if ((client_current_len == server_current_len) &&
          !memcmp(client_current, server_current, server_current_len)) {
        *out = server_current;
        *outlen = server_current_len;
        return SSL_TLSEXT_ERR_OK;
      }
      server_current += server_current_len;
    }
    client_current += client_current_len;
  }
  return SSL_TLSEXT_ERR_NOACK;
}

// --- tsi_ssl_client_handshaker_factory methods implementation. ---

tsi_result tsi_ssl_client_handshaker_factory_create_handshaker(
    tsi_ssl_client_handshaker_factory* factory,
    const char* server_name_indication, size_t network_bio_buf_size,
    size_t ssl_bio_buf_size,
    std::optional<std::string> alpn_preferred_protocol_list,
    tsi_handshaker** handshaker) {
  GRPC_TRACE_LOG(tsi, INFO)
      << "Creating SSL handshaker with SNI " << server_name_indication;
  return create_tsi_ssl_handshaker(
      factory->ssl_context, 1, server_name_indication, network_bio_buf_size,
      ssl_bio_buf_size, alpn_preferred_protocol_list, &factory->base,
      handshaker);
}

void tsi_ssl_client_handshaker_factory_unref(
    tsi_ssl_client_handshaker_factory* factory) {
  if (factory == nullptr) return;
  tsi_ssl_handshaker_factory_unref(&factory->base);
}

tsi_ssl_client_handshaker_factory* tsi_ssl_client_handshaker_factory_ref(
    tsi_ssl_client_handshaker_factory* client_factory) {
  if (client_factory == nullptr) return nullptr;
  return reinterpret_cast<tsi_ssl_client_handshaker_factory*>(
      tsi_ssl_handshaker_factory_ref(&client_factory->base));
}

static void tsi_ssl_client_handshaker_factory_destroy(
    tsi_ssl_handshaker_factory* factory) {
  if (factory == nullptr) return;
  tsi_ssl_client_handshaker_factory* self =
      reinterpret_cast<tsi_ssl_client_handshaker_factory*>(factory);
  if (self->ssl_context != nullptr) SSL_CTX_free(self->ssl_context);
  if (self->alpn_protocol_list != nullptr) gpr_free(self->alpn_protocol_list);
<<<<<<< HEAD
  self->session_cache.reset();
  self->key_logger.reset();
  self->root_cert_info = nullptr;
  gpr_free(self);
  self->root_cert_info = nullptr;
=======
>>>>>>> 02ab5bf3
  delete self;
}

static int client_handshaker_factory_npn_callback(
    SSL* /*ssl*/, unsigned char** out, unsigned char* outlen,
    const unsigned char* in, unsigned int inlen, void* arg) {
  tsi_ssl_client_handshaker_factory* factory =
      static_cast<tsi_ssl_client_handshaker_factory*>(arg);
  return select_protocol_list(const_cast<const unsigned char**>(out), outlen,
                              factory->alpn_protocol_list,
                              factory->alpn_protocol_list_length, in, inlen);
}

// --- tsi_ssl_server_handshaker_factory methods implementation. ---

tsi_result tsi_ssl_server_handshaker_factory_create_handshaker(
    tsi_ssl_server_handshaker_factory* factory, size_t network_bio_buf_size,
    size_t ssl_bio_buf_size, tsi_handshaker** handshaker) {
  if (factory->ssl_context_count == 0) return TSI_INVALID_ARGUMENT;
  // Create the handshaker with the first context. We will switch if needed
  // because of SNI in ssl_server_handshaker_factory_servername_callback.
  return create_tsi_ssl_handshaker(factory->ssl_contexts[0], 0, nullptr,
                                   network_bio_buf_size, ssl_bio_buf_size,
                                   std::nullopt, &factory->base, handshaker);
}

void tsi_ssl_server_handshaker_factory_unref(
    tsi_ssl_server_handshaker_factory* factory) {
  if (factory == nullptr) return;
  tsi_ssl_handshaker_factory_unref(&factory->base);
}

static void tsi_ssl_server_handshaker_factory_destroy(
    tsi_ssl_handshaker_factory* factory) {
  if (factory == nullptr) return;
  tsi_ssl_server_handshaker_factory* self =
      reinterpret_cast<tsi_ssl_server_handshaker_factory*>(factory);
  size_t i;
  for (i = 0; i < self->ssl_context_count; i++) {
    if (self->ssl_contexts[i] != nullptr) {
      SSL_CTX_free(self->ssl_contexts[i]);
      tsi_peer_destruct(&self->ssl_context_x509_subject_names[i]);
    }
  }
  if (self->ssl_contexts != nullptr) gpr_free(self->ssl_contexts);
  if (self->ssl_context_x509_subject_names != nullptr) {
    gpr_free(self->ssl_context_x509_subject_names);
  }
  if (self->alpn_protocol_list != nullptr) gpr_free(self->alpn_protocol_list);
<<<<<<< HEAD
  self->key_logger.reset();
  self->root_cert_info = nullptr;
=======
>>>>>>> 02ab5bf3
  delete self;
}

static int does_entry_match_name(absl::string_view entry,
                                 absl::string_view name) {
  if (entry.empty()) return 0;

  // Take care of '.' terminations.
  if (name.back() == '.') {
    name.remove_suffix(1);
  }
  if (entry.back() == '.') {
    entry.remove_suffix(1);
    if (entry.empty()) return 0;
  }

  if (absl::EqualsIgnoreCase(name, entry)) {
    return 1;  // Perfect match.
  }
  if (entry.front() != '*') return 0;

  // Wildchar subdomain matching.
  if (entry.size() < 3 || entry[1] != '.') {  // At least *.x
    LOG(ERROR) << "Invalid wildchar entry.";
    return 0;
  }
  size_t name_subdomain_pos = name.find('.');
  if (name_subdomain_pos == absl::string_view::npos) return 0;
  if (name_subdomain_pos >= name.size() - 2) return 0;
  absl::string_view name_subdomain =
      name.substr(name_subdomain_pos + 1);  // Starts after the dot.
  entry.remove_prefix(2);                   // Remove *.
  size_t dot = name_subdomain.find('.');
  if (dot == absl::string_view::npos || dot == name_subdomain.size() - 1) {
    LOG(ERROR) << "Invalid toplevel subdomain: " << name_subdomain;
    return 0;
  }
  if (name_subdomain.back() == '.') {
    name_subdomain.remove_suffix(1);
  }
  return !entry.empty() && absl::EqualsIgnoreCase(name_subdomain, entry);
}

static int ssl_server_handshaker_factory_servername_callback(SSL* ssl,
                                                             int* /*ap*/,
                                                             void* arg) {
  tsi_ssl_server_handshaker_factory* impl =
      static_cast<tsi_ssl_server_handshaker_factory*>(arg);
  size_t i = 0;
  const char* servername = SSL_get_servername(ssl, TLSEXT_NAMETYPE_host_name);
  if (servername == nullptr || strlen(servername) == 0) {
    return SSL_TLSEXT_ERR_NOACK;
  }

  for (i = 0; i < impl->ssl_context_count; i++) {
    if (tsi_ssl_peer_matches_name(&impl->ssl_context_x509_subject_names[i],
                                  servername)) {
      SSL_set_SSL_CTX(ssl, impl->ssl_contexts[i]);
      return SSL_TLSEXT_ERR_OK;
    }
  }
  LOG(ERROR) << "No match found for server name: " << servername;
  return SSL_TLSEXT_ERR_NOACK;
}

static int server_handshaker_factory_npn_advertised_callback(
    SSL* /*ssl*/, const unsigned char** out, unsigned int* outlen, void* arg) {
  tsi_ssl_server_handshaker_factory* factory =
      static_cast<tsi_ssl_server_handshaker_factory*>(arg);
  *out = factory->alpn_protocol_list;
  CHECK(factory->alpn_protocol_list_length <= UINT_MAX);
  *outlen = static_cast<unsigned int>(factory->alpn_protocol_list_length);
  return SSL_TLSEXT_ERR_OK;
}

/// This callback is called when new \a session is established and ready to
/// be cached. This session can be reused for new connections to similar
/// servers at later point of time.
/// It's intended to be used with SSL_CTX_sess_set_new_cb function.
///
/// It returns 1 if callback takes ownership over \a session and 0
/// otherwise.
static int server_handshaker_factory_new_session_callback(
    SSL* ssl, SSL_SESSION* session) {
  SSL_CTX* ssl_context = SSL_get_SSL_CTX(ssl);
  if (ssl_context == nullptr) {
    return 0;
  }
  void* arg = SSL_CTX_get_ex_data(ssl_context, g_ssl_ctx_ex_factory_index);
  tsi_ssl_client_handshaker_factory* factory =
      static_cast<tsi_ssl_client_handshaker_factory*>(arg);
  const char* server_name = SSL_get_servername(ssl, TLSEXT_NAMETYPE_host_name);
  if (server_name == nullptr) {
    return 0;
  }
  factory->session_cache->Put(server_name, tsi::SslSessionPtr(session));
  // Return 1 to indicate transferred ownership over the given session.
  return 1;
}

/// This callback is invoked at client or server when ssl/tls handshakes
/// complete and keylogging is enabled.
template <typename T>
static void ssl_keylogging_callback(const SSL* ssl, const char* info) {
  SSL_CTX* ssl_context = SSL_get_SSL_CTX(ssl);
  CHECK_NE(ssl_context, nullptr);
  void* arg = SSL_CTX_get_ex_data(ssl_context, g_ssl_ctx_ex_factory_index);
  T* factory = static_cast<T*>(arg);
  factory->key_logger->LogSessionKeys(ssl_context, info);
}

// --- tsi_ssl_handshaker_factory constructors. ---

static tsi_ssl_handshaker_factory_vtable client_handshaker_factory_vtable = {
    tsi_ssl_client_handshaker_factory_destroy};

tsi_result tsi_create_ssl_client_handshaker_factory(
    const tsi_ssl_pem_key_cert_pair* pem_key_cert_pair,
    const char* pem_root_certs, const char* cipher_suites,
    const char** alpn_protocols, uint16_t num_alpn_protocols,
    tsi_ssl_client_handshaker_factory** factory) {
  tsi_ssl_client_handshaker_options options;
  options.pem_key_cert_pair = pem_key_cert_pair;
  if (pem_root_certs != nullptr) {
    options.root_cert_info = std::make_shared<RootCertInfo>(pem_root_certs);
  }
  options.cipher_suites = cipher_suites;
  options.alpn_protocols = alpn_protocols;
  options.num_alpn_protocols = num_alpn_protocols;
  return tsi_create_ssl_client_handshaker_factory_with_options(&options,
                                                               factory);
}

tsi_result tsi_create_ssl_client_handshaker_factory_with_options(
    const tsi_ssl_client_handshaker_options* options,
    tsi_ssl_client_handshaker_factory** factory) {
  SSL_CTX* ssl_context = nullptr;
  tsi_ssl_client_handshaker_factory* impl = nullptr;
  tsi_result result = TSI_OK;

  gpr_once_init(&g_init_openssl_once, init_openssl);

  if (factory == nullptr) return TSI_INVALID_ARGUMENT;
  *factory = nullptr;
  if (options->root_store == nullptr && options->root_cert_info == nullptr &&
      !options->skip_server_certificate_verification) {
    return TSI_INVALID_ARGUMENT;
  }

#if OPENSSL_VERSION_NUMBER >= 0x10100000
  ssl_context = SSL_CTX_new(TLS_method());
#else
  ssl_context = SSL_CTX_new(TLSv1_2_method());
#endif
#if OPENSSL_VERSION_NUMBER >= 0x10101000 && !defined(LIBRESSL_VERSION_NUMBER)
  SSL_CTX_set_options(ssl_context, SSL_OP_NO_RENEGOTIATION);
#endif
  if (ssl_context == nullptr) {
    grpc_core::LogSslErrorStack();
    LOG(ERROR) << "Could not create ssl context.";
    return TSI_INVALID_ARGUMENT;
  }

  result = tsi_set_min_and_max_tls_versions(
      ssl_context, options->min_tls_version, options->max_tls_version);
  if (result != TSI_OK) return result;

  impl = new tsi_ssl_client_handshaker_factory();
  tsi_ssl_handshaker_factory_init(&impl->base);
  impl->base.vtable = &client_handshaker_factory_vtable;
  impl->ssl_context = ssl_context;
  if (options->session_cache != nullptr) {
    // Unref is called manually on factory destruction.
    impl->session_cache =
        reinterpret_cast<tsi::SslSessionLRUCache*>(options->session_cache)
            ->Ref();
    SSL_CTX_sess_set_new_cb(ssl_context,
                            server_handshaker_factory_new_session_callback);
    SSL_CTX_set_session_cache_mode(ssl_context, SSL_SESS_CACHE_CLIENT);
  }
  if (options->root_cert_info != nullptr) {
    impl->root_cert_info = options->root_cert_info;
  }

#if OPENSSL_VERSION_NUMBER >= 0x10101000 && !defined(LIBRESSL_VERSION_NUMBER)
  if (options->key_logger != nullptr) {
    impl->key_logger = options->key_logger->Ref();
    // SSL_CTX_set_keylog_callback is set here to register callback
    // when ssl/tls handshakes complete.
    SSL_CTX_set_keylog_callback(
        ssl_context,
        ssl_keylogging_callback<tsi_ssl_client_handshaker_factory>);
  }
#endif

  if (options->session_cache != nullptr || options->key_logger != nullptr) {
    // Need to set factory at g_ssl_ctx_ex_factory_index
    SSL_CTX_set_ex_data(ssl_context, g_ssl_ctx_ex_factory_index, impl);
  }

  do {
    result = populate_ssl_context(ssl_context, options->pem_key_cert_pair,
                                  options->cipher_suites);
    if (result != TSI_OK) break;

#if OPENSSL_VERSION_NUMBER >= 0x10100000
    // X509_STORE_up_ref is only available since OpenSSL 1.1.
    if (options->root_store != nullptr) {
      X509_STORE_up_ref(options->root_store->store);
      SSL_CTX_set_cert_store(ssl_context, options->root_store->store);
    }
#endif
    if (OPENSSL_VERSION_NUMBER < 0x10100000 ||
        (options->root_store == nullptr &&
         options->root_cert_info != nullptr)) {
      Match(
          *options->root_cert_info,
          [&](const std::string& pem_root_certs) {
            result = ssl_ctx_load_verification_certs(
                ssl_context, pem_root_certs.c_str(), pem_root_certs.size(),
                nullptr);
          },
          [&](const grpc_core::SpiffeBundleMap& spiffe_bundle_map) {
              X509_STORE* cert_store = SSL_CTX_get_cert_store(ssl_context);
              X509_STORE_set_flags(cert_store, X509_V_FLAG_PARTIAL_CHAIN |
                                                   X509_V_FLAG_TRUSTED_FIRST);
              const void* p = &spiffe_bundle_map;
              void* map = const_cast<void*>(p);
              SSL_CTX_set_ex_data(ssl_context,
                                  g_ssl_ctx_ex_spiffe_bundle_map_index, map);
          });
      X509_STORE* cert_store = SSL_CTX_get_cert_store(ssl_context);
#if OPENSSL_VERSION_NUMBER >= 0x10100000
      X509_VERIFY_PARAM* param = X509_STORE_get0_param(cert_store);

#else
      X509_VERIFY_PARAM* param = cert_store->param;
#endif

      X509_VERIFY_PARAM_set_depth(param, kMaxChainLength);
      if (result != TSI_OK) {
        LOG(ERROR) << "Cannot load server root certificates.";
        break;
      }
    }

    if (options->num_alpn_protocols != 0) {
      result = BuildAlpnProtocolNameList(
          options->alpn_protocols, options->num_alpn_protocols,
          &impl->alpn_protocol_list, &impl->alpn_protocol_list_length);
      if (result != TSI_OK) {
        LOG(ERROR) << "Building alpn list failed with error "
                   << tsi_result_to_string(result);
        break;
      }
#if TSI_OPENSSL_ALPN_SUPPORT
      CHECK(impl->alpn_protocol_list_length < UINT_MAX);
      if (SSL_CTX_set_alpn_protos(
              ssl_context, impl->alpn_protocol_list,
              static_cast<unsigned int>(impl->alpn_protocol_list_length))) {
        LOG(ERROR) << "Could not set alpn protocol list to context.";
        result = TSI_INVALID_ARGUMENT;
        break;
      }
#endif  // TSI_OPENSSL_ALPN_SUPPORT
      SSL_CTX_set_next_proto_select_cb(
          ssl_context, client_handshaker_factory_npn_callback, impl);
    }
  } while (false);
  if (result != TSI_OK) {
    tsi_ssl_handshaker_factory_unref(&impl->base);
    return result;
  }
  SSL_CTX_set_verify(ssl_context, SSL_VERIFY_PEER, nullptr);
  if (options->skip_server_certificate_verification) {
    SSL_CTX_set_cert_verify_callback(ssl_context, NullVerifyCallback, nullptr);
  } else {
    SSL_CTX_set_cert_verify_callback(ssl_context, CustomVerificationFunction,
                                     nullptr);
  }
#if OPENSSL_VERSION_NUMBER >= 0x10100000 && !defined(LIBRESSL_VERSION_NUMBER)
  if (options->crl_provider != nullptr) {
    SSL_CTX_set_ex_data(impl->ssl_context, g_ssl_ctx_ex_crl_provider_index,
                        options->crl_provider.get());
  } else if (options->crl_directory != nullptr &&
             strcmp(options->crl_directory, "") != 0) {
    X509_STORE* cert_store = SSL_CTX_get_cert_store(ssl_context);
    X509_STORE_set_verify_cb(cert_store, verify_cb);
    if (!X509_STORE_load_locations(cert_store, nullptr,
                                   options->crl_directory)) {
      LOG(ERROR) << "Failed to load CRL File from directory.";
    } else {
      X509_VERIFY_PARAM* param = X509_STORE_get0_param(cert_store);
      X509_VERIFY_PARAM_set_flags(
          param, X509_V_FLAG_CRL_CHECK | X509_V_FLAG_CRL_CHECK_ALL);
    }
  }
#endif

  *factory = impl;
  return TSI_OK;
}

static tsi_ssl_handshaker_factory_vtable server_handshaker_factory_vtable = {
    tsi_ssl_server_handshaker_factory_destroy};

tsi_result tsi_create_ssl_server_handshaker_factory(
    const tsi_ssl_pem_key_cert_pair* pem_key_cert_pairs,
    size_t num_key_cert_pairs, const char* pem_client_root_certs,
    int force_client_auth, const char* cipher_suites,
    const char** alpn_protocols, uint16_t num_alpn_protocols,
    tsi_ssl_server_handshaker_factory** factory) {
  return tsi_create_ssl_server_handshaker_factory_ex(
      pem_key_cert_pairs, num_key_cert_pairs, pem_client_root_certs,
      force_client_auth ? TSI_REQUEST_AND_REQUIRE_CLIENT_CERTIFICATE_AND_VERIFY
                        : TSI_DONT_REQUEST_CLIENT_CERTIFICATE,
      cipher_suites, alpn_protocols, num_alpn_protocols, factory);
}

tsi_result tsi_create_ssl_server_handshaker_factory_ex(
    const tsi_ssl_pem_key_cert_pair* pem_key_cert_pairs,
    size_t num_key_cert_pairs, const char* pem_client_root_certs,
    tsi_client_certificate_request_type client_certificate_request,
    const char* cipher_suites, const char** alpn_protocols,
    uint16_t num_alpn_protocols, tsi_ssl_server_handshaker_factory** factory) {
  tsi_ssl_server_handshaker_options options;
  options.pem_key_cert_pairs = pem_key_cert_pairs;
  options.num_key_cert_pairs = num_key_cert_pairs;
  if (pem_client_root_certs != nullptr) {
    options.root_cert_info = std::make_shared<RootCertInfo>(pem_client_root_certs);
  }
  options.client_certificate_request = client_certificate_request;
  options.cipher_suites = cipher_suites;
  options.alpn_protocols = alpn_protocols;
  options.num_alpn_protocols = num_alpn_protocols;
  return tsi_create_ssl_server_handshaker_factory_with_options(&options,
                                                               factory);
}

tsi_result tsi_create_ssl_server_handshaker_factory_with_options(
    const tsi_ssl_server_handshaker_options* options,
    tsi_ssl_server_handshaker_factory** factory) {
  tsi_ssl_server_handshaker_factory* impl = nullptr;
  tsi_result result = TSI_OK;
  size_t i = 0;

  gpr_once_init(&g_init_openssl_once, init_openssl);

  if (factory == nullptr) return TSI_INVALID_ARGUMENT;
  *factory = nullptr;
  if (options->num_key_cert_pairs == 0 ||
      options->pem_key_cert_pairs == nullptr) {
    return TSI_INVALID_ARGUMENT;
  }

  impl = new tsi_ssl_server_handshaker_factory();
  tsi_ssl_handshaker_factory_init(&impl->base);
  impl->base.vtable = &server_handshaker_factory_vtable;

  impl->ssl_contexts = static_cast<SSL_CTX**>(
      gpr_zalloc(options->num_key_cert_pairs * sizeof(SSL_CTX*)));
  impl->ssl_context_x509_subject_names = static_cast<tsi_peer*>(
      gpr_zalloc(options->num_key_cert_pairs * sizeof(tsi_peer)));
  if (impl->ssl_contexts == nullptr ||
      impl->ssl_context_x509_subject_names == nullptr) {
    tsi_ssl_handshaker_factory_unref(&impl->base);
    return TSI_OUT_OF_RESOURCES;
  }
  impl->ssl_context_count = options->num_key_cert_pairs;
  if (options->root_cert_info != nullptr) {
    impl->root_cert_info = options->root_cert_info;
  }

  if (options->num_alpn_protocols > 0) {
    result = BuildAlpnProtocolNameList(
        options->alpn_protocols, options->num_alpn_protocols,
        &impl->alpn_protocol_list, &impl->alpn_protocol_list_length);
    if (result != TSI_OK) {
      tsi_ssl_handshaker_factory_unref(&impl->base);
      return result;
    }
  }

  if (options->key_logger != nullptr) {
    impl->key_logger = options->key_logger->Ref();
  }

  for (i = 0; i < options->num_key_cert_pairs; i++) {
    do {
#if OPENSSL_VERSION_NUMBER >= 0x10100000
      impl->ssl_contexts[i] = SSL_CTX_new(TLS_method());
#else
      impl->ssl_contexts[i] = SSL_CTX_new(TLSv1_2_method());
#endif
#if OPENSSL_VERSION_NUMBER >= 0x10101000 && !defined(LIBRESSL_VERSION_NUMBER)
      SSL_CTX_set_options(impl->ssl_contexts[i], SSL_OP_NO_RENEGOTIATION);
#endif
      if (impl->ssl_contexts[i] == nullptr) {
        grpc_core::LogSslErrorStack();
        LOG(ERROR) << "Could not create ssl context.";
        result = TSI_OUT_OF_RESOURCES;
        break;
      }

      result = tsi_set_min_and_max_tls_versions(impl->ssl_contexts[i],
                                                options->min_tls_version,
                                                options->max_tls_version);
      if (result != TSI_OK) return result;

      result = populate_ssl_context(impl->ssl_contexts[i],
                                    &options->pem_key_cert_pairs[i],
                                    options->cipher_suites);
      if (result != TSI_OK) break;

      // TODO(elessar): Provide ability to disable session ticket keys.

      // Allow client cache sessions (it's needed for OpenSSL only).
      int set_sid_ctx_result = SSL_CTX_set_session_id_context(
          impl->ssl_contexts[i], kSslSessionIdContext,
          GPR_ARRAY_SIZE(kSslSessionIdContext));
      if (set_sid_ctx_result == 0) {
        LOG(ERROR) << "Failed to set session id context.";
        result = TSI_INTERNAL_ERROR;
        break;
      }

      if (options->session_ticket_key != nullptr) {
        if (SSL_CTX_set_tlsext_ticket_keys(
                impl->ssl_contexts[i],
                const_cast<char*>(options->session_ticket_key),
                options->session_ticket_key_size) == 0) {
          LOG(ERROR) << "Invalid STEK size.";
          result = TSI_INVALID_ARGUMENT;
          break;
        }
      }
      if (options->root_cert_info != nullptr) {
        Match(
            *options->root_cert_info,
            [&](const std::string& pem_root_certs) {
              STACK_OF(X509_NAME)* root_names = nullptr;
              result = ssl_ctx_load_verification_certs(
                  impl->ssl_contexts[i], pem_root_certs.c_str(),
                  pem_root_certs.size(), nullptr);
              if (result != TSI_OK) {
                LOG(ERROR) << "Invalid verification certs.";
              }
              if (options->send_client_ca_list) {
                SSL_CTX_set_client_CA_list(impl->ssl_contexts[i], root_names);
              }
            },
            [&](const grpc_core::SpiffeBundleMap& spiffe_bundle_map) {
                X509_STORE* cert_store =
                    SSL_CTX_get_cert_store(impl->ssl_contexts[i]);
                X509_STORE_set_flags(cert_store, X509_V_FLAG_PARTIAL_CHAIN |
                                                     X509_V_FLAG_TRUSTED_FIRST);
                const void* p = &spiffe_bundle_map;
                void* map = const_cast<void*>(p);
                SSL_CTX_set_ex_data(impl->ssl_contexts[i],
                                    g_ssl_ctx_ex_spiffe_bundle_map_index, map);
            });
        if (result != TSI_OK) {
          break;
        }
      }
      switch (options->client_certificate_request) {
        case TSI_DONT_REQUEST_CLIENT_CERTIFICATE:
          SSL_CTX_set_verify(impl->ssl_contexts[i], SSL_VERIFY_NONE, nullptr);
          break;
        case TSI_REQUEST_CLIENT_CERTIFICATE_BUT_DONT_VERIFY:
          SSL_CTX_set_verify(impl->ssl_contexts[i], SSL_VERIFY_PEER, nullptr);
          SSL_CTX_set_cert_verify_callback(impl->ssl_contexts[i],
                                           NullVerifyCallback, nullptr);
          break;
        case TSI_REQUEST_CLIENT_CERTIFICATE_AND_VERIFY:
          SSL_CTX_set_verify(impl->ssl_contexts[i], SSL_VERIFY_PEER, nullptr);
          SSL_CTX_set_cert_verify_callback(impl->ssl_contexts[i],
                                           CustomVerificationFunction, nullptr);
          break;
        case TSI_REQUEST_AND_REQUIRE_CLIENT_CERTIFICATE_BUT_DONT_VERIFY:
          SSL_CTX_set_verify(impl->ssl_contexts[i],
                             SSL_VERIFY_PEER | SSL_VERIFY_FAIL_IF_NO_PEER_CERT,
                             nullptr);
          SSL_CTX_set_cert_verify_callback(impl->ssl_contexts[i],
                                           NullVerifyCallback, nullptr);
          break;
        case TSI_REQUEST_AND_REQUIRE_CLIENT_CERTIFICATE_AND_VERIFY:
          SSL_CTX_set_verify(impl->ssl_contexts[i],
                             SSL_VERIFY_PEER | SSL_VERIFY_FAIL_IF_NO_PEER_CERT,
                             nullptr);
          SSL_CTX_set_cert_verify_callback(impl->ssl_contexts[i],
                                           CustomVerificationFunction, nullptr);
          break;
      }

#if OPENSSL_VERSION_NUMBER >= 0x10100000 && !defined(LIBRESSL_VERSION_NUMBER)
      if (options->crl_provider != nullptr) {
        SSL_CTX_set_ex_data(impl->ssl_contexts[i],
                            g_ssl_ctx_ex_crl_provider_index,
                            options->crl_provider.get());
      } else if (options->crl_directory != nullptr &&
                 strcmp(options->crl_directory, "") != 0) {
        X509_STORE* cert_store = SSL_CTX_get_cert_store(impl->ssl_contexts[i]);
        X509_STORE_set_verify_cb(cert_store, verify_cb);
        if (!X509_STORE_load_locations(cert_store, nullptr,
                                       options->crl_directory)) {
          LOG(ERROR) << "Failed to load CRL File from directory.";
        } else {
          X509_VERIFY_PARAM* param = X509_STORE_get0_param(cert_store);
          X509_VERIFY_PARAM_set_flags(
              param, X509_V_FLAG_CRL_CHECK | X509_V_FLAG_CRL_CHECK_ALL);
        }
      }
#endif

      result = tsi_ssl_extract_x509_subject_names_from_pem_cert(
          options->pem_key_cert_pairs[i].cert_chain,
          &impl->ssl_context_x509_subject_names[i]);
      if (result != TSI_OK) break;

      SSL_CTX_set_tlsext_servername_callback(
          impl->ssl_contexts[i],
          ssl_server_handshaker_factory_servername_callback);
      SSL_CTX_set_tlsext_servername_arg(impl->ssl_contexts[i], impl);
#if TSI_OPENSSL_ALPN_SUPPORT
      SSL_CTX_set_alpn_select_cb(impl->ssl_contexts[i],
                                 ServerHandshakerFactoryAlpnCallback, impl);
#endif  // TSI_OPENSSL_ALPN_SUPPORT
      SSL_CTX_set_next_protos_advertised_cb(
          impl->ssl_contexts[i],
          server_handshaker_factory_npn_advertised_callback, impl);

#if OPENSSL_VERSION_NUMBER >= 0x10101000 && !defined(LIBRESSL_VERSION_NUMBER)
      // Register factory at index
      if (options->key_logger != nullptr) {
        // Need to set factory at g_ssl_ctx_ex_factory_index
        SSL_CTX_set_ex_data(impl->ssl_contexts[i], g_ssl_ctx_ex_factory_index,
                            impl);
        // SSL_CTX_set_keylog_callback is set here to register callback
        // when ssl/tls handshakes complete.
        SSL_CTX_set_keylog_callback(
            impl->ssl_contexts[i],
            ssl_keylogging_callback<tsi_ssl_server_handshaker_factory>);
      }
#endif
    } while (false);

    if (result != TSI_OK) {
      tsi_ssl_handshaker_factory_unref(&impl->base);
      return result;
    }
  }

  *factory = impl;
  return TSI_OK;
}

// --- tsi_ssl utils. ---

int tsi_ssl_peer_matches_name(const tsi_peer* peer, absl::string_view name) {
  size_t i = 0;
  size_t san_count = 0;
  const tsi_peer_property* cn_property = nullptr;
  int like_ip = looks_like_ip_address(name);

  // Check the SAN first.
  for (i = 0; i < peer->property_count; i++) {
    const tsi_peer_property* property = &peer->properties[i];
    if (property->name == nullptr) continue;
    if (strcmp(property->name,
               TSI_X509_SUBJECT_ALTERNATIVE_NAME_PEER_PROPERTY) == 0) {
      san_count++;

      absl::string_view entry(property->value.data, property->value.length);
      if (!like_ip && does_entry_match_name(entry, name)) {
        return 1;
      } else if (like_ip && name == entry) {
        // IP Addresses are exact matches only.
        return 1;
      }
    } else if (strcmp(property->name,
                      TSI_X509_SUBJECT_COMMON_NAME_PEER_PROPERTY) == 0) {
      cn_property = property;
    }
  }

  // If there's no SAN, try the CN, but only if its not like an IP Address
  if (san_count == 0 && cn_property != nullptr && !like_ip) {
    if (does_entry_match_name(absl::string_view(cn_property->value.data,
                                                cn_property->value.length),
                              name)) {
      return 1;
    }
  }

  return 0;  // Not found.
}

bool IsRootCertInfoEmpty(const RootCertInfo* root_cert_info) {
  if (root_cert_info == nullptr) return true;
  return Match(
      *root_cert_info,
      [&](const std::string& pem_root_certs) { return pem_root_certs.empty(); },
      [&](const grpc_core::SpiffeBundleMap& spiffe_bundle_map) {
        return spiffe_bundle_map.size() == 0;
      });
}

// --- Testing support. ---
const tsi_ssl_handshaker_factory_vtable* tsi_ssl_handshaker_factory_swap_vtable(
    tsi_ssl_handshaker_factory* factory,
    tsi_ssl_handshaker_factory_vtable* new_vtable) {
  CHECK_NE(factory, nullptr);
  CHECK_NE(factory->vtable, nullptr);

  const tsi_ssl_handshaker_factory_vtable* orig_vtable = factory->vtable;
  factory->vtable = new_vtable;
  return orig_vtable;
}<|MERGE_RESOLUTION|>--- conflicted
+++ resolved
@@ -2291,14 +2291,6 @@
       reinterpret_cast<tsi_ssl_client_handshaker_factory*>(factory);
   if (self->ssl_context != nullptr) SSL_CTX_free(self->ssl_context);
   if (self->alpn_protocol_list != nullptr) gpr_free(self->alpn_protocol_list);
-<<<<<<< HEAD
-  self->session_cache.reset();
-  self->key_logger.reset();
-  self->root_cert_info = nullptr;
-  gpr_free(self);
-  self->root_cert_info = nullptr;
-=======
->>>>>>> 02ab5bf3
   delete self;
 }
 
@@ -2348,11 +2340,6 @@
     gpr_free(self->ssl_context_x509_subject_names);
   }
   if (self->alpn_protocol_list != nullptr) gpr_free(self->alpn_protocol_list);
-<<<<<<< HEAD
-  self->key_logger.reset();
-  self->root_cert_info = nullptr;
-=======
->>>>>>> 02ab5bf3
   delete self;
 }
 
