--- conflicted
+++ resolved
@@ -2564,12 +2564,8 @@
 
     const bool custom_roots_configured = options->root_cert_info != nullptr ||
                                          options->pem_root_certs != nullptr;
-<<<<<<< HEAD
-    if (OPENSSL_VERSION_NUMBER < 0x10100000 || (options->root_store == nullptr && custom_roots_configured)) {
-=======
     if (OPENSSL_VERSION_NUMBER < 0x10100000 ||
         (options->root_store == nullptr && custom_roots_configured)) {
->>>>>>> 82f09ac0
       if (options->root_cert_info != nullptr) {
         Match(
             *options->root_cert_info,
