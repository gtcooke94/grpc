--- conflicted
+++ resolved
@@ -2562,7 +2562,6 @@
                 ssl_context, pem_root_certs.c_str(), pem_root_certs.size(),
                 nullptr);
           },
-<<<<<<< HEAD
           [&](const grpc_core::SpiffeBundleMap& spiffe_bundle_map) {
               X509_STORE* cert_store = SSL_CTX_get_cert_store(ssl_context);
               X509_STORE_set_flags(cert_store, X509_V_FLAG_PARTIAL_CHAIN |
@@ -2571,14 +2570,6 @@
               void* map = const_cast<void*>(p);
               SSL_CTX_set_ex_data(ssl_context,
                                   g_ssl_ctx_ex_spiffe_bundle_map_index, map);
-=======
-          [&](const grpc_core::SpiffeBundleMap&) {
-            // TODO(gtcooke94) - implement SPIFFE Bundle Map verification. Crash
-            // until this is done.
-            grpc_core::Crash(
-                "spiffe bundle maps were configured but are not fully "
-                "implemented.");
->>>>>>> d26389b2
           });
       X509_STORE* cert_store = SSL_CTX_get_cert_store(ssl_context);
 #if OPENSSL_VERSION_NUMBER >= 0x10100000
@@ -2801,7 +2792,6 @@
                 SSL_CTX_set_client_CA_list(impl->ssl_contexts[i], root_names);
               }
             },
-<<<<<<< HEAD
             [&](const grpc_core::SpiffeBundleMap& spiffe_bundle_map) {
                 X509_STORE* cert_store =
                     SSL_CTX_get_cert_store(impl->ssl_contexts[i]);
@@ -2811,14 +2801,6 @@
                 void* map = const_cast<void*>(p);
                 SSL_CTX_set_ex_data(impl->ssl_contexts[i],
                                     g_ssl_ctx_ex_spiffe_bundle_map_index, map);
-=======
-            [&](const grpc_core::SpiffeBundleMap&) {
-              // TODO(gtcooke94) - implement SPIFFE Bundle Map verification.
-              // Crash until this is done.
-              grpc_core::Crash(
-                  "spiffe bundle maps were configured but are not fully "
-                  "implemented.");
->>>>>>> d26389b2
             });
         if (result != TSI_OK) {
           break;
