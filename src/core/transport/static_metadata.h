/*
 *
<<<<<<< HEAD
 * Copyright 2015, Google Inc.
=======
 * Copyright 2015-2016, Google Inc.
>>>>>>> b47eab53
 * All rights reserved.
 *
 * Redistribution and use in source and binary forms, with or without
 * modification, are permitted provided that the following conditions are
 * met:
 *
 *     * Redistributions of source code must retain the above copyright
 * notice, this list of conditions and the following disclaimer.
 *     * Redistributions in binary form must reproduce the above
 * copyright notice, this list of conditions and the following disclaimer
 * in the documentation and/or other materials provided with the
 * distribution.
 *     * Neither the name of Google Inc. nor the names of its
 * contributors may be used to endorse or promote products derived from
 * this software without specific prior written permission.
 *
 * THIS SOFTWARE IS PROVIDED BY THE COPYRIGHT HOLDERS AND CONTRIBUTORS
 * "AS IS" AND ANY EXPRESS OR IMPLIED WARRANTIES, INCLUDING, BUT NOT
 * LIMITED TO, THE IMPLIED WARRANTIES OF MERCHANTABILITY AND FITNESS FOR
 * A PARTICULAR PURPOSE ARE DISCLAIMED. IN NO EVENT SHALL THE COPYRIGHT
 * OWNER OR CONTRIBUTORS BE LIABLE FOR ANY DIRECT, INDIRECT, INCIDENTAL,
 * SPECIAL, EXEMPLARY, OR CONSEQUENTIAL DAMAGES (INCLUDING, BUT NOT
 * LIMITED TO, PROCUREMENT OF SUBSTITUTE GOODS OR SERVICES; LOSS OF USE,
 * DATA, OR PROFITS; OR BUSINESS INTERRUPTION) HOWEVER CAUSED AND ON ANY
 * THEORY OF LIABILITY, WHETHER IN CONTRACT, STRICT LIABILITY, OR TORT
 * (INCLUDING NEGLIGENCE OR OTHERWISE) ARISING IN ANY WAY OUT OF THE USE
 * OF THIS SOFTWARE, EVEN IF ADVISED OF THE POSSIBILITY OF SUCH DAMAGE.
 *
 */
 
/*
 * WARNING: Auto-generated code.
 *
 * To make changes to this file, change
 * tools/codegen/core/gen_static_metadata.py,
 * and then re-run it.
 *
 * See metadata.h for an explanation of the interface here, and metadata.c for
 * an
 * explanation of what's going on.
 */

#ifndef GRPC_INTERNAL_CORE_TRANSPORT_STATIC_METADATA_H
#define GRPC_INTERNAL_CORE_TRANSPORT_STATIC_METADATA_H

#include "src/core/transport/metadata.h"

#define GRPC_STATIC_MDSTR_COUNT 89
extern grpc_mdstr grpc_static_mdstr_table[GRPC_STATIC_MDSTR_COUNT];
/* "0" */
#define GRPC_MDSTR_0 (&grpc_static_mdstr_table[0])
/* "1" */
#define GRPC_MDSTR_1 (&grpc_static_mdstr_table[1])
/* "2" */
#define GRPC_MDSTR_2 (&grpc_static_mdstr_table[2])
/* "200" */
#define GRPC_MDSTR_200 (&grpc_static_mdstr_table[3])
/* "204" */
#define GRPC_MDSTR_204 (&grpc_static_mdstr_table[4])
/* "206" */
#define GRPC_MDSTR_206 (&grpc_static_mdstr_table[5])
/* "304" */
#define GRPC_MDSTR_304 (&grpc_static_mdstr_table[6])
/* "400" */
#define GRPC_MDSTR_400 (&grpc_static_mdstr_table[7])
/* "404" */
#define GRPC_MDSTR_404 (&grpc_static_mdstr_table[8])
/* "500" */
#define GRPC_MDSTR_500 (&grpc_static_mdstr_table[9])
/* "accept" */
#define GRPC_MDSTR_ACCEPT (&grpc_static_mdstr_table[10])
/* "accept-charset" */
#define GRPC_MDSTR_ACCEPT_CHARSET (&grpc_static_mdstr_table[11])
/* "accept-encoding" */
#define GRPC_MDSTR_ACCEPT_ENCODING (&grpc_static_mdstr_table[12])
/* "accept-language" */
#define GRPC_MDSTR_ACCEPT_LANGUAGE (&grpc_static_mdstr_table[13])
/* "accept-ranges" */
#define GRPC_MDSTR_ACCEPT_RANGES (&grpc_static_mdstr_table[14])
/* "access-control-allow-origin" */
#define GRPC_MDSTR_ACCESS_CONTROL_ALLOW_ORIGIN (&grpc_static_mdstr_table[15])
/* "age" */
#define GRPC_MDSTR_AGE (&grpc_static_mdstr_table[16])
/* "allow" */
#define GRPC_MDSTR_ALLOW (&grpc_static_mdstr_table[17])
/* "application/grpc" */
#define GRPC_MDSTR_APPLICATION_SLASH_GRPC (&grpc_static_mdstr_table[18])
/* ":authority" */
#define GRPC_MDSTR_AUTHORITY (&grpc_static_mdstr_table[19])
/* "authorization" */
#define GRPC_MDSTR_AUTHORIZATION (&grpc_static_mdstr_table[20])
/* "cache-control" */
#define GRPC_MDSTR_CACHE_CONTROL (&grpc_static_mdstr_table[21])
/* "census" */
#define GRPC_MDSTR_CENSUS (&grpc_static_mdstr_table[22])
/* "census-bin" */
#define GRPC_MDSTR_CENSUS_BIN (&grpc_static_mdstr_table[23])
/* "content-disposition" */
#define GRPC_MDSTR_CONTENT_DISPOSITION (&grpc_static_mdstr_table[24])
/* "content-encoding" */
#define GRPC_MDSTR_CONTENT_ENCODING (&grpc_static_mdstr_table[25])
/* "content-language" */
#define GRPC_MDSTR_CONTENT_LANGUAGE (&grpc_static_mdstr_table[26])
/* "content-length" */
#define GRPC_MDSTR_CONTENT_LENGTH (&grpc_static_mdstr_table[27])
/* "content-location" */
#define GRPC_MDSTR_CONTENT_LOCATION (&grpc_static_mdstr_table[28])
/* "content-range" */
#define GRPC_MDSTR_CONTENT_RANGE (&grpc_static_mdstr_table[29])
/* "content-type" */
#define GRPC_MDSTR_CONTENT_TYPE (&grpc_static_mdstr_table[30])
/* "cookie" */
#define GRPC_MDSTR_COOKIE (&grpc_static_mdstr_table[31])
/* "date" */
#define GRPC_MDSTR_DATE (&grpc_static_mdstr_table[32])
/* "deflate" */
#define GRPC_MDSTR_DEFLATE (&grpc_static_mdstr_table[33])
/* "deflate,gzip" */
#define GRPC_MDSTR_DEFLATE_COMMA_GZIP (&grpc_static_mdstr_table[34])
/* "" */
#define GRPC_MDSTR_EMPTY (&grpc_static_mdstr_table[35])
/* "etag" */
#define GRPC_MDSTR_ETAG (&grpc_static_mdstr_table[36])
/* "expect" */
#define GRPC_MDSTR_EXPECT (&grpc_static_mdstr_table[37])
/* "expires" */
#define GRPC_MDSTR_EXPIRES (&grpc_static_mdstr_table[38])
/* "from" */
#define GRPC_MDSTR_FROM (&grpc_static_mdstr_table[39])
/* "GET" */
#define GRPC_MDSTR_GET (&grpc_static_mdstr_table[40])
/* "grpc" */
#define GRPC_MDSTR_GRPC (&grpc_static_mdstr_table[41])
/* "grpc-accept-encoding" */
#define GRPC_MDSTR_GRPC_ACCEPT_ENCODING (&grpc_static_mdstr_table[42])
/* "grpc-encoding" */
#define GRPC_MDSTR_GRPC_ENCODING (&grpc_static_mdstr_table[43])
/* "grpc-internal-encoding-request" */
#define GRPC_MDSTR_GRPC_INTERNAL_ENCODING_REQUEST (&grpc_static_mdstr_table[44])
/* "grpc-message" */
#define GRPC_MDSTR_GRPC_MESSAGE (&grpc_static_mdstr_table[45])
/* "grpc-status" */
#define GRPC_MDSTR_GRPC_STATUS (&grpc_static_mdstr_table[46])
/* "grpc-timeout" */
#define GRPC_MDSTR_GRPC_TIMEOUT (&grpc_static_mdstr_table[47])
/* "gzip" */
#define GRPC_MDSTR_GZIP (&grpc_static_mdstr_table[48])
/* "gzip, deflate" */
#define GRPC_MDSTR_GZIP_COMMA_DEFLATE (&grpc_static_mdstr_table[49])
/* "host" */
#define GRPC_MDSTR_HOST (&grpc_static_mdstr_table[50])
/* "http" */
#define GRPC_MDSTR_HTTP (&grpc_static_mdstr_table[51])
/* "https" */
#define GRPC_MDSTR_HTTPS (&grpc_static_mdstr_table[52])
/* "identity" */
#define GRPC_MDSTR_IDENTITY (&grpc_static_mdstr_table[53])
/* "identity,deflate" */
#define GRPC_MDSTR_IDENTITY_COMMA_DEFLATE (&grpc_static_mdstr_table[54])
/* "identity,deflate,gzip" */
#define GRPC_MDSTR_IDENTITY_COMMA_DEFLATE_COMMA_GZIP \
  (&grpc_static_mdstr_table[55])
/* "identity,gzip" */
#define GRPC_MDSTR_IDENTITY_COMMA_GZIP (&grpc_static_mdstr_table[56])
/* "if-match" */
#define GRPC_MDSTR_IF_MATCH (&grpc_static_mdstr_table[57])
/* "if-modified-since" */
#define GRPC_MDSTR_IF_MODIFIED_SINCE (&grpc_static_mdstr_table[58])
/* "if-none-match" */
#define GRPC_MDSTR_IF_NONE_MATCH (&grpc_static_mdstr_table[59])
/* "if-range" */
#define GRPC_MDSTR_IF_RANGE (&grpc_static_mdstr_table[60])
/* "if-unmodified-since" */
#define GRPC_MDSTR_IF_UNMODIFIED_SINCE (&grpc_static_mdstr_table[61])
/* "last-modified" */
#define GRPC_MDSTR_LAST_MODIFIED (&grpc_static_mdstr_table[62])
/* "link" */
#define GRPC_MDSTR_LINK (&grpc_static_mdstr_table[63])
/* "location" */
#define GRPC_MDSTR_LOCATION (&grpc_static_mdstr_table[64])
/* "max-forwards" */
#define GRPC_MDSTR_MAX_FORWARDS (&grpc_static_mdstr_table[65])
/* ":method" */
#define GRPC_MDSTR_METHOD (&grpc_static_mdstr_table[66])
/* ":path" */
#define GRPC_MDSTR_PATH (&grpc_static_mdstr_table[67])
/* "POST" */
#define GRPC_MDSTR_POST (&grpc_static_mdstr_table[68])
/* "proxy-authenticate" */
#define GRPC_MDSTR_PROXY_AUTHENTICATE (&grpc_static_mdstr_table[69])
/* "proxy-authorization" */
#define GRPC_MDSTR_PROXY_AUTHORIZATION (&grpc_static_mdstr_table[70])
/* "range" */
#define GRPC_MDSTR_RANGE (&grpc_static_mdstr_table[71])
/* "referer" */
#define GRPC_MDSTR_REFERER (&grpc_static_mdstr_table[72])
/* "refresh" */
#define GRPC_MDSTR_REFRESH (&grpc_static_mdstr_table[73])
/* "retry-after" */
#define GRPC_MDSTR_RETRY_AFTER (&grpc_static_mdstr_table[74])
/* ":scheme" */
#define GRPC_MDSTR_SCHEME (&grpc_static_mdstr_table[75])
/* "server" */
#define GRPC_MDSTR_SERVER (&grpc_static_mdstr_table[76])
/* "set-cookie" */
#define GRPC_MDSTR_SET_COOKIE (&grpc_static_mdstr_table[77])
/* "/" */
#define GRPC_MDSTR_SLASH (&grpc_static_mdstr_table[78])
/* "/index.html" */
#define GRPC_MDSTR_SLASH_INDEX_DOT_HTML (&grpc_static_mdstr_table[79])
/* ":status" */
#define GRPC_MDSTR_STATUS (&grpc_static_mdstr_table[80])
/* "strict-transport-security" */
#define GRPC_MDSTR_STRICT_TRANSPORT_SECURITY (&grpc_static_mdstr_table[81])
/* "te" */
#define GRPC_MDSTR_TE (&grpc_static_mdstr_table[82])
/* "trailers" */
#define GRPC_MDSTR_TRAILERS (&grpc_static_mdstr_table[83])
/* "transfer-encoding" */
#define GRPC_MDSTR_TRANSFER_ENCODING (&grpc_static_mdstr_table[84])
/* "user-agent" */
#define GRPC_MDSTR_USER_AGENT (&grpc_static_mdstr_table[85])
/* "vary" */
#define GRPC_MDSTR_VARY (&grpc_static_mdstr_table[86])
/* "via" */
#define GRPC_MDSTR_VIA (&grpc_static_mdstr_table[87])
/* "www-authenticate" */
#define GRPC_MDSTR_WWW_AUTHENTICATE (&grpc_static_mdstr_table[88])

#define GRPC_STATIC_MDELEM_COUNT 78
extern grpc_mdelem grpc_static_mdelem_table[GRPC_STATIC_MDELEM_COUNT];
extern uintptr_t grpc_static_mdelem_user_data[GRPC_STATIC_MDELEM_COUNT];
/* "accept-charset": "" */
#define GRPC_MDELEM_ACCEPT_CHARSET_EMPTY (&grpc_static_mdelem_table[0])
/* "accept": "" */
#define GRPC_MDELEM_ACCEPT_EMPTY (&grpc_static_mdelem_table[1])
/* "accept-encoding": "" */
#define GRPC_MDELEM_ACCEPT_ENCODING_EMPTY (&grpc_static_mdelem_table[2])
/* "accept-encoding": "gzip, deflate" */
#define GRPC_MDELEM_ACCEPT_ENCODING_GZIP_COMMA_DEFLATE \
  (&grpc_static_mdelem_table[3])
/* "accept-language": "" */
#define GRPC_MDELEM_ACCEPT_LANGUAGE_EMPTY (&grpc_static_mdelem_table[4])
/* "accept-ranges": "" */
#define GRPC_MDELEM_ACCEPT_RANGES_EMPTY (&grpc_static_mdelem_table[5])
/* "access-control-allow-origin": "" */
#define GRPC_MDELEM_ACCESS_CONTROL_ALLOW_ORIGIN_EMPTY \
  (&grpc_static_mdelem_table[6])
/* "age": "" */
#define GRPC_MDELEM_AGE_EMPTY (&grpc_static_mdelem_table[7])
/* "allow": "" */
#define GRPC_MDELEM_ALLOW_EMPTY (&grpc_static_mdelem_table[8])
/* ":authority": "" */
#define GRPC_MDELEM_AUTHORITY_EMPTY (&grpc_static_mdelem_table[9])
/* "authorization": "" */
#define GRPC_MDELEM_AUTHORIZATION_EMPTY (&grpc_static_mdelem_table[10])
/* "cache-control": "" */
#define GRPC_MDELEM_CACHE_CONTROL_EMPTY (&grpc_static_mdelem_table[11])
/* "content-disposition": "" */
#define GRPC_MDELEM_CONTENT_DISPOSITION_EMPTY (&grpc_static_mdelem_table[12])
/* "content-encoding": "" */
#define GRPC_MDELEM_CONTENT_ENCODING_EMPTY (&grpc_static_mdelem_table[13])
/* "content-language": "" */
#define GRPC_MDELEM_CONTENT_LANGUAGE_EMPTY (&grpc_static_mdelem_table[14])
/* "content-length": "" */
#define GRPC_MDELEM_CONTENT_LENGTH_EMPTY (&grpc_static_mdelem_table[15])
/* "content-location": "" */
#define GRPC_MDELEM_CONTENT_LOCATION_EMPTY (&grpc_static_mdelem_table[16])
/* "content-range": "" */
#define GRPC_MDELEM_CONTENT_RANGE_EMPTY (&grpc_static_mdelem_table[17])
/* "content-type": "application/grpc" */
#define GRPC_MDELEM_CONTENT_TYPE_APPLICATION_SLASH_GRPC \
  (&grpc_static_mdelem_table[18])
/* "content-type": "" */
#define GRPC_MDELEM_CONTENT_TYPE_EMPTY (&grpc_static_mdelem_table[19])
/* "cookie": "" */
#define GRPC_MDELEM_COOKIE_EMPTY (&grpc_static_mdelem_table[20])
/* "date": "" */
#define GRPC_MDELEM_DATE_EMPTY (&grpc_static_mdelem_table[21])
/* "etag": "" */
#define GRPC_MDELEM_ETAG_EMPTY (&grpc_static_mdelem_table[22])
/* "expect": "" */
#define GRPC_MDELEM_EXPECT_EMPTY (&grpc_static_mdelem_table[23])
/* "expires": "" */
#define GRPC_MDELEM_EXPIRES_EMPTY (&grpc_static_mdelem_table[24])
/* "from": "" */
#define GRPC_MDELEM_FROM_EMPTY (&grpc_static_mdelem_table[25])
/* "grpc-accept-encoding": "deflate" */
#define GRPC_MDELEM_GRPC_ACCEPT_ENCODING_DEFLATE (&grpc_static_mdelem_table[26])
/* "grpc-accept-encoding": "deflate,gzip" */
#define GRPC_MDELEM_GRPC_ACCEPT_ENCODING_DEFLATE_COMMA_GZIP \
  (&grpc_static_mdelem_table[27])
/* "grpc-accept-encoding": "gzip" */
#define GRPC_MDELEM_GRPC_ACCEPT_ENCODING_GZIP (&grpc_static_mdelem_table[28])
/* "grpc-accept-encoding": "identity" */
#define GRPC_MDELEM_GRPC_ACCEPT_ENCODING_IDENTITY \
  (&grpc_static_mdelem_table[29])
/* "grpc-accept-encoding": "identity,deflate" */
#define GRPC_MDELEM_GRPC_ACCEPT_ENCODING_IDENTITY_COMMA_DEFLATE \
  (&grpc_static_mdelem_table[30])
/* "grpc-accept-encoding": "identity,deflate,gzip" */
#define GRPC_MDELEM_GRPC_ACCEPT_ENCODING_IDENTITY_COMMA_DEFLATE_COMMA_GZIP \
  (&grpc_static_mdelem_table[31])
/* "grpc-accept-encoding": "identity,gzip" */
#define GRPC_MDELEM_GRPC_ACCEPT_ENCODING_IDENTITY_COMMA_GZIP \
  (&grpc_static_mdelem_table[32])
/* "grpc-encoding": "deflate" */
#define GRPC_MDELEM_GRPC_ENCODING_DEFLATE (&grpc_static_mdelem_table[33])
/* "grpc-encoding": "gzip" */
#define GRPC_MDELEM_GRPC_ENCODING_GZIP (&grpc_static_mdelem_table[34])
/* "grpc-encoding": "identity" */
#define GRPC_MDELEM_GRPC_ENCODING_IDENTITY (&grpc_static_mdelem_table[35])
/* "grpc-status": "0" */
#define GRPC_MDELEM_GRPC_STATUS_0 (&grpc_static_mdelem_table[36])
/* "grpc-status": "1" */
#define GRPC_MDELEM_GRPC_STATUS_1 (&grpc_static_mdelem_table[37])
/* "grpc-status": "2" */
#define GRPC_MDELEM_GRPC_STATUS_2 (&grpc_static_mdelem_table[38])
/* "host": "" */
#define GRPC_MDELEM_HOST_EMPTY (&grpc_static_mdelem_table[39])
/* "if-match": "" */
#define GRPC_MDELEM_IF_MATCH_EMPTY (&grpc_static_mdelem_table[40])
/* "if-modified-since": "" */
#define GRPC_MDELEM_IF_MODIFIED_SINCE_EMPTY (&grpc_static_mdelem_table[41])
/* "if-none-match": "" */
#define GRPC_MDELEM_IF_NONE_MATCH_EMPTY (&grpc_static_mdelem_table[42])
/* "if-range": "" */
#define GRPC_MDELEM_IF_RANGE_EMPTY (&grpc_static_mdelem_table[43])
/* "if-unmodified-since": "" */
#define GRPC_MDELEM_IF_UNMODIFIED_SINCE_EMPTY (&grpc_static_mdelem_table[44])
/* "last-modified": "" */
#define GRPC_MDELEM_LAST_MODIFIED_EMPTY (&grpc_static_mdelem_table[45])
/* "link": "" */
#define GRPC_MDELEM_LINK_EMPTY (&grpc_static_mdelem_table[46])
/* "location": "" */
#define GRPC_MDELEM_LOCATION_EMPTY (&grpc_static_mdelem_table[47])
/* "max-forwards": "" */
#define GRPC_MDELEM_MAX_FORWARDS_EMPTY (&grpc_static_mdelem_table[48])
/* ":method": "GET" */
#define GRPC_MDELEM_METHOD_GET (&grpc_static_mdelem_table[49])
/* ":method": "POST" */
#define GRPC_MDELEM_METHOD_POST (&grpc_static_mdelem_table[50])
/* ":path": "/" */
#define GRPC_MDELEM_PATH_SLASH (&grpc_static_mdelem_table[51])
/* ":path": "/index.html" */
#define GRPC_MDELEM_PATH_SLASH_INDEX_DOT_HTML (&grpc_static_mdelem_table[52])
/* "proxy-authenticate": "" */
#define GRPC_MDELEM_PROXY_AUTHENTICATE_EMPTY (&grpc_static_mdelem_table[53])
/* "proxy-authorization": "" */
#define GRPC_MDELEM_PROXY_AUTHORIZATION_EMPTY (&grpc_static_mdelem_table[54])
/* "range": "" */
#define GRPC_MDELEM_RANGE_EMPTY (&grpc_static_mdelem_table[55])
/* "referer": "" */
#define GRPC_MDELEM_REFERER_EMPTY (&grpc_static_mdelem_table[56])
/* "refresh": "" */
#define GRPC_MDELEM_REFRESH_EMPTY (&grpc_static_mdelem_table[57])
/* "retry-after": "" */
#define GRPC_MDELEM_RETRY_AFTER_EMPTY (&grpc_static_mdelem_table[58])
/* ":scheme": "grpc" */
#define GRPC_MDELEM_SCHEME_GRPC (&grpc_static_mdelem_table[59])
/* ":scheme": "http" */
#define GRPC_MDELEM_SCHEME_HTTP (&grpc_static_mdelem_table[60])
/* ":scheme": "https" */
#define GRPC_MDELEM_SCHEME_HTTPS (&grpc_static_mdelem_table[61])
/* "server": "" */
#define GRPC_MDELEM_SERVER_EMPTY (&grpc_static_mdelem_table[62])
/* "set-cookie": "" */
#define GRPC_MDELEM_SET_COOKIE_EMPTY (&grpc_static_mdelem_table[63])
/* ":status": "200" */
#define GRPC_MDELEM_STATUS_200 (&grpc_static_mdelem_table[64])
/* ":status": "204" */
#define GRPC_MDELEM_STATUS_204 (&grpc_static_mdelem_table[65])
/* ":status": "206" */
#define GRPC_MDELEM_STATUS_206 (&grpc_static_mdelem_table[66])
/* ":status": "304" */
#define GRPC_MDELEM_STATUS_304 (&grpc_static_mdelem_table[67])
/* ":status": "400" */
#define GRPC_MDELEM_STATUS_400 (&grpc_static_mdelem_table[68])
/* ":status": "404" */
#define GRPC_MDELEM_STATUS_404 (&grpc_static_mdelem_table[69])
/* ":status": "500" */
#define GRPC_MDELEM_STATUS_500 (&grpc_static_mdelem_table[70])
/* "strict-transport-security": "" */
#define GRPC_MDELEM_STRICT_TRANSPORT_SECURITY_EMPTY \
  (&grpc_static_mdelem_table[71])
/* "te": "trailers" */
#define GRPC_MDELEM_TE_TRAILERS (&grpc_static_mdelem_table[72])
/* "transfer-encoding": "" */
#define GRPC_MDELEM_TRANSFER_ENCODING_EMPTY (&grpc_static_mdelem_table[73])
/* "user-agent": "" */
#define GRPC_MDELEM_USER_AGENT_EMPTY (&grpc_static_mdelem_table[74])
/* "vary": "" */
#define GRPC_MDELEM_VARY_EMPTY (&grpc_static_mdelem_table[75])
/* "via": "" */
#define GRPC_MDELEM_VIA_EMPTY (&grpc_static_mdelem_table[76])
/* "www-authenticate": "" */
#define GRPC_MDELEM_WWW_AUTHENTICATE_EMPTY (&grpc_static_mdelem_table[77])

extern const uint8_t
    grpc_static_metadata_elem_indices[GRPC_STATIC_MDELEM_COUNT * 2];
extern const char *const grpc_static_metadata_strings[GRPC_STATIC_MDSTR_COUNT];
extern const uint8_t grpc_static_accept_encoding_metadata[8];
#define GRPC_MDELEM_ACCEPT_ENCODING_FOR_ALGORITHMS(algs) \
  (&grpc_static_mdelem_table[grpc_static_accept_encoding_metadata[(algs)]])
#endif /* GRPC_INTERNAL_CORE_TRANSPORT_STATIC_METADATA_H */<|MERGE_RESOLUTION|>--- conflicted
+++ resolved
@@ -1,10 +1,6 @@
 /*
  *
-<<<<<<< HEAD
- * Copyright 2015, Google Inc.
-=======
  * Copyright 2015-2016, Google Inc.
->>>>>>> b47eab53
  * All rights reserved.
  *
  * Redistribution and use in source and binary forms, with or without
@@ -34,7 +30,7 @@
  * OF THIS SOFTWARE, EVEN IF ADVISED OF THE POSSIBILITY OF SUCH DAMAGE.
  *
  */
- 
+
 /*
  * WARNING: Auto-generated code.
  *
