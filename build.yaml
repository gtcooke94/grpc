--- conflicted
+++ resolved
@@ -213,11 +213,8 @@
   - src/core/lib/iomgr/sockaddr_posix.h
   - src/core/lib/iomgr/sockaddr_utils.h
   - src/core/lib/iomgr/sockaddr_windows.h
-<<<<<<< HEAD
   - src/core/lib/iomgr/socket_mutator.h
-=======
   - src/core/lib/iomgr/socket_utils.h
->>>>>>> 11948f74
   - src/core/lib/iomgr/socket_utils_posix.h
   - src/core/lib/iomgr/socket_windows.h
   - src/core/lib/iomgr/tcp_client.h
