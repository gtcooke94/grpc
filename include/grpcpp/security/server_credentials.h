--- conflicted
+++ resolved
@@ -34,7 +34,32 @@
 class Server;
 }  // namespace grpc_impl
 namespace grpc {
-struct SslServerCredentialsOptions;
+
+/// Options to create ServerCredentials with SSL
+struct SslServerCredentialsOptions {
+  /// \warning Deprecated
+  SslServerCredentialsOptions()
+      : force_client_auth(false),
+        client_certificate_request(GRPC_SSL_DONT_REQUEST_CLIENT_CERTIFICATE) {}
+  SslServerCredentialsOptions(
+      grpc_ssl_client_certificate_request_type request_type)
+      : force_client_auth(false), client_certificate_request(request_type) {}
+
+  struct PemKeyCertPair {
+    std::string private_key;
+    std::string cert_chain;
+  };
+  std::string pem_root_certs;
+  std::vector<PemKeyCertPair> pem_key_cert_pairs;
+  /// \warning Deprecated
+  bool force_client_auth;
+
+  /// If both \a force_client_auth and \a client_certificate_request
+  /// fields are set, \a force_client_auth takes effect, i.e.
+  /// \a REQUEST_AND_REQUIRE_CLIENT_CERTIFICATE_AND_VERIFY
+  /// will be enforced.
+  grpc_ssl_client_certificate_request_type client_certificate_request;
+};
 
 /// Wrapper around \a grpc_server_credentials, a way to authenticate a server.
 class ServerCredentials {
@@ -57,17 +82,10 @@
   virtual int AddPortToServer(const std::string& addr, grpc_server* server) = 0;
 };
 
-<<<<<<< HEAD
 /// Builds SSL ServerCredentials given SSL specific options
 std::shared_ptr<ServerCredentials> SslServerCredentials(
     const grpc::SslServerCredentialsOptions& options);
 
-/// Builds insecure server credentials.
-=======
-std::shared_ptr<ServerCredentials> SslServerCredentials(
-    const SslServerCredentialsOptions& options);
-
->>>>>>> eaa67051
 std::shared_ptr<ServerCredentials> InsecureServerCredentials();
 
 namespace experimental {
@@ -77,27 +95,20 @@
   /// Add fields if needed.
 };
 
-<<<<<<< HEAD
 /// Builds ALTS ServerCredentials given ALTS specific options
 std::shared_ptr<ServerCredentials> AltsServerCredentials(
     const AltsServerCredentialsOptions& options);
 
 /// Builds Local ServerCredentials.
-=======
 std::shared_ptr<ServerCredentials> AltsServerCredentials(
     const AltsServerCredentialsOptions& options);
 
->>>>>>> eaa67051
 std::shared_ptr<ServerCredentials> LocalServerCredentials(
     grpc_local_connect_type type);
 
 /// Builds TLS ServerCredentials given TLS options.
 std::shared_ptr<ServerCredentials> TlsServerCredentials(
-<<<<<<< HEAD
-    const ::grpc_impl::experimental::TlsCredentialsOptions& options);
-=======
-    const ::grpc::experimental::TlsCredentialsOptions& options);
->>>>>>> eaa67051
+    const experimental::TlsCredentialsOptions& options);
 
 }  // namespace experimental
 }  // namespace grpc
