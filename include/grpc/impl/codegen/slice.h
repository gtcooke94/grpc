--- conflicted
+++ resolved
@@ -37,11 +37,8 @@
 #include <stddef.h>
 #include <stdint.h>
 
-<<<<<<< HEAD
 #include <grpc/impl/codegen/exec_ctx_fwd.h>
-=======
 #include <grpc/impl/codegen/gpr_slice.h>
->>>>>>> b62bffbe
 
 /* Slice API
 
