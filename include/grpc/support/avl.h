/*
 *
 * Copyright 2015-2016, Google Inc.
 * All rights reserved.
 *
 * Redistribution and use in source and binary forms, with or without
 * modification, are permitted provided that the following conditions are
 * met:
 *
 *     * Redistributions of source code must retain the above copyright
 * notice, this list of conditions and the following disclaimer.
 *     * Redistributions in binary form must reproduce the above
 * copyright notice, this list of conditions and the following disclaimer
 * in the documentation and/or other materials provided with the
 * distribution.
 *     * Neither the name of Google Inc. nor the names of its
 * contributors may be used to endorse or promote products derived from
 * this software without specific prior written permission.
 *
 * THIS SOFTWARE IS PROVIDED BY THE COPYRIGHT HOLDERS AND CONTRIBUTORS
 * "AS IS" AND ANY EXPRESS OR IMPLIED WARRANTIES, INCLUDING, BUT NOT
 * LIMITED TO, THE IMPLIED WARRANTIES OF MERCHANTABILITY AND FITNESS FOR
 * A PARTICULAR PURPOSE ARE DISCLAIMED. IN NO EVENT SHALL THE COPYRIGHT
 * OWNER OR CONTRIBUTORS BE LIABLE FOR ANY DIRECT, INDIRECT, INCIDENTAL,
 * SPECIAL, EXEMPLARY, OR CONSEQUENTIAL DAMAGES (INCLUDING, BUT NOT
 * LIMITED TO, PROCUREMENT OF SUBSTITUTE GOODS OR SERVICES; LOSS OF USE,
 * DATA, OR PROFITS; OR BUSINESS INTERRUPTION) HOWEVER CAUSED AND ON ANY
 * THEORY OF LIABILITY, WHETHER IN CONTRACT, STRICT LIABILITY, OR TORT
 * (INCLUDING NEGLIGENCE OR OTHERWISE) ARISING IN ANY WAY OUT OF THE USE
 * OF THIS SOFTWARE, EVEN IF ADVISED OF THE POSSIBILITY OF SUCH DAMAGE.
 *
 */

#ifndef GRPC_SUPPORT_AVL_H
#define GRPC_SUPPORT_AVL_H

#include <grpc/support/sync.h>

/** internal node of an AVL tree */
typedef struct gpr_avl_node {
  gpr_refcount refs;
  void *key;
  void *value;
  struct gpr_avl_node *left;
  struct gpr_avl_node *right;
  long height;
} gpr_avl_node;

typedef struct gpr_avl_vtable {
  /** destroy a key */
  void (*destroy_key)(void *key);
  /** copy a key, returning new value */
  void *(*copy_key)(void *key);
  /** compare key1, key2; return <0 if key1 < key2,
      >0 if key1 > key2, 0 if key1 == key2 */
  long (*compare_keys)(void *key1, void *key2);
  /** destroy a value */
  void (*destroy_value)(void *value);
  /** copy a value */
  void *(*copy_value)(void *value);
} gpr_avl_vtable;

/** "pointer" to an AVL tree - this is a reference
    counted object - use gpr_avl_ref to add a reference,
    gpr_avl_unref when done with a reference */
typedef struct gpr_avl {
  const gpr_avl_vtable *vtable;
  gpr_avl_node *root;
} gpr_avl;

/** create an immutable AVL tree */
GPR_API gpr_avl gpr_avl_create(const gpr_avl_vtable *vtable);
/** add a reference to an existing tree - returns
    the tree as a convenience */
GPR_API gpr_avl gpr_avl_ref(gpr_avl avl);
/** remove a reference to a tree - destroying it if there
    are no references left */
GPR_API void gpr_avl_unref(gpr_avl avl);
/** return a new tree with (key, value) added to avl.
    implicitly unrefs avl to allow easy chaining.
    if key exists in avl, the new tree's key entry updated
    (i.e. a duplicate is not created) */
<<<<<<< HEAD
gpr_avl gpr_avl_add(gpr_avl avl, void *key, void *value);
/** return a new tree with key deleted
    implicitly unrefs avl to allow easy chaining. */
gpr_avl gpr_avl_remove(gpr_avl avl, void *key);
=======
GPR_API gpr_avl gpr_avl_add(gpr_avl avl, void *key, void *value);
/** return a new tree with key deleted */
GPR_API gpr_avl gpr_avl_remove(gpr_avl avl, void *key);
>>>>>>> 0727180d
/** lookup key, and return the associated value.
    does not mutate avl.
    returns NULL if key is not found. */
GPR_API void *gpr_avl_get(gpr_avl avl, void *key);

#endif /* GRPC_SUPPORT_AVL_H */<|MERGE_RESOLUTION|>--- conflicted
+++ resolved
@@ -80,16 +80,10 @@
     implicitly unrefs avl to allow easy chaining.
     if key exists in avl, the new tree's key entry updated
     (i.e. a duplicate is not created) */
-<<<<<<< HEAD
-gpr_avl gpr_avl_add(gpr_avl avl, void *key, void *value);
+GPR_API gpr_avl gpr_avl_add(gpr_avl avl, void *key, void *value);
 /** return a new tree with key deleted
     implicitly unrefs avl to allow easy chaining. */
-gpr_avl gpr_avl_remove(gpr_avl avl, void *key);
-=======
-GPR_API gpr_avl gpr_avl_add(gpr_avl avl, void *key, void *value);
-/** return a new tree with key deleted */
 GPR_API gpr_avl gpr_avl_remove(gpr_avl avl, void *key);
->>>>>>> 0727180d
 /** lookup key, and return the associated value.
     does not mutate avl.
     returns NULL if key is not found. */
