language: cpp
<<<<<<< HEAD
before_install:
  - sudo add-apt-repository ppa:yjwong/gflags -y
  - sudo apt-get update -qq
  - sudo apt-get install -qq libgtest-dev libgflags-dev
script:
  - ./tools/run_tests/run_tests.py -l c -t -j 8 -c dbg
  - ./tools/run_tests/run_tests.py -l c -t -j 8 -c opt
  - ./tools/run_tests/run_tests.py -l c++ -t -j 8 -c dbg
  - ./tools/run_tests/run_tests.py -l c++ -t -j 8 -c opt
=======
script:
  - ./tools/run_tests/run_tests.py -l c -t -j 16 -c dbg
  - ./tools/run_tests/run_tests.py -l c -t -j 16 -c opt
>>>>>>> 878e4b61
notifications:
  email: false<|MERGE_RESOLUTION|>--- conflicted
+++ resolved
@@ -1,18 +1,12 @@
 language: cpp
-<<<<<<< HEAD
 before_install:
   - sudo add-apt-repository ppa:yjwong/gflags -y
   - sudo apt-get update -qq
   - sudo apt-get install -qq libgtest-dev libgflags-dev
 script:
-  - ./tools/run_tests/run_tests.py -l c -t -j 8 -c dbg
-  - ./tools/run_tests/run_tests.py -l c -t -j 8 -c opt
-  - ./tools/run_tests/run_tests.py -l c++ -t -j 8 -c dbg
-  - ./tools/run_tests/run_tests.py -l c++ -t -j 8 -c opt
-=======
-script:
   - ./tools/run_tests/run_tests.py -l c -t -j 16 -c dbg
   - ./tools/run_tests/run_tests.py -l c -t -j 16 -c opt
->>>>>>> 878e4b61
+  - ./tools/run_tests/run_tests.py -l c++ -t -j 16 -c dbg
+  - ./tools/run_tests/run_tests.py -l c++ -t -j 16 -c opt
 notifications:
   email: false