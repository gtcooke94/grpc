# Copyright 2017, Google Inc.
# All rights reserved.
#
# Redistribution and use in source and binary forms, with or without
# modification, are permitted provided that the following conditions are
# met:
#
#     * Redistributions of source code must retain the above copyright
# notice, this list of conditions and the following disclaimer.
#     * Redistributions in binary form must reproduce the above
# copyright notice, this list of conditions and the following disclaimer
# in the documentation and/or other materials provided with the
# distribution.
#     * Neither the name of Google Inc. nor the names of its
# contributors may be used to endorse or promote products derived from
# this software without specific prior written permission.
#
# THIS SOFTWARE IS PROVIDED BY THE COPYRIGHT HOLDERS AND CONTRIBUTORS
# "AS IS" AND ANY EXPRESS OR IMPLIED WARRANTIES, INCLUDING, BUT NOT
# LIMITED TO, THE IMPLIED WARRANTIES OF MERCHANTABILITY AND FITNESS FOR
# A PARTICULAR PURPOSE ARE DISCLAIMED. IN NO EVENT SHALL THE COPYRIGHT
# OWNER OR CONTRIBUTORS BE LIABLE FOR ANY DIRECT, INDIRECT, INCIDENTAL,
# SPECIAL, EXEMPLARY, OR CONSEQUENTIAL DAMAGES (INCLUDING, BUT NOT
# LIMITED TO, PROCUREMENT OF SUBSTITUTE GOODS OR SERVICES; LOSS OF USE,
# DATA, OR PROFITS; OR BUSINESS INTERRUPTION) HOWEVER CAUSED AND ON ANY
# THEORY OF LIABILITY, WHETHER IN CONTRACT, STRICT LIABILITY, OR TORT
# (INCLUDING NEGLIGENCE OR OTHERWISE) ARISING IN ANY WAY OUT OF THE USE
# OF THIS SOFTWARE, EVEN IF ADVISED OF THE POSSIBILITY OF SUCH DAMAGE.

from scipy import stats
import math

<<<<<<< HEAD
_THRESHOLD = 0.00001
=======
_THRESHOLD = 1e-10
>>>>>>> 0994bbd0

def scale(a, mul):
  return [x*mul for x in a]

def cmp(a, b):
  return stats.ttest_ind(a, b)

def speedup(new, old):
  s0, p0 = cmp(new, old)
  if math.isnan(p0): return 0
  if s0 == 0: return 0
  if p0 > _THRESHOLD: return 0
  if s0 < 0:
    pct = 1
    while pct < 101:
      sp, pp = cmp(new, scale(old, 1 - pct/100.0))
      if sp > 0: break
      if pp > _THRESHOLD: break
      pct += 1
    return -(pct - 1)
  else:
    pct = 1
    while pct < 100000:
      sp, pp = cmp(new, scale(old, 1 + pct/100.0))
      if sp < 0: break
      if pp > _THRESHOLD: break
      pct += 1
    return pct - 1

if __name__ == "__main__":
  new=[66034560.0, 126765693.0, 99074674.0, 98588433.0, 96731372.0, 110179725.0, 103802110.0, 101139800.0, 102357205.0, 99016353.0, 98840824.0, 99585632.0, 98791720.0, 96171521.0, 95327098.0, 95629704.0, 98209772.0, 99779411.0, 100182488.0, 98354192.0, 99644781.0, 98546709.0, 99019176.0, 99543014.0, 99077269.0, 98046601.0, 99319039.0, 98542572.0, 98886614.0, 72560968.0]
  old=[60423464.0, 71249570.0, 73213089.0, 73200055.0, 72911768.0, 72347798.0, 72494672.0, 72756976.0, 72116565.0, 71541342.0, 73442538.0, 74817383.0, 73007780.0, 72499062.0, 72404945.0, 71843504.0, 73245405.0, 72778304.0, 74004519.0, 73694464.0, 72919931.0, 72955481.0, 71583857.0, 71350467.0, 71836817.0, 70064115.0, 70355345.0, 72516202.0, 71716777.0, 71532266.0]
  print speedup(new, old)
  print speedup(old, new)<|MERGE_RESOLUTION|>--- conflicted
+++ resolved
@@ -30,11 +30,7 @@
 from scipy import stats
 import math
 
-<<<<<<< HEAD
-_THRESHOLD = 0.00001
-=======
 _THRESHOLD = 1e-10
->>>>>>> 0994bbd0
 
 def scale(a, mul):
   return [x*mul for x in a]
