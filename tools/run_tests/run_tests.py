#!/usr/bin/env python2.7
# Copyright 2015, Google Inc.
# All rights reserved.
#
# Redistribution and use in source and binary forms, with or without
# modification, are permitted provided that the following conditions are
# met:
#
#     * Redistributions of source code must retain the above copyright
# notice, this list of conditions and the following disclaimer.
#     * Redistributions in binary form must reproduce the above
# copyright notice, this list of conditions and the following disclaimer
# in the documentation and/or other materials provided with the
# distribution.
#     * Neither the name of Google Inc. nor the names of its
# contributors may be used to endorse or promote products derived from
# this software without specific prior written permission.
#
# THIS SOFTWARE IS PROVIDED BY THE COPYRIGHT HOLDERS AND CONTRIBUTORS
# "AS IS" AND ANY EXPRESS OR IMPLIED WARRANTIES, INCLUDING, BUT NOT
# LIMITED TO, THE IMPLIED WARRANTIES OF MERCHANTABILITY AND FITNESS FOR
# A PARTICULAR PURPOSE ARE DISCLAIMED. IN NO EVENT SHALL THE COPYRIGHT
# OWNER OR CONTRIBUTORS BE LIABLE FOR ANY DIRECT, INDIRECT, INCIDENTAL,
# SPECIAL, EXEMPLARY, OR CONSEQUENTIAL DAMAGES (INCLUDING, BUT NOT
# LIMITED TO, PROCUREMENT OF SUBSTITUTE GOODS OR SERVICES; LOSS OF USE,
# DATA, OR PROFITS; OR BUSINESS INTERRUPTION) HOWEVER CAUSED AND ON ANY
# THEORY OF LIABILITY, WHETHER IN CONTRACT, STRICT LIABILITY, OR TORT
# (INCLUDING NEGLIGENCE OR OTHERWISE) ARISING IN ANY WAY OUT OF THE USE
# OF THIS SOFTWARE, EVEN IF ADVISED OF THE POSSIBILITY OF SUCH DAMAGE.

"""Run tests in parallel."""

from __future__ import print_function

import argparse
import ast
import collections
import glob
import itertools
import json
import multiprocessing
import os
import os.path
import pipes
import platform
import random
import re
import socket
import subprocess
import sys
import tempfile
import traceback
import time
from six.moves import urllib
import uuid

import python_utils.jobset as jobset
import python_utils.report_utils as report_utils
import python_utils.watch_dirs as watch_dirs


_ROOT = os.path.abspath(os.path.join(os.path.dirname(sys.argv[0]), '../..'))
os.chdir(_ROOT)


_FORCE_ENVIRON_FOR_WRAPPERS = {
  'GRPC_VERBOSITY': 'DEBUG',
}


_POLLING_STRATEGIES = {
  'linux': ['epoll', 'poll', 'poll-cv']
}


def platform_string():
  return jobset.platform_string()


_DEFAULT_TIMEOUT_SECONDS = 5 * 60


# SimpleConfig: just compile with CONFIG=config, and run the binary to test
class Config(object):

  def __init__(self, config, environ=None, timeout_multiplier=1, tool_prefix=[], iomgr_platform='native'):
    if environ is None:
      environ = {}
    self.build_config = config
    self.environ = environ
    self.environ['CONFIG'] = config
    self.tool_prefix = tool_prefix
    self.timeout_multiplier = timeout_multiplier
    self.iomgr_platform = iomgr_platform

  def job_spec(self, cmdline, timeout_seconds=_DEFAULT_TIMEOUT_SECONDS,
               shortname=None, environ={}, cpu_cost=1.0, flaky=False):
    """Construct a jobset.JobSpec for a test under this config

       Args:
         cmdline:      a list of strings specifying the command line the test
                       would like to run
    """
    actual_environ = self.environ.copy()
    for k, v in environ.items():
      actual_environ[k] = v
    return jobset.JobSpec(cmdline=self.tool_prefix + cmdline,
                          shortname=shortname,
                          environ=actual_environ,
                          cpu_cost=cpu_cost,
                          timeout_seconds=(self.timeout_multiplier * timeout_seconds if timeout_seconds else None),
                          flake_retries=5 if flaky or args.allow_flakes else 0,
                          timeout_retries=3 if args.allow_flakes else 0)


def get_c_tests(travis, test_lang) :
  out = []
  platforms_str = 'ci_platforms' if travis else 'platforms'
  with open('tools/run_tests/generated/tests.json') as f:
    js = json.load(f)
    return [tgt
            for tgt in js
            if tgt['language'] == test_lang and
                platform_string() in tgt[platforms_str] and
                not (travis and tgt['flaky'])]


def _check_compiler(compiler, supported_compilers):
  if compiler not in supported_compilers:
    raise Exception('Compiler %s not supported (on this platform).' % compiler)


def _check_arch(arch, supported_archs):
  if arch not in supported_archs:
    raise Exception('Architecture %s not supported.' % arch)


def _is_use_docker_child():
  """Returns True if running running as a --use_docker child."""
  return True if os.getenv('RUN_TESTS_COMMAND') else False


_PythonConfigVars = collections.namedtuple(
  '_ConfigVars', ['shell', 'builder', 'builder_prefix_arguments',
                  'venv_relative_python', 'toolchain', 'runner'])


def _python_config_generator(name, major, minor, bits, config_vars):
  return PythonConfig(
    name,
    config_vars.shell + config_vars.builder + config_vars.builder_prefix_arguments + [
      _python_pattern_function(major=major, minor=minor, bits=bits)] + [
      name] + config_vars.venv_relative_python + config_vars.toolchain,
    config_vars.shell + config_vars.runner + [
      os.path.join(name, config_vars.venv_relative_python[0])])


def _pypy_config_generator(name, major, config_vars):
  return PythonConfig(
    name,
    config_vars.shell + config_vars.builder + config_vars.builder_prefix_arguments + [
      _pypy_pattern_function(major=major)] + [
      name] + config_vars.venv_relative_python + config_vars.toolchain,
    config_vars.shell + config_vars.runner + [
      os.path.join(name, config_vars.venv_relative_python[0])])


def _python_pattern_function(major, minor, bits):
  # Bit-ness is handled by the test machine's environment
  if os.name == "nt":
    if bits == "64":
      return '/c/Python{major}{minor}/python.exe'.format(
        major=major, minor=minor, bits=bits)
    else:
      return '/c/Python{major}{minor}_{bits}bits/python.exe'.format(
        major=major, minor=minor, bits=bits)
  else:
    return 'python{major}.{minor}'.format(major=major, minor=minor)


def _pypy_pattern_function(major):
  if major == '2':
    return 'pypy'
  elif major == '3':
    return 'pypy3'
  else:
    raise ValueError("Unknown PyPy major version")


class CLanguage(object):

  def __init__(self, make_target, test_lang):
    self.make_target = make_target
    self.platform = platform_string()
    self.test_lang = test_lang

  def configure(self, config, args):
    self.config = config
    self.args = args
    if self.platform == 'windows':
      self._make_options = [_windows_toolset_option(self.args.compiler),
                            _windows_arch_option(self.args.arch)]
    else:
      self._docker_distro, self._make_options = self._compiler_options(self.args.use_docker,
                                                                       self.args.compiler)
    if args.iomgr_platform == "uv":
      cflags = '-DGRPC_UV '
      try:
        cflags += subprocess.check_output(['pkg-config', '--cflags', 'libuv']).strip() + ' '
      except (subprocess.CalledProcessError, OSError):
        pass
      try:
        ldflags = subprocess.check_output(['pkg-config', '--libs', 'libuv']).strip() + ' '
      except (subprocess.CalledProcessError, OSError):
        ldflags = '-luv '
      self._make_options += ['EXTRA_CPPFLAGS={}'.format(cflags),
                             'EXTRA_LDLIBS={}'.format(ldflags)]

  def test_specs(self):
    out = []
    binaries = get_c_tests(self.args.travis, self.test_lang)
    for target in binaries:
      polling_strategies = (_POLLING_STRATEGIES.get(self.platform, ['all'])
                            if target.get('uses_polling', True)
                            else ['all'])
      if self.args.iomgr_platform == 'uv':
        polling_strategies = ['all']
      for polling_strategy in polling_strategies:
        env={'GRPC_DEFAULT_SSL_ROOTS_FILE_PATH':
                 _ROOT + '/src/core/lib/tsi/test_creds/ca.pem',
             'GRPC_POLL_STRATEGY': polling_strategy,
             'GRPC_VERBOSITY': 'DEBUG'}
        shortname_ext = '' if polling_strategy=='all' else ' GRPC_POLL_STRATEGY=%s' % polling_strategy
        timeout_scaling = 1
        if polling_strategy == 'poll-cv':
          timeout_scaling *= 5
        if self.config.build_config in target['exclude_configs']:
          continue
        if self.args.iomgr_platform in target.get('exclude_iomgrs', []):
          continue
        if self.platform == 'windows':
          binary = 'vsprojects/%s%s/%s.exe' % (
              'x64/' if self.args.arch == 'x64' else '',
              _MSBUILD_CONFIG[self.config.build_config],
              target['name'])
        else:
          binary = 'bins/%s/%s' % (self.config.build_config, target['name'])
        cpu_cost = target['cpu_cost']
        if cpu_cost == 'capacity':
          cpu_cost = multiprocessing.cpu_count()
        if os.path.isfile(binary):
          if 'gtest' in target and target['gtest']:
            # here we parse the output of --gtest_list_tests to build up a
            # complete list of the tests contained in a binary
            # for each test, we then add a job to run, filtering for just that
            # test
            with open(os.devnull, 'w') as fnull:
              tests = subprocess.check_output([binary, '--gtest_list_tests'],
                                              stderr=fnull)
            base = None
            for line in tests.split('\n'):
              i = line.find('#')
              if i >= 0: line = line[:i]
              if not line: continue
              if line[0] != ' ':
                base = line.strip()
              else:
                assert base is not None
                assert line[1] == ' '
                test = base + line.strip()
                cmdline = [binary] + ['--gtest_filter=%s' % test]
                out.append(self.config.job_spec(cmdline,
                                                shortname='%s --gtest_filter=%s %s' % (binary, test, shortname_ext),
                                                cpu_cost=cpu_cost,
                                                timeout_seconds=_DEFAULT_TIMEOUT_SECONDS * timeout_scaling,
                                                environ=env))
          else:
            cmdline = [binary] + target['args']
            out.append(self.config.job_spec(cmdline,
                                            shortname=' '.join(
                                                          pipes.quote(arg)
                                                          for arg in cmdline) +
                                                      shortname_ext,
                                            cpu_cost=cpu_cost,
                                            flaky=target.get('flaky', False),
                                            timeout_seconds=target.get('timeout_seconds', _DEFAULT_TIMEOUT_SECONDS) * timeout_scaling,
                                            environ=env))
        elif self.args.regex == '.*' or self.platform == 'windows':
          print('\nWARNING: binary not found, skipping', binary)
    return sorted(out)

  def make_targets(self):
    if self.platform == 'windows':
      # don't build tools on windows just yet
      return ['buildtests_%s' % self.make_target]
    return ['buildtests_%s' % self.make_target, 'tools_%s' % self.make_target]

  def make_options(self):
    return self._make_options;

  def pre_build_steps(self):
    if self.platform == 'windows':
      return [['tools\\run_tests\\helper_scripts\\pre_build_c.bat']]
    else:
      return []

  def build_steps(self):
    return []

  def post_tests_steps(self):
    if self.platform == 'windows':
      return []
    else:
      return [['tools/run_tests/helper_scripts/post_tests_c.sh']]

  def makefile_name(self):
    return 'Makefile'

  def _clang_make_options(self, version_suffix=''):
    return ['CC=clang%s' % version_suffix,
            'CXX=clang++%s' % version_suffix,
            'LD=clang%s' % version_suffix,
            'LDXX=clang++%s' % version_suffix]

  def _gcc_make_options(self, version_suffix):
    return ['CC=gcc%s' % version_suffix,
            'CXX=g++%s' % version_suffix,
            'LD=gcc%s' % version_suffix,
            'LDXX=g++%s' % version_suffix]

  def _compiler_options(self, use_docker, compiler):
    """Returns docker distro and make options to use for given compiler."""
    if not use_docker and not _is_use_docker_child():
      _check_compiler(compiler, ['default'])

    if compiler == 'gcc4.9' or compiler == 'default':
      return ('jessie', [])
    elif compiler == 'gcc4.4':
      return ('wheezy', self._gcc_make_options(version_suffix='-4.4'))
    elif compiler == 'gcc4.6':
      return ('wheezy', self._gcc_make_options(version_suffix='-4.6'))
    elif compiler == 'gcc4.8':
      return ('jessie', self._gcc_make_options(version_suffix='-4.8'))
    elif compiler == 'gcc5.3':
      return ('ubuntu1604', [])
    elif compiler == 'clang3.4':
      # on ubuntu1404, clang-3.4 alias doesn't exist, just use 'clang'
      return ('ubuntu1404', self._clang_make_options())
    elif compiler == 'clang3.5':
      return ('jessie', self._clang_make_options(version_suffix='-3.5'))
    elif compiler == 'clang3.6':
      return ('ubuntu1604', self._clang_make_options(version_suffix='-3.6'))
    elif compiler == 'clang3.7':
      return ('ubuntu1604', self._clang_make_options(version_suffix='-3.7'))
    else:
      raise Exception('Compiler %s not supported.' % compiler)

  def dockerfile_dir(self):
    return 'tools/dockerfile/test/cxx_%s_%s' % (self._docker_distro,
                                                _docker_arch_suffix(self.args.arch))

  def __str__(self):
    return self.make_target


class NodeLanguage(object):

  def __init__(self):
    self.platform = platform_string()

  def configure(self, config, args):
    self.config = config
    self.args = args
    # Note: electron ABI only depends on major and minor version, so that's all
    # we should specify in the compiler argument
    _check_compiler(self.args.compiler, ['default', 'node0.12',
                                         'node4', 'node5', 'node6',
                                         'node7', 'electron1.3'])
    if self.args.compiler == 'default':
      self.node_version = '4'
    else:
      if self.args.compiler.startswith('electron'):
        self.runtime = 'electron'
        self.node_version = self.args.compiler[8:]
      else:
        self.runtime = 'node'
        # Take off the word "node"
        self.node_version = self.args.compiler[4:]

  def test_specs(self):
    if self.platform == 'windows':
      return [self.config.job_spec(['tools\\run_tests\\helper_scripts\\run_node.bat'])]
    else:
<<<<<<< HEAD
      run_script = 'run_node'
      if self.runtime == 'electron':
        run_script += '_electron'
      return [self.config.job_spec(['tools/run_tests/{}.sh'.format(run_script),
                                    self.node_version],
                                   None,
=======
      return [self.config.job_spec(['tools/run_tests/helper_scripts/run_node.sh', self.node_version],
>>>>>>> 360f5d2a
                                   environ=_FORCE_ENVIRON_FOR_WRAPPERS)]

  def pre_build_steps(self):
    if self.platform == 'windows':
      return [['tools\\run_tests\\helper_scripts\\pre_build_node.bat']]
    else:
<<<<<<< HEAD
      build_script = 'pre_build_node'
      if self.runtime == 'electron':
        build_script += '_electron'
      return [['tools/run_tests/{}.sh'.format(build_script), self.node_version]]
=======
      return [['tools/run_tests/helper_scripts/pre_build_node.sh', self.node_version]]
>>>>>>> 360f5d2a

  def make_targets(self):
    return []

  def make_options(self):
    return []

  def build_steps(self):
    if self.platform == 'windows':
      return [['tools\\run_tests\\helper_scripts\\build_node.bat']]
    else:
<<<<<<< HEAD
      build_script = 'build_node'
      if self.runtime == 'electron':
        build_script += '_electron'
        # building for electron requires a patch version
        self.node_version += '.0'
      return [['tools/run_tests/{}.sh'.format(build_script), self.node_version]]
=======
      return [['tools/run_tests/helper_scripts/build_node.sh', self.node_version]]
>>>>>>> 360f5d2a

  def post_tests_steps(self):
    return []

  def makefile_name(self):
    return 'Makefile'

  def dockerfile_dir(self):
    return 'tools/dockerfile/test/node_jessie_%s' % _docker_arch_suffix(self.args.arch)

  def __str__(self):
    return 'node'


class PhpLanguage(object):

  def configure(self, config, args):
    self.config = config
    self.args = args
    _check_compiler(self.args.compiler, ['default'])

  def test_specs(self):
    return [self.config.job_spec(['src/php/bin/run_tests.sh'],
                                  environ=_FORCE_ENVIRON_FOR_WRAPPERS)]

  def pre_build_steps(self):
    return []

  def make_targets(self):
    return ['static_c', 'shared_c']

  def make_options(self):
    return []

  def build_steps(self):
    return [['tools/run_tests/helper_scripts/build_php.sh']]

  def post_tests_steps(self):
    return [['tools/run_tests/helper_scripts/post_tests_php.sh']]

  def makefile_name(self):
    return 'Makefile'

  def dockerfile_dir(self):
    return 'tools/dockerfile/test/php_jessie_%s' % _docker_arch_suffix(self.args.arch)

  def __str__(self):
    return 'php'


class Php7Language(object):

  def configure(self, config, args):
    self.config = config
    self.args = args
    _check_compiler(self.args.compiler, ['default'])

  def test_specs(self):
    return [self.config.job_spec(['src/php/bin/run_tests.sh'],
                                  environ=_FORCE_ENVIRON_FOR_WRAPPERS)]

  def pre_build_steps(self):
    return []

  def make_targets(self):
    return ['static_c', 'shared_c']

  def make_options(self):
    return []

  def build_steps(self):
    return [['tools/run_tests/helper_scripts/build_php.sh']]

  def post_tests_steps(self):
    return [['tools/run_tests/helper_scripts/post_tests_php.sh']]

  def makefile_name(self):
    return 'Makefile'

  def dockerfile_dir(self):
    return 'tools/dockerfile/test/php7_jessie_%s' % _docker_arch_suffix(self.args.arch)

  def __str__(self):
    return 'php7'


class PythonConfig(collections.namedtuple('PythonConfig', [
    'name', 'build', 'run'])):
  """Tuple of commands (named s.t. 'what it says on the tin' applies)"""

class PythonLanguage(object):

  def configure(self, config, args):
    self.config = config
    self.args = args
    self.pythons = self._get_pythons(self.args)

  def test_specs(self):
    # load list of known test suites
    with open('src/python/grpcio_tests/tests/tests.json') as tests_json_file:
      tests_json = json.load(tests_json_file)
    environment = dict(_FORCE_ENVIRON_FOR_WRAPPERS)
    return [self.config.job_spec(
        config.run,
        timeout_seconds=5*60,
        environ=dict(list(environment.items()) +
                     [('GRPC_PYTHON_TESTRUNNER_FILTER', str(suite_name))]),
        shortname='%s.test.%s' % (config.name, suite_name),)
        for suite_name in tests_json
        for config in self.pythons]

  def pre_build_steps(self):
    return []

  def make_targets(self):
    return []

  def make_options(self):
    return []

  def build_steps(self):
    return [config.build for config in self.pythons]

  def post_tests_steps(self):
    return []

  def makefile_name(self):
    return 'Makefile'

  def dockerfile_dir(self):
    return 'tools/dockerfile/test/python_%s_%s' % (self.python_manager_name(), _docker_arch_suffix(self.args.arch))

  def python_manager_name(self):
    return 'pyenv' if self.args.compiler in ['python3.5', 'python3.6'] else 'jessie'

  def _get_pythons(self, args):
    if args.arch == 'x86':
      bits = '32'
    else:
      bits = '64'

    if os.name == 'nt':
      shell = ['bash']
      builder = [os.path.abspath('tools/run_tests/helper_scripts/build_python_msys2.sh')]
      builder_prefix_arguments = ['MINGW{}'.format(bits)]
      venv_relative_python = ['Scripts/python.exe']
      toolchain = ['mingw32']
    else:
      shell = []
      builder = [os.path.abspath('tools/run_tests/helper_scripts/build_python.sh')]
      builder_prefix_arguments = []
      venv_relative_python = ['bin/python']
      toolchain = ['unix']

    runner = [os.path.abspath('tools/run_tests/helper_scripts/run_python.sh')]
    config_vars = _PythonConfigVars(shell, builder, builder_prefix_arguments,
                              venv_relative_python, toolchain, runner)
    python27_config = _python_config_generator(name='py27', major='2',
                                               minor='7', bits=bits,
                                               config_vars=config_vars)
    python34_config = _python_config_generator(name='py34', major='3',
                                               minor='4', bits=bits,
                                               config_vars=config_vars)
    python35_config = _python_config_generator(name='py35', major='3',
                                               minor='5', bits=bits,
                                               config_vars=config_vars)
    python36_config = _python_config_generator(name='py36', major='3',
                                               minor='6', bits=bits,
                                               config_vars=config_vars)
    pypy27_config = _pypy_config_generator(name='pypy', major='2',
                                           config_vars=config_vars)
    pypy32_config = _pypy_config_generator(name='pypy3', major='3',
                                           config_vars=config_vars)

    if args.compiler == 'default':
      if os.name == 'nt':
        return (python27_config,)
      else:
        return (python27_config, python34_config,)
    elif args.compiler == 'python2.7':
      return (python27_config,)
    elif args.compiler == 'python3.4':
      return (python34_config,)
    elif args.compiler == 'python3.5':
      return (python35_config,)
    elif args.compiler == 'python3.6':
      return (python36_config,)
    elif args.compiler == 'pypy':
      return (pypy27_config,)
    elif args.compiler == 'pypy3':
      return (pypy32_config,)
    else:
      raise Exception('Compiler %s not supported.' % args.compiler)

  def __str__(self):
    return 'python'


class RubyLanguage(object):

  def configure(self, config, args):
    self.config = config
    self.args = args
    _check_compiler(self.args.compiler, ['default'])

  def test_specs(self):
    return [self.config.job_spec(['tools/run_tests/helper_scripts/run_ruby.sh'],
                                 timeout_seconds=10*60,
                                 environ=_FORCE_ENVIRON_FOR_WRAPPERS)]

  def pre_build_steps(self):
    return [['tools/run_tests/helper_scripts/pre_build_ruby.sh']]

  def make_targets(self):
    return []

  def make_options(self):
    return []

  def build_steps(self):
    return [['tools/run_tests/helper_scripts/build_ruby.sh']]

  def post_tests_steps(self):
    return [['tools/run_tests/helper_scripts/post_tests_ruby.sh']]

  def makefile_name(self):
    return 'Makefile'

  def dockerfile_dir(self):
    return 'tools/dockerfile/test/ruby_jessie_%s' % _docker_arch_suffix(self.args.arch)

  def __str__(self):
    return 'ruby'


class CSharpLanguage(object):

  def __init__(self):
    self.platform = platform_string()

  def configure(self, config, args):
    self.config = config
    self.args = args
    if self.platform == 'windows':
      # Explicitly choosing between x86 and x64 arch doesn't work yet
      _check_arch(self.args.arch, ['default'])
      # CoreCLR use 64bit runtime by default.
      arch_option = 'x64' if self.args.compiler == 'coreclr' else self.args.arch
      self._make_options = [_windows_toolset_option(self.args.compiler),
                            _windows_arch_option(arch_option)]
    else:
      _check_compiler(self.args.compiler, ['default', 'coreclr'])
      if self.platform == 'linux' and self.args.compiler == 'coreclr':
        self._docker_distro = 'coreclr'
      else:
        self._docker_distro = 'jessie'

      if self.platform == 'mac':
        # TODO(jtattermusch): EMBED_ZLIB=true currently breaks the mac build
        self._make_options = ['EMBED_OPENSSL=true']
        if self.args.compiler != 'coreclr':
          # On Mac, official distribution of mono is 32bit.
          self._make_options += ['CFLAGS=-m32', 'LDFLAGS=-m32']
      else:
        self._make_options = ['EMBED_OPENSSL=true', 'EMBED_ZLIB=true']

  def test_specs(self):
    with open('src/csharp/tests.json') as f:
      tests_by_assembly = json.load(f)

    msbuild_config = _MSBUILD_CONFIG[self.config.build_config]
    nunit_args = ['--labels=All']
    assembly_subdir = 'bin/%s' % msbuild_config
    assembly_extension = '.exe'

    if self.args.compiler == 'coreclr':
      assembly_subdir += '/netcoreapp1.0'
      runtime_cmd = ['dotnet', 'exec']
      assembly_extension = '.dll'
    else:
      nunit_args += ['--noresult', '--workers=1']
      if self.platform == 'windows':
        runtime_cmd = []
      else:
        runtime_cmd = ['mono']

    specs = []
    for assembly in tests_by_assembly.iterkeys():
      assembly_file = 'src/csharp/%s/%s/%s%s' % (assembly,
                                                 assembly_subdir,
                                                 assembly,
                                                 assembly_extension)
      if self.config.build_config != 'gcov' or self.platform != 'windows':
        # normally, run each test as a separate process
        for test in tests_by_assembly[assembly]:
          cmdline = runtime_cmd + [assembly_file, '--test=%s' % test] + nunit_args
          specs.append(self.config.job_spec(cmdline,
                                            shortname='csharp.%s' % test,
                                            environ=_FORCE_ENVIRON_FOR_WRAPPERS))
      else:
        # For C# test coverage, run all tests from the same assembly at once
        # using OpenCover.Console (only works on Windows).
        cmdline = ['src\\csharp\\packages\\OpenCover.4.6.519\\tools\\OpenCover.Console.exe',
                   '-target:%s' % assembly_file,
                   '-targetdir:src\\csharp',
                   '-targetargs:%s' % ' '.join(nunit_args),
                   '-filter:+[Grpc.Core]*',
                   '-register:user',
                   '-output:src\\csharp\\coverage_csharp_%s.xml' % assembly]

        # set really high cpu_cost to make sure instances of OpenCover.Console run exclusively
        # to prevent problems with registering the profiler.
        run_exclusive = 1000000
        specs.append(self.config.job_spec(cmdline,
                                          shortname='csharp.coverage.%s' % assembly,
                                          cpu_cost=run_exclusive,
                                          environ=_FORCE_ENVIRON_FOR_WRAPPERS))
    return specs

  def pre_build_steps(self):
    if self.platform == 'windows':
      return [['tools\\run_tests\\helper_scripts\\pre_build_csharp.bat']]
    else:
      return [['tools/run_tests/helper_scripts/pre_build_csharp.sh']]

  def make_targets(self):
    return ['grpc_csharp_ext']

  def make_options(self):
    return self._make_options;

  def build_steps(self):
    if self.args.compiler == 'coreclr':
      if self.platform == 'windows':
        return [['tools\\run_tests\\helper_scripts\\build_csharp_coreclr.bat']]
      else:
        return [['tools/run_tests/helper_scripts/build_csharp_coreclr.sh']]
    else:
      if self.platform == 'windows':
        return [[_windows_build_bat(self.args.compiler),
                 'src/csharp/Grpc.sln',
                 '/p:Configuration=%s' % _MSBUILD_CONFIG[self.config.build_config]]]
      else:
        return [['tools/run_tests/helper_scripts/build_csharp.sh']]

  def post_tests_steps(self):
    if self.platform == 'windows':
      return [['tools\\run_tests\\helper_scripts\\post_tests_csharp.bat']]
    else:
      return [['tools/run_tests/helper_scripts/post_tests_csharp.sh']]

  def makefile_name(self):
    return 'Makefile'

  def dockerfile_dir(self):
    return 'tools/dockerfile/test/csharp_%s_%s' % (self._docker_distro,
                                                   _docker_arch_suffix(self.args.arch))

  def __str__(self):
    return 'csharp'


class ObjCLanguage(object):

  def configure(self, config, args):
    self.config = config
    self.args = args
    _check_compiler(self.args.compiler, ['default'])

  def test_specs(self):
    return [
        self.config.job_spec(['src/objective-c/tests/run_tests.sh'],
                              timeout_seconds=60*60,
                              shortname='objc-tests',
                              environ=_FORCE_ENVIRON_FOR_WRAPPERS),
        self.config.job_spec(['src/objective-c/tests/build_example_test.sh'],
                              timeout_seconds=30*60,
                              shortname='objc-examples-build',
                              environ=_FORCE_ENVIRON_FOR_WRAPPERS),
    ]

  def pre_build_steps(self):
    return []

  def make_targets(self):
    return ['interop_server']

  def make_options(self):
    return []

  def build_steps(self):
    return [['src/objective-c/tests/build_tests.sh']]

  def post_tests_steps(self):
    return []

  def makefile_name(self):
    return 'Makefile'

  def dockerfile_dir(self):
    return None

  def __str__(self):
    return 'objc'


class Sanity(object):

  def configure(self, config, args):
    self.config = config
    self.args = args
    _check_compiler(self.args.compiler, ['default'])

  def test_specs(self):
    import yaml
    with open('tools/run_tests/sanity/sanity_tests.yaml', 'r') as f:
      environ={'TEST': 'true'}
      if _is_use_docker_child():
        environ['CLANG_FORMAT_SKIP_DOCKER'] = 'true'
      return [self.config.job_spec(cmd['script'].split(),
                                   timeout_seconds=30*60,
                                   environ=environ,
                                   cpu_cost=cmd.get('cpu_cost', 1))
              for cmd in yaml.load(f)]

  def pre_build_steps(self):
    return []

  def make_targets(self):
    return ['run_dep_checks']

  def make_options(self):
    return []

  def build_steps(self):
    return []

  def post_tests_steps(self):
    return []

  def makefile_name(self):
    return 'Makefile'

  def dockerfile_dir(self):
    return 'tools/dockerfile/test/sanity'

  def __str__(self):
    return 'sanity'

class NodeExpressLanguage(object):
  """Dummy Node express test target to enable running express performance
  benchmarks"""

  def __init__(self):
    self.platform = platform_string()

  def configure(self, config, args):
    self.config = config
    self.args = args
    _check_compiler(self.args.compiler, ['default', 'node0.12',
                                         'node4', 'node5', 'node6'])
    if self.args.compiler == 'default':
      self.node_version = '4'
    else:
      # Take off the word "node"
      self.node_version = self.args.compiler[4:]

  def test_specs(self):
    return []

  def pre_build_steps(self):
    if self.platform == 'windows':
      return [['tools\\run_tests\\helper_scripts\\pre_build_node.bat']]
    else:
      return [['tools/run_tests/helper_scripts/pre_build_node.sh', self.node_version]]

  def make_targets(self):
    return []

  def make_options(self):
    return []

  def build_steps(self):
    return []

  def post_tests_steps(self):
    return []

  def makefile_name(self):
    return 'Makefile'

  def dockerfile_dir(self):
    return 'tools/dockerfile/test/node_jessie_%s' % _docker_arch_suffix(self.args.arch)

  def __str__(self):
    return 'node_express'

# different configurations we can run under
with open('tools/run_tests/generated/configs.json') as f:
  _CONFIGS = dict((cfg['config'], Config(**cfg)) for cfg in ast.literal_eval(f.read()))


_LANGUAGES = {
    'c++': CLanguage('cxx', 'c++'),
    'c': CLanguage('c', 'c'),
    'node': NodeLanguage(),
    'node_express': NodeExpressLanguage(),
    'php': PhpLanguage(),
    'php7': Php7Language(),
    'python': PythonLanguage(),
    'ruby': RubyLanguage(),
    'csharp': CSharpLanguage(),
    'objc' : ObjCLanguage(),
    'sanity': Sanity()
    }


_MSBUILD_CONFIG = {
    'dbg': 'Debug',
    'opt': 'Release',
    'gcov': 'Debug',
    }


def _windows_arch_option(arch):
  """Returns msbuild cmdline option for selected architecture."""
  if arch == 'default' or arch == 'x86':
    return '/p:Platform=Win32'
  elif arch == 'x64':
    return '/p:Platform=x64'
  else:
    print('Architecture %s not supported.' % arch)
    sys.exit(1)


def _check_arch_option(arch):
  """Checks that architecture option is valid."""
  if platform_string() == 'windows':
    _windows_arch_option(arch)
  elif platform_string() == 'linux':
    # On linux, we need to be running under docker with the right architecture.
    runtime_arch = platform.architecture()[0]
    if arch == 'default':
      return
    elif runtime_arch == '64bit' and arch == 'x64':
      return
    elif runtime_arch == '32bit' and arch == 'x86':
      return
    else:
      print('Architecture %s does not match current runtime architecture.' % arch)
      sys.exit(1)
  else:
    if args.arch != 'default':
      print('Architecture %s not supported on current platform.' % args.arch)
      sys.exit(1)


def _windows_build_bat(compiler):
  """Returns name of build.bat for selected compiler."""
  # For CoreCLR, fall back to the default compiler for C core
  if compiler == 'default' or compiler == 'vs2013' or compiler == 'coreclr':
    return 'vsprojects\\build_vs2013.bat'
  elif compiler == 'vs2015':
    return 'vsprojects\\build_vs2015.bat'
  elif compiler == 'vs2010':
    return 'vsprojects\\build_vs2010.bat'
  else:
    print('Compiler %s not supported.' % compiler)
    sys.exit(1)


def _windows_toolset_option(compiler):
  """Returns msbuild PlatformToolset for selected compiler."""
  # For CoreCLR, fall back to the default compiler for C core
  if compiler == 'default' or compiler == 'vs2013' or compiler == 'coreclr':
    return '/p:PlatformToolset=v120'
  elif compiler == 'vs2015':
    return '/p:PlatformToolset=v140'
  elif compiler == 'vs2010':
    return '/p:PlatformToolset=v100'
  else:
    print('Compiler %s not supported.' % compiler)
    sys.exit(1)


def _docker_arch_suffix(arch):
  """Returns suffix to dockerfile dir to use."""
  if arch == 'default' or arch == 'x64':
    return 'x64'
  elif arch == 'x86':
    return 'x86'
  else:
    print('Architecture %s not supported with current settings.' % arch)
    sys.exit(1)


def runs_per_test_type(arg_str):
    """Auxilary function to parse the "runs_per_test" flag.

       Returns:
           A positive integer or 0, the latter indicating an infinite number of
           runs.

       Raises:
           argparse.ArgumentTypeError: Upon invalid input.
    """
    if arg_str == 'inf':
        return 0
    try:
        n = int(arg_str)
        if n <= 0: raise ValueError
        return n
    except:
        msg = '\'{}\' is not a positive integer or \'inf\''.format(arg_str)
        raise argparse.ArgumentTypeError(msg)


# parse command line
argp = argparse.ArgumentParser(description='Run grpc tests.')
argp.add_argument('-c', '--config',
                  choices=sorted(_CONFIGS.keys()),
                  default='opt')
argp.add_argument('-n', '--runs_per_test', default=1, type=runs_per_test_type,
        help='A positive integer or "inf". If "inf", all tests will run in an '
             'infinite loop. Especially useful in combination with "-f"')
argp.add_argument('-r', '--regex', default='.*', type=str)
argp.add_argument('--regex_exclude', default='', type=str)
argp.add_argument('-j', '--jobs', default=multiprocessing.cpu_count(), type=int)
argp.add_argument('-s', '--slowdown', default=1.0, type=float)
argp.add_argument('-f', '--forever',
                  default=False,
                  action='store_const',
                  const=True)
argp.add_argument('-t', '--travis',
                  default=False,
                  action='store_const',
                  const=True)
argp.add_argument('--newline_on_success',
                  default=False,
                  action='store_const',
                  const=True)
argp.add_argument('-l', '--language',
                  choices=['all'] + sorted(_LANGUAGES.keys()),
                  nargs='+',
                  default=['all'])
argp.add_argument('-S', '--stop_on_failure',
                  default=False,
                  action='store_const',
                  const=True)
argp.add_argument('--use_docker',
                  default=False,
                  action='store_const',
                  const=True,
                  help='Run all the tests under docker. That provides ' +
                  'additional isolation and prevents the need to install ' +
                  'language specific prerequisites. Only available on Linux.')
argp.add_argument('--allow_flakes',
                  default=False,
                  action='store_const',
                  const=True,
                  help='Allow flaky tests to show as passing (re-runs failed tests up to five times)')
argp.add_argument('--arch',
                  choices=['default', 'x86', 'x64'],
                  default='default',
                  help='Selects architecture to target. For some platforms "default" is the only supported choice.')
argp.add_argument('--compiler',
                  choices=['default',
                           'gcc4.4', 'gcc4.6', 'gcc4.8', 'gcc4.9', 'gcc5.3',
                           'clang3.4', 'clang3.5', 'clang3.6', 'clang3.7',
                           'vs2010', 'vs2013', 'vs2015',
                           'python2.7', 'python3.4', 'python3.5', 'python3.6', 'pypy', 'pypy3',
                           'node0.12', 'node4', 'node5', 'node6', 'node7',
                           'electron1.3',
                           'coreclr'],
                  default='default',
                  help='Selects compiler to use. Allowed values depend on the platform and language.')
argp.add_argument('--iomgr_platform',
                  choices=['native', 'uv'],
                  default='native',
                  help='Selects iomgr platform to build on')
argp.add_argument('--build_only',
                  default=False,
                  action='store_const',
                  const=True,
                  help='Perform all the build steps but dont run any tests.')
argp.add_argument('--measure_cpu_costs', default=False, action='store_const', const=True,
                  help='Measure the cpu costs of tests')
argp.add_argument('--update_submodules', default=[], nargs='*',
                  help='Update some submodules before building. If any are updated, also run generate_projects. ' +
                       'Submodules are specified as SUBMODULE_NAME:BRANCH; if BRANCH is omitted, master is assumed.')
argp.add_argument('-a', '--antagonists', default=0, type=int)
argp.add_argument('-x', '--xml_report', default=None, type=str,
        help='Generates a JUnit-compatible XML report')
argp.add_argument('--report_suite_name', default='tests', type=str,
        help='Test suite name to use in generated JUnit XML report')
argp.add_argument('--quiet_success',
                  default=False,
                  action='store_const',
                  const=True,
                  help='Dont print anything when a test passes. Passing tests also will not be reported in XML report. ' +
                       'Useful when running many iterations of each test (argument -n).')
argp.add_argument('--force_default_poller', default=False, action='store_const', const=True,
                  help='Dont try to iterate over many polling strategies when they exist')
args = argp.parse_args()

if args.force_default_poller:
  _POLLING_STRATEGIES = {}

jobset.measure_cpu_costs = args.measure_cpu_costs

# update submodules if necessary
need_to_regenerate_projects = False
for spec in args.update_submodules:
  spec = spec.split(':', 1)
  if len(spec) == 1:
    submodule = spec[0]
    branch = 'master'
  elif len(spec) == 2:
    submodule = spec[0]
    branch = spec[1]
  cwd = 'third_party/%s' % submodule
  def git(cmd, cwd=cwd):
    print('in %s: git %s' % (cwd, cmd))
    subprocess.check_call('git %s' % cmd, cwd=cwd, shell=True)
  git('fetch')
  git('checkout %s' % branch)
  git('pull origin %s' % branch)
  if os.path.exists('src/%s/gen_build_yaml.py' % submodule):
    need_to_regenerate_projects = True
if need_to_regenerate_projects:
  if jobset.platform_string() == 'linux':
    subprocess.check_call('tools/buildgen/generate_projects.sh', shell=True)
  else:
    print('WARNING: may need to regenerate projects, but since we are not on')
    print('         Linux this step is being skipped. Compilation MAY fail.')


# grab config
run_config = _CONFIGS[args.config]
build_config = run_config.build_config

if args.travis:
  _FORCE_ENVIRON_FOR_WRAPPERS = {'GRPC_TRACE': 'api'}

if 'all' in args.language:
  lang_list = _LANGUAGES.keys()
else:
  lang_list = args.language
# We don't support code coverage on some languages
if 'gcov' in args.config:
  for bad in ['objc', 'sanity']:
    if bad in lang_list:
      lang_list.remove(bad)

languages = set(_LANGUAGES[l] for l in lang_list)
for l in languages:
  l.configure(run_config, args)

language_make_options=[]
if any(language.make_options() for language in languages):
  if not 'gcov' in args.config and len(languages) != 1:
    print('languages with custom make options cannot be built simultaneously with other languages')
    sys.exit(1)
  else:
    language_make_options = next(iter(languages)).make_options()

if args.use_docker:
  if not args.travis:
    print('Seen --use_docker flag, will run tests under docker.')
    print('')
    print('IMPORTANT: The changes you are testing need to be locally committed')
    print('because only the committed changes in the current branch will be')
    print('copied to the docker environment.')
    time.sleep(5)

  dockerfile_dirs = set([l.dockerfile_dir() for l in languages])
  if len(dockerfile_dirs) > 1:
    if 'gcov' in args.config:
      dockerfile_dir = 'tools/dockerfile/test/multilang_jessie_x64'
      print ('Using multilang_jessie_x64 docker image for code coverage for '
             'all languages.')
    else:
      print ('Languages to be tested require running under different docker '
             'images.')
      sys.exit(1)
  else:
    dockerfile_dir = next(iter(dockerfile_dirs))

  child_argv = [ arg for arg in sys.argv if not arg == '--use_docker' ]
  run_tests_cmd = 'python tools/run_tests/run_tests.py %s' % ' '.join(child_argv[1:])

  env = os.environ.copy()
  env['RUN_TESTS_COMMAND'] = run_tests_cmd
  env['DOCKERFILE_DIR'] = dockerfile_dir
  env['DOCKER_RUN_SCRIPT'] = 'tools/run_tests/dockerize/docker_run_tests.sh'
  if args.xml_report:
    env['XML_REPORT'] = args.xml_report
  if not args.travis:
    env['TTY_FLAG'] = '-t'  # enables Ctrl-C when not on Jenkins.

  subprocess.check_call(['tools/run_tests/dockerize/build_docker_and_run_tests.sh'],
                        shell=True,
                        env=env)
  sys.exit(0)

_check_arch_option(args.arch)

def make_jobspec(cfg, targets, makefile='Makefile'):
  if platform_string() == 'windows':
    extra_args = []
    # better do parallel compilation
    # empirically /m:2 gives the best performance/price and should prevent
    # overloading the windows workers.
    extra_args.extend(['/m:2'])
    # disable PDB generation: it's broken, and we don't need it during CI
    extra_args.extend(['/p:Jenkins=true'])
    return [
      jobset.JobSpec([_windows_build_bat(args.compiler),
                      'vsprojects\\%s.sln' % target,
                      '/p:Configuration=%s' % _MSBUILD_CONFIG[cfg]] +
                      extra_args +
                      language_make_options,
                      shell=True, timeout_seconds=None)
      for target in targets]
  else:
    if targets:
      return [jobset.JobSpec([os.getenv('MAKE', 'make'),
                              '-f', makefile,
                              '-j', '%d' % args.jobs,
                              'EXTRA_DEFINES=GRPC_TEST_SLOWDOWN_MACHINE_FACTOR=%f' % args.slowdown,
                              'CONFIG=%s' % cfg] +
                              language_make_options +
                             ([] if not args.travis else ['JENKINS_BUILD=1']) +
                             targets,
                             timeout_seconds=None)]
    else:
      return []

make_targets = {}
for l in languages:
  makefile = l.makefile_name()
  make_targets[makefile] = make_targets.get(makefile, set()).union(
      set(l.make_targets()))

def build_step_environ(cfg):
  environ = {'CONFIG': cfg}
  msbuild_cfg = _MSBUILD_CONFIG.get(cfg)
  if msbuild_cfg:
    environ['MSBUILD_CONFIG'] = msbuild_cfg
  return environ

build_steps = list(set(
                   jobset.JobSpec(cmdline, environ=build_step_environ(build_config), flake_retries=5)
                   for l in languages
                   for cmdline in l.pre_build_steps()))
if make_targets:
  make_commands = itertools.chain.from_iterable(make_jobspec(build_config, list(targets), makefile) for (makefile, targets) in make_targets.items())
  build_steps.extend(set(make_commands))
build_steps.extend(set(
                   jobset.JobSpec(cmdline, environ=build_step_environ(build_config), timeout_seconds=None)
                   for l in languages
                   for cmdline in l.build_steps()))

post_tests_steps = list(set(
                        jobset.JobSpec(cmdline, environ=build_step_environ(build_config))
                        for l in languages
                        for cmdline in l.post_tests_steps()))
runs_per_test = args.runs_per_test
forever = args.forever


def _shut_down_legacy_server(legacy_server_port):
  try:
    version = int(urllib.request.urlopen(
        'http://localhost:%d/version_number' % legacy_server_port,
        timeout=10).read())
  except:
    pass
  else:
    urllib.request.urlopen(
        'http://localhost:%d/quitquitquit' % legacy_server_port).read()


def _start_port_server(port_server_port):
  # check if a compatible port server is running
  # if incompatible (version mismatch) ==> start a new one
  # if not running ==> start a new one
  # otherwise, leave it up
  try:
    version = int(urllib.request.urlopen(
        'http://localhost:%d/version_number' % port_server_port,
        timeout=10).read())
    print('detected port server running version %d' % version)
    running = True
  except Exception as e:
    print('failed to detect port server: %s' % sys.exc_info()[0])
    print(e.strerror)
    running = False
  if running:
    current_version = int(subprocess.check_output(
        [sys.executable, os.path.abspath('tools/run_tests/python_utils/port_server.py'),
         'dump_version']))
    print('my port server is version %d' % current_version)
    running = (version >= current_version)
    if not running:
      print('port_server version mismatch: killing the old one')
      urllib.request.urlopen('http://localhost:%d/quitquitquit' % port_server_port).read()
      time.sleep(1)
  if not running:
    fd, logfile = tempfile.mkstemp()
    os.close(fd)
    print('starting port_server, with log file %s' % logfile)
    args = [sys.executable, os.path.abspath('tools/run_tests/python_utils/port_server.py'),
            '-p', '%d' % port_server_port, '-l', logfile]
    env = dict(os.environ)
    env['BUILD_ID'] = 'pleaseDontKillMeJenkins'
    if platform_string() == 'windows':
      # Working directory of port server needs to be outside of Jenkins
      # workspace to prevent file lock issues.
      tempdir = tempfile.mkdtemp()
      port_server = subprocess.Popen(
          args,
          env=env,
          cwd=tempdir,
          creationflags = 0x00000008, # detached process
          close_fds=True)
    else:
      port_server = subprocess.Popen(
          args,
          env=env,
          preexec_fn=os.setsid,
          close_fds=True)
    time.sleep(1)
    # ensure port server is up
    waits = 0
    while True:
      if waits > 10:
        print('killing port server due to excessive start up waits')
        port_server.kill()
      if port_server.poll() is not None:
        print('port_server failed to start')
        # try one final time: maybe another build managed to start one
        time.sleep(1)
        try:
          urllib.request.urlopen('http://localhost:%d/get' % port_server_port,
                          timeout=1).read()
          print('last ditch attempt to contact port server succeeded')
          break
        except:
          traceback.print_exc()
          port_log = open(logfile, 'r').read()
          print(port_log)
          sys.exit(1)
      try:
        urllib.request.urlopen('http://localhost:%d/get' % port_server_port,
                        timeout=1).read()
        print('port server is up and ready')
        break
      except socket.timeout:
        print('waiting for port_server: timeout')
        traceback.print_exc();
        time.sleep(1)
        waits += 1
      except urllib.error.URLError:
        print('waiting for port_server: urlerror')
        traceback.print_exc();
        time.sleep(1)
        waits += 1
      except:
        traceback.print_exc()
        port_server.kill()
        raise


def _calculate_num_runs_failures(list_of_results):
  """Caculate number of runs and failures for a particular test.

  Args:
    list_of_results: (List) of JobResult object.
  Returns:
    A tuple of total number of runs and failures.
  """
  num_runs = len(list_of_results)  # By default, there is 1 run per JobResult.
  num_failures = 0
  for jobresult in list_of_results:
    if jobresult.retries > 0:
      num_runs += jobresult.retries
    if jobresult.num_failures > 0:
      num_failures += jobresult.num_failures
  return num_runs, num_failures


# _build_and_run results
class BuildAndRunError(object):

  BUILD = object()
  TEST = object()
  POST_TEST = object()


# returns a list of things that failed (or an empty list on success)
def _build_and_run(
    check_cancelled, newline_on_success, xml_report=None, build_only=False):
  """Do one pass of building & running tests."""
  # build latest sequentially
  num_failures, resultset = jobset.run(
      build_steps, maxjobs=1, stop_on_failure=True,
      newline_on_success=newline_on_success, travis=args.travis)
  if num_failures:
    return [BuildAndRunError.BUILD]

  if build_only:
    if xml_report:
      report_utils.render_junit_xml_report(resultset, xml_report,
                                           suite_name=args.report_suite_name)
    return []

  # start antagonists
  antagonists = [subprocess.Popen(['tools/run_tests/python_utils/antagonist.py'])
                 for _ in range(0, args.antagonists)]
  port_server_port = 32766
  _start_port_server(port_server_port)
  resultset = None
  num_test_failures = 0
  try:
    infinite_runs = runs_per_test == 0
    one_run = set(
      spec
      for language in languages
      for spec in language.test_specs()
      if (re.search(args.regex, spec.shortname) and
          (args.regex_exclude == '' or
           not re.search(args.regex_exclude, spec.shortname))))
    # When running on travis, we want out test runs to be as similar as possible
    # for reproducibility purposes.
    if args.travis:
      massaged_one_run = sorted(one_run, key=lambda x: x.shortname)
    else:
      # whereas otherwise, we want to shuffle things up to give all tests a
      # chance to run.
      massaged_one_run = list(one_run)  # random.shuffle needs an indexable seq.
      random.shuffle(massaged_one_run)  # which it modifies in-place.
    if infinite_runs:
      assert len(massaged_one_run) > 0, 'Must have at least one test for a -n inf run'
    runs_sequence = (itertools.repeat(massaged_one_run) if infinite_runs
                     else itertools.repeat(massaged_one_run, runs_per_test))
    all_runs = itertools.chain.from_iterable(runs_sequence)

    if args.quiet_success:
      jobset.message('START', 'Running tests quietly, only failing tests will be reported', do_newline=True)
    num_test_failures, resultset = jobset.run(
        all_runs, check_cancelled, newline_on_success=newline_on_success,
        travis=args.travis, infinite_runs=infinite_runs, maxjobs=args.jobs,
        stop_on_failure=args.stop_on_failure,
        add_env={'GRPC_TEST_PORT_SERVER': 'localhost:%d' % port_server_port},
        quiet_success=args.quiet_success)
    if resultset:
      for k, v in sorted(resultset.items()):
        num_runs, num_failures = _calculate_num_runs_failures(v)
        if num_failures > 0:
          if num_failures == num_runs:  # what about infinite_runs???
            jobset.message('FAILED', k, do_newline=True)
          else:
            jobset.message(
                'FLAKE', '%s [%d/%d runs flaked]' % (k, num_failures, num_runs),
                do_newline=True)
  finally:
    for antagonist in antagonists:
      antagonist.kill()
    if xml_report and resultset:
      report_utils.render_junit_xml_report(resultset, xml_report,
                                           suite_name=args.report_suite_name)

  number_failures, _ = jobset.run(
      post_tests_steps, maxjobs=1, stop_on_failure=True,
      newline_on_success=newline_on_success, travis=args.travis)

  out = []
  if number_failures:
    out.append(BuildAndRunError.POST_TEST)
  if num_test_failures:
    out.append(BuildAndRunError.TEST)

  return out


if forever:
  success = True
  while True:
    dw = watch_dirs.DirWatcher(['src', 'include', 'test', 'examples'])
    initial_time = dw.most_recent_change()
    have_files_changed = lambda: dw.most_recent_change() != initial_time
    previous_success = success
    errors = _build_and_run(check_cancelled=have_files_changed,
                            newline_on_success=False,
                            build_only=args.build_only) == 0
    if not previous_success and not errors:
      jobset.message('SUCCESS',
                     'All tests are now passing properly',
                     do_newline=True)
    jobset.message('IDLE', 'No change detected')
    while not have_files_changed():
      time.sleep(1)
else:
  errors = _build_and_run(check_cancelled=lambda: False,
                          newline_on_success=args.newline_on_success,
                          xml_report=args.xml_report,
                          build_only=args.build_only)
  if not errors:
    jobset.message('SUCCESS', 'All tests passed', do_newline=True)
  else:
    jobset.message('FAILED', 'Some tests failed', do_newline=True)
  exit_code = 0
  if BuildAndRunError.BUILD in errors:
    exit_code |= 1
  if BuildAndRunError.TEST in errors:
    exit_code |= 2
  if BuildAndRunError.POST_TEST in errors:
    exit_code |= 4
  sys.exit(exit_code)<|MERGE_RESOLUTION|>--- conflicted
+++ resolved
@@ -391,30 +391,22 @@
     if self.platform == 'windows':
       return [self.config.job_spec(['tools\\run_tests\\helper_scripts\\run_node.bat'])]
     else:
-<<<<<<< HEAD
       run_script = 'run_node'
       if self.runtime == 'electron':
         run_script += '_electron'
-      return [self.config.job_spec(['tools/run_tests/{}.sh'.format(run_script),
+      return [self.config.job_spec(['tools/run_tests/helper_scripts/{}.sh'.format(run_script),
                                     self.node_version],
                                    None,
-=======
-      return [self.config.job_spec(['tools/run_tests/helper_scripts/run_node.sh', self.node_version],
->>>>>>> 360f5d2a
                                    environ=_FORCE_ENVIRON_FOR_WRAPPERS)]
 
   def pre_build_steps(self):
     if self.platform == 'windows':
       return [['tools\\run_tests\\helper_scripts\\pre_build_node.bat']]
     else:
-<<<<<<< HEAD
       build_script = 'pre_build_node'
       if self.runtime == 'electron':
         build_script += '_electron'
-      return [['tools/run_tests/{}.sh'.format(build_script), self.node_version]]
-=======
-      return [['tools/run_tests/helper_scripts/pre_build_node.sh', self.node_version]]
->>>>>>> 360f5d2a
+      return [['tools/run_tests/helper_scripts/{}.sh'.format(build_script), self.node_version]]
 
   def make_targets(self):
     return []
@@ -426,16 +418,12 @@
     if self.platform == 'windows':
       return [['tools\\run_tests\\helper_scripts\\build_node.bat']]
     else:
-<<<<<<< HEAD
       build_script = 'build_node'
       if self.runtime == 'electron':
         build_script += '_electron'
         # building for electron requires a patch version
         self.node_version += '.0'
-      return [['tools/run_tests/{}.sh'.format(build_script), self.node_version]]
-=======
-      return [['tools/run_tests/helper_scripts/build_node.sh', self.node_version]]
->>>>>>> 360f5d2a
+      return [['tools/run_tests/helper_scripts/{}.sh'.format(build_script), self.node_version]]
 
   def post_tests_steps(self):
     return []
