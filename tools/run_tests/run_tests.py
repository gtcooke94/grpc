--- conflicted
+++ resolved
@@ -10,12 +10,6 @@
 
 import jobset
 import watch_dirs
-
-<<<<<<< HEAD
-# flags required for make for each configuration
-_CONFIGS = ['dbg', 'opt', 'tsan', 'msan', 'asan']
-_MAKE_TEST_TARGETS = ['buildtests_c', 'buildtests_cxx']
-=======
 
 # SimpleConfig: just compile with CONFIG=config, and run the binary to test
 class SimpleConfig(object):
@@ -47,7 +41,7 @@
 
 
 _DEFAULT = ['dbg', 'opt']
->>>>>>> 9fef05c2
+_MAKE_TEST_TARGETS = ['buildtests_c', 'buildtests_cxx']
 
 # parse command line
 argp = argparse.ArgumentParser(description='Run grpc tests.')
@@ -82,13 +76,9 @@
         '-j', '%d' % (multiprocessing.cpu_count() + 1),
         target,
         'CONFIG=%s' % cfg]
-<<<<<<< HEAD
-       for cfg in configs
+       for cfg in build_configs
        for target in _MAKE_TEST_TARGETS),
       check_cancelled, maxjobs=1):
-=======
-       for cfg in build_configs), check_cancelled, maxjobs=1):
->>>>>>> 9fef05c2
     sys.exit(1)
 
   # run all the tests
